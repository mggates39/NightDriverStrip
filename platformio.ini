; PlatformIO Project Configuration File
;
;   Build options: build flags, source filter
;   Upload options: custom upload port, speed and extra flags
;   Library options: dependencies, extra library storages
;   Advanced options: extra scripting
;
; Please visit documentation for the other options and examples
; https://docs.platformio.org/page/projectconf.html

[platformio]
<<<<<<< HEAD
default_envs = mesmerizer
=======
default_envs = 
>>>>>>> 09ec4e37

; ==================
; Base configuration
;
; Options that are used (or extended) in all device sections (and hence environments) are defined here
;
[base]
upload_port     = 
monitor_port    = 
upload_speed    = 1500000

build_flags     = -std=gnu++17
                  -Dregister=                       ; Sinister: redefine 'register' so FastLED can use that keyword under C++17

lib_deps        = crankyoldgit/IRremoteESP8266  @ ^2.7.20
                  fastled/FastLED               @ ^3.4.0
                  adafruit/Adafruit BusIO       @ ^1.9.1
                  adafruit/Adafruit GFX Library @ ^1.10.12
                  adafruit/Adafruit ILI9341     @ ^1.5.10                  
                  olikraus/U8g2                 @ ^2.28.8
                  kosme/arduinoFFT              @ ^1.5.6                                                     
                  me-no-dev/AsyncTCP            @ ^1.1.1
                  https://github.com/PlummersSoftwareLLC/ESPAsyncWebServer.git
                  bblanchon/ArduinoJson         @ ^6.8.14
                  thomasfredericks/Bounce2      @ ^2.7.0
                  https://github.com/PlummersSoftwareLLC/RemoteDebug
                  QRCode                        @ ^0.0.1
                  Bodmer/TJpg_Decoder                  

; =================================
; Build flags for enabling a remote
;
; You can set these here once to match your setup; they are then included in all environments 
; that are configured to be used with a remote.
;
[remote_flags]
build_flags     = -D_IR_ENABLE_DEFAULT_=false       ; Don't automatically include every remote control decoder
                  -DDECODE_NEC=true                 ; Enable whichever you need for your remote.  Try not disabling 
                                                    ; above to figure out which it is.

; ===============
; Device sections
;
; Sections starting with "dev_" contain general settings for a particular type of device.
; They extend the "base" config, both in general and in terms of build flags and dependencies,
; where applicable.
;
[dev_adafruit_feather]
extends         = base
board           = adafruit_feather_esp32s3_tft
monitor_speed   = 1500000
upload_speed    = 1500000
lib_deps        = ${base.lib_deps}
                  TFT_eSPI

[dev_esp32]
extends         = base
board           = esp32dev
monitor_speed   = 115200
upload_speed    = 921600

[dev_esp32-s3]
extends         = base
board           = esp32-s3-devkitc-1
board_build.mcu = esp32s3
board_build.f_cpu = 240000000L
monitor_speed   = 115200
upload_speed    = 1000000

[dev_heltec_wifi]
extends         = base
board           = heltec_wifi_kit_32
monitor_speed   = 115200
upload_speed    = 921600
build_flags     = -DUSE_SCREEN=1
                  -DARDUINO_HELTEC_WIFI_KIT_32=1
                  -Ofast 
                  ${base.build_flags}

[dev_heltec_wifi_v2]
extends         = dev_heltec_wifi
board           = heltec_wifi_kit_32_v2

[dev_lolin_d32_pro]
extends         = base
board           = lolin_d32_pro
monitor_speed   = 115200
upload_speed    = 921600

[dev_m5stick-c]
extends         = base
board           = m5stick-c
monitor_speed   = 115200
upload_speed    = 1500000
build_flags     = -DUSE_SCREEN=1
                  -DM5STICKC=1
                  -Ofast 
                  ${base.build_flags}
lib_deps        = ${base.lib_deps}
                  m5stack/M5StickC     @ ^0.2.3 

[dev_m5stick-c-plus]
extends         = base
board           = m5stick-c                         ; Requires the M5 Stick C Plus (note the Plus)
monitor_speed   = 115200
upload_speed    = 1500000
build_flags     = -DUSE_SCREEN=1
                  -DM5STICKCPLUS=1
                  -Ofast 
                  ${base.build_flags}
lib_deps        = ${base.lib_deps}
                  m5stack/M5StickCPlus @ ^0.0.2

[dev_mesmerizer]
extends         = base
board           = esp-wrover-kit
monitor_speed   = 115200
upload_speed    = 1500000

[dev_tinypico]
extends         = base
board           = tinypico
monitor_speed   = 115200
upload_speed    = 1500000

[dev_wrover]
extends         = base
board           = esp-wrover-kit
monitor_speed   = 115200
upload_speed    = 1500000

[dev_lilygo-tdisplay-s3]
extends         = dev_esp32-s3
build_flags     = -DLILYGOTDISPLAYS3=1
                  -DPIN_SDA=21
                  -DTOGGLE_BUTTON_1=0
                  -DTOGGLE_BUTTON_2=14
                  ${dev_esp32-s3.build_flags}

; ===================
; Capability sections
;
; The following sections contain build flags and/or dependencies to enable a particular capability
; or module in specific environments. They applicable option(s) - build_flags, lib_deps or both - 
; are included in the environments in question.
;
; Note that these sections do not extend "base", as they are basically feature toggles.
;

; Build flags for use of PSRAM
[psram_flags]
build_flags     = -DUSE_PSRAM=1
                  -DBOARD_HAS_PSRAM=1
                  -mfix-esp32-psram-cache-issue

; Libs needed to link with a TTGO Module
[ttgo_deps]
lib_deps        = https://github.com/Xinyuan-LilyGO/TTGO-T-Display
                  TFT_eSPI

; Build flags for enabling high precision Unity double
[unity_double_flags]
build_flags     = -DUNITY_INCLUDE_DOUBLE
                  -DUNITY_DOUBLE_PRECISION=1e-12    ; Make doubles real 8 byte doubles

; ================================================================
; Basic environment section, automatically inherited by all others
;

[env]
platform        = espressif32
framework       = arduino
build_type      = release
build_unflags   = -std=gnu++11
lib_extra_dirs  = ${PROJECT_DIR}/lib

; This partition table attempts to fit everything in 4M of flash.
board_build.partitions = config/partitions_custom.csv
monitor_filters = esp32_exception_decoder
extra_scripts   = pre:tools/bake_site.py
board_build.embed_files = site/index.html
                          site/main.jsx
                          site/favicon.ico

; ====================
; Project environments
;
; These are the actual environments defined in this file. Each configures one project for one
; specific device. They extend the "dev_" config for the device in question, both in general 
; and in terms of build flags and dependencies, where applicable.
;
; Note: when adding a new environment to the list, don't forget to explicitly add the device 
; section's build_flags and lib_deps options (using ${dev_<device>.<option>}) if you define 
; either or both in the environment you add. PlatformIO does not merge them automatically.
; In addition to the build_flags and lib_deps of the device, capability flags and/or dependencies
; can be included where appropriate.

;=========

[env:demo]
extends         = dev_esp32
build_flags     = -DDEMO=1
                  -Ofast 
                  ${dev_esp32.build_flags}

; This is the basic DEMO project again, but expanded to work on the M5, which means it can draw to 
; the built in LCD.  It's made so that you can connect to the small 4-pin connector on the M5,
; so it sends power and ground as well as data on PIN 32.
[env:m5demo]
extends         = dev_m5stick-c
build_flags     = -DDEMO=1
                  ${dev_m5stick-c.build_flags}

; This is largely the same as the m5demo above except it links to the PLUS version of the lib
[env:m5plusdemo]
extends         = dev_m5stick-c-plus
build_flags     = -DDEMO=1
                  ${dev_m5stick-c-plus.build_flags}

; Now for the Heltec, with WiFi and webserver enables
[env:heltecdemo]
extends         = dev_heltec_wifi
build_flags     = -DDEMO=1
                  -DENABLE_WIFI=1
                  -DENABLE_WEBSERVER=1
                  ${dev_heltec_wifi.build_flags}

; Now for Heltec V2, which has 8M flash
[env:heltecv2demo]
extends         = dev_heltec_wifi_v2
build_flags     = -DDEMO=1
                  ${dev_heltec_wifi_v2.build_flags}

; LILYGO T-Display-S3
[env:lilygo-tdisplay-s3-demo]
extends         = dev_lilygo-tdisplay-s3
build_flags     = -DDEMO=1
                  -DENABLE_WIFI=1
                  -DENABLE_WEBSERVER=1
                  -DUSE_SCREEN=0
                  ${dev_lilygo-tdisplay-s3.build_flags}

;=============

[env:ledstrip]
extends         = dev_heltec_wifi
build_flags     = -DLEDSTRIP=1
                  ${unity_double_flags.build_flags}
                  ${dev_heltec_wifi.build_flags}

; ledstrip_feather is based off ledstrip but intended for the ESP32S3 TFT Feather from Adafruit with 2MB PSRAM
[env:ledstrip_feather]
extends         = dev_adafruit_feather
build_flags     = -DLEDSTRIP=1
                  -DUSE_SCREEN=1
                  -DUSE_TFTSPI=1
                  -DUSER_SETUP_LOADED
                  -DTOUCH_CS=0
                  -DST7789_2_DRIVER
                  -DTFT_WIDTH=135                   ; Define the TFT screen setup
                  -DTFT_HEIGHT=240
                  -DTFT_BL=45
                  -DTFT_BACKLIGHT_ON=HIGH
                  -DTFT_RGB_ORDER=TFT_RGB           ; Fix color order being swapped
                  -DTFT_CS=7                        ; CS, DC, RST
                  -DTFT_DC=39
                  -DTFT_RST=40
                  -DTFT_MOSI=35                     ; MOSI, MISO, CLK
                  -DTFT_MISO=37
                  -DTFT_SCLK=36
                  -DLOAD_GLCD=1                     ; Font info
                  -DLOAD_FONT2=1
                  -DLOAD_FONT4=1
                  -DLOAD_FONT6=1
                  -DLOAD_FONT7=1
                  -DLOAD_FONT8=1
                  -DLOAD_FONT8N=1
                  -DLOAD_GFXFF=1
                  -DSMOOTH_FONT=1
                  -DSPI_FREQUENCY=27000000
                  -DESP32FEATHERTFT=1               ; This board has a TFT that is supported by TFT_eSPI
                  -DTOGGLE_BUTTON_1=0               ; Use GPIO0 button as the info toggle
                  -DNUM_INFO_PAGES=2
                  -Os
                  ${psram_flags.build_flags}
                  ${unity_double_flags.build_flags}
                  ${dev_adafruit_feather.build_flags}

[env:ledstrip_feather_wrover]
extends         = dev_wrover
build_flags     = -DLEDSTRIP=1
                  -DUSER_SETUP_LOADED
                  -Os
                  ${psram_flags.build_flags}
                  ${dev_wrover.build_flags}
debug_init_break = tbreak setup

[env:ledstriplite]
extends         = dev_esp32
build_flags     = -DLEDSTRIP=1
                  -Ofast
                  ${unity_double_flags.build_flags}
                  ${dev_esp32.build_flags}

[env:ledstrip_pico]
extends         = dev_tinypico
build_flags     = -DLEDSTRIP=1
                  -Os
                  ${psram_flags.build_flags}
                  ${unity_double_flags.build_flags}
                  ${dev_tinypico.build_flags}

;=============

[env:spectrum]
extends         = dev_m5stick-c-plus
build_flags     = -DSPECTRUM=1
                  -DSHOW_VU_METER=1
                  ${remote_flags.build_flags}
                  ${dev_m5stick-c-plus.build_flags}

; Same as Spectrum but using a non-Plus M5 Stick (older version with smaller screen)
[env:spectrumlite]
extends         = dev_m5stick-c
build_flags     = -DSPECTRUM=1
                  ${remote_flags.build_flags}
                  ${dev_m5stick-c.build_flags}

; And again, for the Wrover
[env:spectrum_wrover_kit]
extends         = dev_wrover
build_flags     = -DSPECTRUM=1
                  -DSPECTRUM_WROVER_KIT=1
                  -Ofast 
                  ${remote_flags.build_flags}
                  ${dev_wrover.build_flags}
debug_init_break = tbreak setup

;===============

[env:mesmerizer]
extends         = dev_mesmerizer
build_flags     = -DMESMERIZER=1
                  -DUSE_MATRIX=1
                  -DSHOW_VU_METER=1
                  -O3
                  ${psram_flags.build_flags}
                  ${remote_flags.build_flags}
                  ${dev_wrover.build_flags}
lib_deps        = ${dev_wrover.lib_deps}
                  https://github.com/PlummersSoftwareLLC/SmartMatrix.git

[env:mesmerizer_lolin]
extends         = dev_lolin_d32_pro
build_flags     = -DMESMERIZER=1
                  -DUSE_MATRIX=1
                  -Ofast 
                  ${psram_flags.build_flags}
                  ${remote_flags.build_flags}
                  ${dev_lolin_d32_pro.build_flags}
lib_deps        = ${dev_lolin_d32_pro.lib_deps}
                  https://github.com/PlummersSoftwareLLC/SmartMatrix.git

;==============

[env:laserline]
extends         = dev_m5stick-c-plus
build_flags     = -DLASERLINE=1
                  ${remote_flags.build_flags}
                  ${dev_m5stick-c-plus.build_flags}

[env:chieftain]
extends         = dev_tinypico
build_flags     = -DCHIEFTAIN=1
                  -Ofast 
                  ${unity_double_flags.build_flags}
                  ${dev_tinypico.build_flags}

[env:umbrella]
extends         = dev_esp32
build_flags     = -DUMBRELLA=1
                  -DUSE_SCREEN=0
                  -O3
                  ${remote_flags.build_flags}
                  ${unity_double_flags.build_flags}
                  ${dev_esp32.build_flags}

[env:generic]
extends         = dev_esp32
build_flags     = -DLEDSTRIP=1
                  -Ofast 
                  ${dev_esp32.build_flags}

[env:panlee]
extends         = dev_esp32-s3
build_flags     = -DLEDSTRIP=1
                  -DUSE_SCREEN=1
                  -DUSE_TFTSPI=1
                  -DUSER_SETUP_LOADED=1
                  -DST7796_DRIVER=1
                  -DTFT_WIDTH=480
                  -DTFT_HEIGHT=320
                  -DUSE_HSPI_PORT=1
                  -DPIN_SDA=38
                  -DPIN_SCL=19
                  -DTFT_MISO=12
                  -DTFT_MOSI=13
                  -DTFT_SCLK=39
                  -DTFT_CS=15
                  -DTFT_DC=21
                  -DTFT_RST=22
                  -DTFT_BL=48
                  -DLOAD_GLCD
                  -DLOAD_FONT2  
                  -DLOAD_FONT4
                  -DLOAD_FONT6 
                  -DLOAD_FONT7
                  -DLOAD_FONT8
                  -DLOAD_GFXFF
                  -DSPI_FREQUENCY=27000000
                  -DSPI_READ_FREQUENCY=20000000
                  -DSPI_TOUCH_FREQUENCY=2500000
                  -DSMOOTH_FONT
                  -DNUM_INFO_PAGES=1
                  -DPANLEE=1
                  -O
                  ${psram_flags.build_flags}
                  ${remote_flags.build_flags}
                  ${dev_esp32-s3.build_flags}
lib_deps        = ${dev_esp32-s3.lib_deps}
                  TFT_eSPI                 

[env:ttgo]
extends         = dev_esp32
build_flags     = -DTTGO=1
                  -DUSE_SCREEN=1
                  -Ofast 
                  ${remote_flags.build_flags}
                  ${dev_esp32.build_flags}
lib_deps        = ${dev_esp32.lib_deps}
                  ${ttgo_deps.lib_deps}

[env:xmastrees]
extends         = dev_m5stick-c-plus
build_flags     = -DXMASTREES=1
                  ${remote_flags.build_flags}
                  ${dev_m5stick-c-plus.build_flags}

[env:insulators]
extends         = dev_m5stick-c-plus
build_flags     = -DINSULATORS=1
                  ${remote_flags.build_flags}
                  ${dev_m5stick-c-plus.build_flags}

[env:magicmirror]
extends         = dev_m5stick-c
build_flags     = -DMAGICMIRROR=1
                  ${dev_m5stick-c.build_flags}

[env:atomlight]
extends         = dev_heltec_wifi
build_flags     = -DATOMLIGHT=1
                  ${dev_heltec_wifi.build_flags}
                  -UUSE_SCREEN                      ; Unset USE_SCREEN that is set in the device build flags.
                                                    ; The ATOMLIGHT project really prefers not to use it.

[env:brooklynroom]
extends         = dev_heltec_wifi
build_flags     = -DBROOKLYNROOM=1
                  ${dev_heltec_wifi.build_flags}

[env:fanset]
extends         = dev_m5stick-c-plus
build_flags     = -DFANSET=1
                  ${remote_flags.build_flags}
                  ${dev_m5stick-c-plus.build_flags}
monitor_filters = esp32_exception_decoder

[env:cube]
extends         = dev_m5stick-c-plus
build_flags     = -DCUBE=1
                  ${dev_m5stick-c-plus.build_flags}
<|MERGE_RESOLUTION|>--- conflicted
+++ resolved
@@ -9,11 +9,7 @@
 ; https://docs.platformio.org/page/projectconf.html
 
 [platformio]
-<<<<<<< HEAD
-default_envs = mesmerizer
-=======
 default_envs = 
->>>>>>> 09ec4e37
 
 ; ==================
 ; Base configuration
