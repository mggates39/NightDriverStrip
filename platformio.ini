--- conflicted
+++ resolved
@@ -9,11 +9,7 @@
 ; https://docs.platformio.org/page/projectconf.html
 
 [platformio]
-<<<<<<< HEAD
-default_envs = mesmerizer
-=======
 default_envs =
->>>>>>> ee20bdeb
 
 ; ==================
 ; Base configuration
@@ -21,13 +17,8 @@
 ; Options that are used (or extended) in all device sections (and hence environments) are defined here
 
 [base]
-<<<<<<< HEAD
-upload_port     = /dev/cu.usbserial-8411101
-monitor_port    = /dev/cu.usbserial-8411101
-=======
 upload_port     =
 monitor_port    =
->>>>>>> ee20bdeb
 upload_speed    = 1500000
 
 build_flags     = -std=gnu++17
