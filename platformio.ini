--- conflicted
+++ resolved
@@ -9,12 +9,8 @@
 ; https://docs.platformio.org/page/projectconf.html
 
 [platformio]
-<<<<<<< HEAD
 data_dir    = ./data
 default_envs = ledstrip
-=======
-data_dir      = ./data
->>>>>>> a22e57cd
 
 ; Link libs
 
