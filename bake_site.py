--- conflicted
+++ resolved
@@ -1,7 +1,10 @@
+#!/bin/python
+
 import subprocess
 import os
 import sys
 import glob
+from distutils.spawn import find_executable
 
 localBuild=False
 for i, arg in enumerate(sys.argv):
@@ -23,14 +26,6 @@
                 ret+=reader.read()
     return ret
 
-<<<<<<< HEAD
-localBuild=False
-for i, arg in enumerate(sys.argv):
-    if (arg == 'local'):
-        localBuild=True
-
-=======
->>>>>>> a7af6a68
 destFolder="data/"
 
 if (localBuild):
@@ -50,20 +45,6 @@
 html.close()
 
 if (localBuild):
-<<<<<<< HEAD
-    print("Local Build")
-    jsx.write(open('site/src/espaddr.jsx').read())
-else:
-    print("Chip Build")
-    jsx.write("const httpPrefix='';")
-
-jsx.write(open('site/src/modules/modules.jsx').read())
-jsx.write(getJsx('site/src/theme',"*.jsx"))
-jsx.write(getJsx('site/src/components',"style.jsx"))
-jsx.write(getJsx('site/src/components',"*.jsx","style.jsx"))
-jsx.write(open('site/src/main.jsx').read())
-print("Build completed")
-=======
     print("Building site in local development code")
     jsx.write(open('site/src/espaddr.jsx').read())
 else:
@@ -79,5 +60,4 @@
 
 htmlBytes = os.stat(destFolder + "index.html").st_size
 jsxBytes = os.stat(destFolder + "main.jsx").st_size
-print('Build completed, html: %d bytes, jsx: %d total: %dK' % (htmlBytes, jsxBytes,(htmlBytes + jsxBytes)/1024))
->>>>>>> a7af6a68
+print('Build completed, html: %d bytes, jsx: %d total: %dK' % (htmlBytes, jsxBytes,(htmlBytes + jsxBytes)/1024))