--- conflicted
+++ resolved
@@ -1,20 +1,9 @@
 import subprocess
 import os
-<<<<<<< HEAD
 from distutils.spawn import find_executable
 
 if (os.name == "posix") & (find_executable("npm") is not None):
     os.chdir('site')
     subprocess.check_output("npm run build", shell=True)
 else:
-    print("Please follow the instructions in the README.md of the site folder to build the site")
-=======
-
-if os.name == 'posix':
-    if not os.path.exists('data'):
-        os.makedirs('data')
-
-    os.chdir('site')
-
-    subprocess.check_output("npm run build", shell=True)
->>>>>>> 8be2f6ff
+    print("Please follow the instructions in the README.md of the site folder to build the site")