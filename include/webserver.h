--- conflicted
+++ resolved
@@ -1,281 +1,274 @@
-//+--------------------------------------------------------------------------
-//
-// File:        webserver.h
-//
-// NightDriverStrip - (c) 2018 Plummer's Software LLC.  All Rights Reserved.
-//
-// This file is part of the NightDriver software project.
-//
-//    NightDriver is free software: you can redistribute it and/or modify
-//    it under the terms of the GNU General Public License as published by
-//    the Free Software Foundation, either version 3 of the License, or
-//    (at your option) any later version.
-//
-//    NightDriver is distributed in the hope that it will be useful,
-//    but WITHOUT ANY WARRANTY; without even the implied warranty of
-//    MERCHANTABILITY or FITNESS FOR A PARTICULAR PURPOSE.  See the
-//    GNU General Public License for more details.
-//
-//    You should have received a copy of the GNU General Public License
-//    along with Nightdriver.  It is normally found in copying.txt
-//    If not, see <https://www.gnu.org/licenses/>.
-//
-// Description:
-//
-//   Web server that fulfills requests by serving them from statically
-//   files in flash.  Requires the espressif-esp32 WebServer class.
-//
-//   This class contains an early attempt at exposing a REST api for
-//   adjusting effect paramters.  I'm in no way attached to it and it
-//   should likely be redone!
-//
-//   Server also exposes basic RESTful API for querying variables etc.
-//
-// History:     Jul-12-2018         Davepl      Created
-//              Apr-29-2019         Davepl      Adapted from BigBlueLCD project
-//              Feb-02-2023         LouisRiel   Removed SPIFF served files with statically linked files
-//              Apr-28-2023         Rbergen     Reduce code duplication
-//---------------------------------------------------------------------------
-
-#pragma once
-
-#include <map>
-#include <WiFi.h>
-#include <FS.h>
-#include <AsyncTCP.h>
-#include <ESPAsyncWebServer.h>
-#include <Arduino.h>
-#include <AsyncJson.h>
-#include <ArduinoJson.h>
-#include <HTTPClient.h>
-#include "deviceconfig.h"
-#include "jsonbase.h"
-#include "effects.h"
-
-class CWebServer
-{
-  private:
-    // Template for param to value converter function, used by PushPostParamIfPresent()
-    template<typename Tv>
-    using ParamValueGetter = std::function<Tv(AsyncWebParameter *param)>;
-
-    // Template for value setting forwarding function, used by PushPostParamIfPresent()
-    template<typename Tv>
-    using ValueSetter = std::function<bool(Tv)>;
-
-    // Value validating function type, as used by DeviceConfig (and possible others)
-    using ValueValidator = std::function<DeviceConfig::ValidateResponse(const String&)>;
-
-    // Device stats that don't change after startup
-    struct StaticStatistics
-    {
-        uint32_t HeapSize;
-        size_t DmaHeapSize;
-        uint32_t PsramSize;
-        const char *ChipModel;
-        uint8_t ChipCores;
-        uint32_t CpuFreqMHz;
-        uint32_t SketchSize;
-        uint32_t FreeSketchSpace;
-        uint32_t FlashChipSize;
-    };
-
-    // Properties of files baked into the image
-    struct EmbeddedWebFile : public EmbeddedFile
-    {
-        // Added to hold the file's MIME type, but could be used for other type types, if desired
-        const char *const type;
-
-        EmbeddedWebFile(const uint8_t start[], const uint8_t end[], const char type[]) :
-            EmbeddedFile(start, end),
-            type(type)
-        {}
-    };
-
-<<<<<<< HEAD
-    static std::vector<SettingSpec> deviceSettingSpecs;
-=======
-    static const std::vector<String> knownSettings;
->>>>>>> fe72dcc0
-    static const std::map<String, ValueValidator> settingValidators;
-
-    AsyncWebServer _server;
-    StaticStatistics _staticStats;
-
-    // Helper functions/templates
-
-    // Convert param value to a specific type and forward it to a setter function that expects that type as an argument
-    template<typename Tv>
-    static bool PushPostParamIfPresent(AsyncWebServerRequest * pRequest, const String & paramName, ValueSetter<Tv> setter, ParamValueGetter<Tv> getter)
-    {
-        if (!pRequest->hasParam(paramName, true, false))
-            return false;
-
-        debugV("found %s", paramName.c_str());
-
-        AsyncWebParameter *param = pRequest->getParam(paramName, true, false);
-
-        // Extract the value and pass it off to the setter
-        return setter(getter(param));
-    }
-
-    // Generic param value forwarder. The type argument must be implicitly convertable from String!
-    //   Some specializations of this are included in the CPP file
-    template<typename Tv>
-    static bool PushPostParamIfPresent(AsyncWebServerRequest * pRequest, const String & paramName, ValueSetter<Tv> setter)
-    {
-        return PushPostParamIfPresent<Tv>(pRequest, paramName, setter, [](AsyncWebParameter * param) { return param->value(); });
-    }
-
-    // AddCORSHeaderAndSend(OK)Response
-    //
-    // Sends a response with CORS headers added
-    template<typename Tr>
-    static void AddCORSHeaderAndSendResponse(AsyncWebServerRequest * pRequest, Tr * pResponse)
-    {
-        pResponse->addHeader("Server","NightDriverStrip");
-        pResponse->addHeader("Access-Control-Allow-Origin", "*");
-        pRequest->send(pResponse);
-    }
-
-    // Version for empty response, normally used to finish up things that don't return anything, like "NextEffect"
-    static void AddCORSHeaderAndSendOKResponse(AsyncWebServerRequest * pRequest)
-    {
-        AddCORSHeaderAndSendResponse(pRequest, pRequest->beginResponse(HTTP_CODE_OK));
-    }
-
-    // Straightforward support functions
-
-    static bool IsPostParamTrue(AsyncWebServerRequest * pRequest, const String & paramName);
-<<<<<<< HEAD
-    static const std::vector<SettingSpec> & LoadDeviceSettingSpecs();
-    static void SendSettingSpecsResponse(AsyncWebServerRequest * pRequest, const std::vector<SettingSpec> & settingSpecs);
-=======
->>>>>>> fe72dcc0
-    static void SetSettingsIfPresent(AsyncWebServerRequest * pRequest);
-    static long GetEffectIndexFromParam(AsyncWebServerRequest * pRequest, bool post = false);
-    static bool CheckAndGetSettingsEffect(AsyncWebServerRequest * pRequest, std::shared_ptr<LEDStripEffect> & effect, bool post = false);
-    static void SendEffectSettingsResponse(AsyncWebServerRequest * pRequest, std::shared_ptr<LEDStripEffect> & effect);
-
-    // Endpoint member functions
-
-    static void GetEffectListText(AsyncWebServerRequest * pRequest);
-    static void GetSettingSpecs(AsyncWebServerRequest * pRequest);
-    static void GetSettings(AsyncWebServerRequest * pRequest);
-    static void SetSettings(AsyncWebServerRequest * pRequest);
-    static void GetEffectSettingSpecs(AsyncWebServerRequest * pRequest);
-    static void GetEffectSettings(AsyncWebServerRequest * pRequest);
-    static void SetEffectSettings(AsyncWebServerRequest * pRequest);
-    static void ValidateAndSetSetting(AsyncWebServerRequest * pRequest);
-    static void Reset(AsyncWebServerRequest * pRequest);
-    static void SetCurrentEffectIndex(AsyncWebServerRequest * pRequest);
-    static void EnableEffect(AsyncWebServerRequest * pRequest);
-    static void DisableEffect(AsyncWebServerRequest * pRequest);
-    static void NextEffect(AsyncWebServerRequest * pRequest);
-    static void PreviousEffect(AsyncWebServerRequest * pRequest);
-
-    // Not static because it uses member _staticStats
-    void GetStatistics(AsyncWebServerRequest * pRequest);
-
-    // This registers a handler for GET requests for one of the known files embedded in the firmware.
-    void ServeEmbeddedFile(const char strUri[], EmbeddedWebFile & file)
-    {
-        _server.on(strUri, HTTP_GET, [strUri, file](AsyncWebServerRequest *request)
-        {
-            Serial.printf("GET for: %s\n", strUri);
-            AsyncWebServerResponse *response = request->beginResponse_P(200, file.type, file.contents, file.length);
-            request->send(response);
-        });
-    }
-
-  public:
-
-    CWebServer()
-        : _server(80)
-    {}
-
-    // begin - register page load handlers and start serving pages
-    void begin()
-    {
-        extern const uint8_t html_start[] asm("_binary_site_index_html_start");
-        extern const uint8_t html_end[] asm("_binary_site_index_html_end");
-        extern const uint8_t jsx_start[] asm("_binary_site_main_jsx_start");
-        extern const uint8_t jsx_end[] asm("_binary_site_main_jsx_end");
-        extern const uint8_t ico_start[] asm("_binary_site_favicon_ico_start");
-        extern const uint8_t ico_end[] asm("_binary_site_favicon_ico_end");
-        extern const uint8_t timezones_start[] asm("_binary_config_timezones_json_start");
-        extern const uint8_t timezones_end[] asm("_binary_config_timezones_json_end");
-
-        _staticStats.HeapSize = ESP.getHeapSize();
-        _staticStats.DmaHeapSize = heap_caps_get_total_size(MALLOC_CAP_DMA);
-        _staticStats.PsramSize = ESP.getPsramSize();
-        _staticStats.ChipModel = ESP.getChipModel();
-        _staticStats.ChipCores = ESP.getChipCores();
-        _staticStats.CpuFreqMHz = ESP.getCpuFreqMHz();
-        _staticStats.SketchSize = ESP.getSketchSize();
-        _staticStats.FreeSketchSpace = ESP.getFreeSketchSpace();
-        _staticStats.FlashChipSize = ESP.getFlashChipSize();
-
-        debugI("Connecting Web Endpoints");
-
-        _server.on("/effects",               HTTP_GET,  [](AsyncWebServerRequest * pRequest)        { GetEffectListText(pRequest); });
-        _server.on("/getEffectList",         HTTP_GET,  [](AsyncWebServerRequest * pRequest)        { GetEffectListText(pRequest); });
-        _server.on("/statistics",            HTTP_GET,  [this](AsyncWebServerRequest * pRequest)    { this->GetStatistics(pRequest); });
-        _server.on("/getStatistics",         HTTP_GET,  [this](AsyncWebServerRequest * pRequest)    { this->GetStatistics(pRequest); });
-        _server.on("/nextEffect",            HTTP_POST, [](AsyncWebServerRequest * pRequest)        { NextEffect(pRequest); });
-        _server.on("/previousEffect",        HTTP_POST, [](AsyncWebServerRequest * pRequest)        { PreviousEffect(pRequest); });
-
-        _server.on("/currentEffect",         HTTP_POST, [](AsyncWebServerRequest * pRequest)        { SetCurrentEffectIndex(pRequest); });
-        _server.on("/setCurrentEffectIndex", HTTP_POST, [](AsyncWebServerRequest * pRequest)        { SetCurrentEffectIndex(pRequest); });
-        _server.on("/enableEffect",          HTTP_POST, [](AsyncWebServerRequest * pRequest)        { EnableEffect(pRequest); });
-        _server.on("/disableEffect",         HTTP_POST, [](AsyncWebServerRequest * pRequest)        { DisableEffect(pRequest); });
-
-        _server.on("/settings/effect/specs", HTTP_GET,  [](AsyncWebServerRequest * pRequest)        { GetEffectSettingSpecs(pRequest); });
-        _server.on("/settings/effect",       HTTP_GET,  [](AsyncWebServerRequest * pRequest)        { GetEffectSettings(pRequest); });
-        _server.on("/settings/effect",       HTTP_POST, [](AsyncWebServerRequest * pRequest)        { SetEffectSettings(pRequest); });
-        _server.on("/settings/validated",    HTTP_POST, [](AsyncWebServerRequest * pRequest)        { ValidateAndSetSetting(pRequest); });
-        _server.on("/settings/specs",        HTTP_GET,  [](AsyncWebServerRequest * pRequest)        { GetSettingSpecs(pRequest); });
-        _server.on("/settings",              HTTP_GET,  [](AsyncWebServerRequest * pRequest)        { GetSettings(pRequest); });
-        _server.on("/settings",              HTTP_POST, [](AsyncWebServerRequest * pRequest)        { SetSettings(pRequest); });
-        _server.on("/effectsConfig",         HTTP_GET,  [](AsyncWebServerRequest * pRequest)        { pRequest->send(SPIFFS, EFFECTS_CONFIG_FILE, "text/json"); });
-
-        _server.on("/reset",                 HTTP_POST, [](AsyncWebServerRequest * pRequest)        { Reset(pRequest); });
-
-        EmbeddedWebFile html_file(html_start, html_end, "text/html");
-        EmbeddedWebFile jsx_file(jsx_start, jsx_end, "application/javascript");
-        EmbeddedWebFile ico_file(ico_start, ico_end, "image/vnd.microsoft.icon");
-        EmbeddedWebFile timezones_file(timezones_start, timezones_end - 1, "text/json"); // end - 1 because of zero-termination
-
-        debugI("Embedded html file size: %d", html_file.length);
-        debugI("Embedded jsx file size: %d", jsx_file.length);
-        debugI("Embedded ico file size: %d", ico_file.length);
-        debugI("Embedded timezones file size: %d", timezones_file.length);
-
-        ServeEmbeddedFile("/", html_file);
-        ServeEmbeddedFile("/index.html", html_file);
-        ServeEmbeddedFile("/main.jsx", jsx_file);
-        ServeEmbeddedFile("/favicon.ico", ico_file);
-        ServeEmbeddedFile("/timezones.json", timezones_file);
-
-        _server.onNotFound([](AsyncWebServerRequest *request)
-        {
-            if (request->method() == HTTP_OPTIONS) {
-                request->send(HTTP_CODE_OK);                                     // Apparently needed for CORS: https://github.com/me-no-dev/ESPAsyncWebServer
-            } else {
-                   debugW("Failed GET for %s\n", request->url().c_str() );
-                request->send(HTTP_CODE_NOT_FOUND);
-            }
-        });
-
-        _server.begin();
-
-        debugI("HTTP server started");
-    }
-};
-
-// Set value in lambda using a forwarding function. Always returns true
-#define SET_VALUE(functionCall) [](auto value) { functionCall; return true; }
-
-// Set value in lambda using a forwarding function. Reports success based on function's return value,
-//   which must be implicitly convertable to bool
+//+--------------------------------------------------------------------------
+//
+// File:        webserver.h
+//
+// NightDriverStrip - (c) 2018 Plummer's Software LLC.  All Rights Reserved.
+//
+// This file is part of the NightDriver software project.
+//
+//    NightDriver is free software: you can redistribute it and/or modify
+//    it under the terms of the GNU General Public License as published by
+//    the Free Software Foundation, either version 3 of the License, or
+//    (at your option) any later version.
+//
+//    NightDriver is distributed in the hope that it will be useful,
+//    but WITHOUT ANY WARRANTY; without even the implied warranty of
+//    MERCHANTABILITY or FITNESS FOR A PARTICULAR PURPOSE.  See the
+//    GNU General Public License for more details.
+//
+//    You should have received a copy of the GNU General Public License
+//    along with Nightdriver.  It is normally found in copying.txt
+//    If not, see <https://www.gnu.org/licenses/>.
+//
+// Description:
+//
+//   Web server that fulfills requests by serving them from statically
+//   files in flash.  Requires the espressif-esp32 WebServer class.
+//
+//   This class contains an early attempt at exposing a REST api for
+//   adjusting effect paramters.  I'm in no way attached to it and it
+//   should likely be redone!
+//
+//   Server also exposes basic RESTful API for querying variables etc.
+//
+// History:     Jul-12-2018         Davepl      Created
+//              Apr-29-2019         Davepl      Adapted from BigBlueLCD project
+//              Feb-02-2023         LouisRiel   Removed SPIFF served files with statically linked files
+//              Apr-28-2023         Rbergen     Reduce code duplication
+//---------------------------------------------------------------------------
+
+#pragma once
+
+#include <map>
+#include <WiFi.h>
+#include <FS.h>
+#include <AsyncTCP.h>
+#include <ESPAsyncWebServer.h>
+#include <Arduino.h>
+#include <AsyncJson.h>
+#include <ArduinoJson.h>
+#include <HTTPClient.h>
+#include "deviceconfig.h"
+#include "jsonbase.h"
+#include "effects.h"
+
+class CWebServer
+{
+  private:
+    // Template for param to value converter function, used by PushPostParamIfPresent()
+    template<typename Tv>
+    using ParamValueGetter = std::function<Tv(AsyncWebParameter *param)>;
+
+    // Template for value setting forwarding function, used by PushPostParamIfPresent()
+    template<typename Tv>
+    using ValueSetter = std::function<bool(Tv)>;
+
+    // Value validating function type, as used by DeviceConfig (and possible others)
+    using ValueValidator = std::function<DeviceConfig::ValidateResponse(const String&)>;
+
+    // Device stats that don't change after startup
+    struct StaticStatistics
+    {
+        uint32_t HeapSize;
+        size_t DmaHeapSize;
+        uint32_t PsramSize;
+        const char *ChipModel;
+        uint8_t ChipCores;
+        uint32_t CpuFreqMHz;
+        uint32_t SketchSize;
+        uint32_t FreeSketchSpace;
+        uint32_t FlashChipSize;
+    };
+
+    // Properties of files baked into the image
+    struct EmbeddedWebFile : public EmbeddedFile
+    {
+        // Added to hold the file's MIME type, but could be used for other type types, if desired
+        const char *const type;
+
+        EmbeddedWebFile(const uint8_t start[], const uint8_t end[], const char type[]) :
+            EmbeddedFile(start, end),
+            type(type)
+        {}
+    };
+
+    static const std::vector<String> knownSettings;
+    static const std::map<String, ValueValidator> settingValidators;
+
+    AsyncWebServer _server;
+    StaticStatistics _staticStats;
+
+    // Helper functions/templates
+
+    // Convert param value to a specific type and forward it to a setter function that expects that type as an argument
+    template<typename Tv>
+    static bool PushPostParamIfPresent(AsyncWebServerRequest * pRequest, const String & paramName, ValueSetter<Tv> setter, ParamValueGetter<Tv> getter)
+    {
+        if (!pRequest->hasParam(paramName, true, false))
+            return false;
+
+        debugV("found %s", paramName.c_str());
+
+        AsyncWebParameter *param = pRequest->getParam(paramName, true, false);
+
+        // Extract the value and pass it off to the setter
+        return setter(getter(param));
+    }
+
+    // Generic param value forwarder. The type argument must be implicitly convertable from String!
+    //   Some specializations of this are included in the CPP file
+    template<typename Tv>
+    static bool PushPostParamIfPresent(AsyncWebServerRequest * pRequest, const String & paramName, ValueSetter<Tv> setter)
+    {
+        return PushPostParamIfPresent<Tv>(pRequest, paramName, setter, [](AsyncWebParameter * param) { return param->value(); });
+    }
+
+    // AddCORSHeaderAndSend(OK)Response
+    //
+    // Sends a response with CORS headers added
+    template<typename Tr>
+    static void AddCORSHeaderAndSendResponse(AsyncWebServerRequest * pRequest, Tr * pResponse)
+    {
+        pResponse->addHeader("Server","NightDriverStrip");
+        pResponse->addHeader("Access-Control-Allow-Origin", "*");
+        pRequest->send(pResponse);
+    }
+
+    // Version for empty response, normally used to finish up things that don't return anything, like "NextEffect"
+    static void AddCORSHeaderAndSendOKResponse(AsyncWebServerRequest * pRequest)
+    {
+        AddCORSHeaderAndSendResponse(pRequest, pRequest->beginResponse(HTTP_CODE_OK));
+    }
+
+    // Straightforward support functions
+
+    static bool IsPostParamTrue(AsyncWebServerRequest * pRequest, const String &  paramName);
+    static const std::vector<SettingSpec> & LoadDeviceSettingSpecs();
+    static void SendSettingSpecsResponse(AsyncWebServerRequest * pRequest, const std::vector<SettingSpec> & settingSpecs);
+    static void SetSettingsIfPresent(AsyncWebServerRequest * pRequest);
+    static long GetEffectIndexFromParam(AsyncWebServerRequest * pRequest, bool post = false);
+    static bool CheckAndGetSettingsEffect(AsyncWebServerRequest * pRequest, std::shared_ptr<LEDStripEffect> & effect, bool post = false);
+    static void SendEffectSettingsResponse(AsyncWebServerRequest * pRequest, std::shared_ptr<LEDStripEffect> & effect);
+
+    // Endpoint member functions
+
+    static void GetEffectListText(AsyncWebServerRequest * pRequest);
+    static void GetSettingSpecs(AsyncWebServerRequest * pRequest);
+    static void GetSettings(AsyncWebServerRequest * pRequest);
+    static void SetSettings(AsyncWebServerRequest * pRequest);
+    static void GetEffectSettingSpecs(AsyncWebServerRequest * pRequest);
+    static void GetEffectSettings(AsyncWebServerRequest * pRequest);
+    static void SetEffectSettings(AsyncWebServerRequest * pRequest);
+    static void ValidateAndSetSetting(AsyncWebServerRequest * pRequest);
+    static void Reset(AsyncWebServerRequest * pRequest);
+    static void SetCurrentEffectIndex(AsyncWebServerRequest * pRequest);
+    static void EnableEffect(AsyncWebServerRequest * pRequest);
+    static void DisableEffect(AsyncWebServerRequest * pRequest);
+    static void NextEffect(AsyncWebServerRequest * pRequest);
+    static void PreviousEffect(AsyncWebServerRequest * pRequest);
+
+    // Not static because it uses member _staticStats
+    void GetStatistics(AsyncWebServerRequest * pRequest);
+
+    // This registers a handler for GET requests for one of the known files embedded in the firmware.
+    void ServeEmbeddedFile(const char strUri[], EmbeddedWebFile & file)
+    {
+        _server.on(strUri, HTTP_GET, [strUri, file](AsyncWebServerRequest *request)
+        {
+            Serial.printf("GET for: %s\n", strUri);
+            AsyncWebServerResponse *response = request->beginResponse_P(200, file.type, file.contents, file.length);
+            request->send(response);
+        });
+    }
+
+  public:
+
+    CWebServer()
+        : _server(80)
+    {}
+
+    // begin - register page load handlers and start serving pages
+    void begin()
+    {
+        extern const uint8_t html_start[] asm("_binary_site_index_html_start");
+        extern const uint8_t html_end[] asm("_binary_site_index_html_end");
+        extern const uint8_t jsx_start[] asm("_binary_site_main_jsx_start");
+        extern const uint8_t jsx_end[] asm("_binary_site_main_jsx_end");
+        extern const uint8_t ico_start[] asm("_binary_site_favicon_ico_start");
+        extern const uint8_t ico_end[] asm("_binary_site_favicon_ico_end");
+        extern const uint8_t timezones_start[] asm("_binary_config_timezones_json_start");
+        extern const uint8_t timezones_end[] asm("_binary_config_timezones_json_end");
+
+        _staticStats.HeapSize = ESP.getHeapSize();
+        _staticStats.DmaHeapSize = heap_caps_get_total_size(MALLOC_CAP_DMA);
+        _staticStats.PsramSize = ESP.getPsramSize();
+        _staticStats.ChipModel = ESP.getChipModel();
+        _staticStats.ChipCores = ESP.getChipCores();
+        _staticStats.CpuFreqMHz = ESP.getCpuFreqMHz();
+        _staticStats.SketchSize = ESP.getSketchSize();
+        _staticStats.FreeSketchSpace = ESP.getFreeSketchSpace();
+        _staticStats.FlashChipSize = ESP.getFlashChipSize();
+
+        debugI("Connecting Web Endpoints");
+
+        _server.on("/effects",               HTTP_GET,  [](AsyncWebServerRequest * pRequest)        { GetEffectListText(pRequest); });
+        _server.on("/getEffectList",         HTTP_GET,  [](AsyncWebServerRequest * pRequest)        { GetEffectListText(pRequest); });
+        _server.on("/statistics",            HTTP_GET,  [this](AsyncWebServerRequest * pRequest)    { this->GetStatistics(pRequest); });
+        _server.on("/getStatistics",         HTTP_GET,  [this](AsyncWebServerRequest * pRequest)    { this->GetStatistics(pRequest); });
+        _server.on("/nextEffect",            HTTP_POST, [](AsyncWebServerRequest * pRequest)        { NextEffect(pRequest); });
+        _server.on("/previousEffect",        HTTP_POST, [](AsyncWebServerRequest * pRequest)        { PreviousEffect(pRequest); });
+
+        _server.on("/currentEffect",         HTTP_POST, [](AsyncWebServerRequest * pRequest)        { SetCurrentEffectIndex(pRequest); });
+        _server.on("/setCurrentEffectIndex", HTTP_POST, [](AsyncWebServerRequest * pRequest)        { SetCurrentEffectIndex(pRequest); });
+        _server.on("/enableEffect",          HTTP_POST, [](AsyncWebServerRequest * pRequest)        { EnableEffect(pRequest); });
+        _server.on("/disableEffect",         HTTP_POST, [](AsyncWebServerRequest * pRequest)        { DisableEffect(pRequest); });
+
+        _server.on("/settings/effect/specs", HTTP_GET,  [](AsyncWebServerRequest * pRequest)        { GetEffectSettingSpecs(pRequest); });
+        _server.on("/settings/effect",       HTTP_GET,  [](AsyncWebServerRequest * pRequest)        { GetEffectSettings(pRequest); });
+        _server.on("/settings/effect",       HTTP_POST, [](AsyncWebServerRequest * pRequest)        { SetEffectSettings(pRequest); });
+        _server.on("/settings/validated",    HTTP_POST, [](AsyncWebServerRequest * pRequest)        { ValidateAndSetSetting(pRequest); });
+        _server.on("/settings/specs",        HTTP_GET,  [](AsyncWebServerRequest * pRequest)        { GetSettingSpecs(pRequest); });
+        _server.on("/settings",              HTTP_GET,  [](AsyncWebServerRequest * pRequest)        { GetSettings(pRequest); });
+        _server.on("/settings",              HTTP_POST, [](AsyncWebServerRequest * pRequest)        { SetSettings(pRequest); });
+        _server.on("/effectsConfig",         HTTP_GET,  [](AsyncWebServerRequest * pRequest)        { pRequest->send(SPIFFS, EFFECTS_CONFIG_FILE, "text/json"); });
+
+        _server.on("/reset",                 HTTP_POST, [](AsyncWebServerRequest * pRequest)        { Reset(pRequest); });
+
+        EmbeddedWebFile html_file(html_start, html_end, "text/html");
+        EmbeddedWebFile jsx_file(jsx_start, jsx_end, "application/javascript");
+        EmbeddedWebFile ico_file(ico_start, ico_end, "image/vnd.microsoft.icon");
+        EmbeddedWebFile timezones_file(timezones_start, timezones_end - 1, "text/json"); // end - 1 because of zero-termination
+
+        debugI("Embedded html file size: %d", html_file.length);
+        debugI("Embedded jsx file size: %d", jsx_file.length);
+        debugI("Embedded ico file size: %d", ico_file.length);
+        debugI("Embedded timezones file size: %d", timezones_file.length);
+
+        ServeEmbeddedFile("/", html_file);
+        ServeEmbeddedFile("/index.html", html_file);
+        ServeEmbeddedFile("/main.jsx", jsx_file);
+        ServeEmbeddedFile("/favicon.ico", ico_file);
+        ServeEmbeddedFile("/timezones.json", timezones_file);
+
+        _server.onNotFound([](AsyncWebServerRequest *request)
+        {
+            if (request->method() == HTTP_OPTIONS) {
+                request->send(HTTP_CODE_OK);                                     // Apparently needed for CORS: https://github.com/me-no-dev/ESPAsyncWebServer
+            } else {
+                   debugW("Failed GET for %s\n", request->url().c_str() );
+                request->send(HTTP_CODE_NOT_FOUND);
+            }
+        });
+
+        _server.begin();
+
+        debugI("HTTP server started");
+    }
+};
+
+// Set value in lambda using a forwarding function. Always returns true
+#define SET_VALUE(functionCall) [](auto value) { functionCall; return true; }
+
+// Set value in lambda using a forwarding function. Reports success based on function's return value,
+//   which must be implicitly convertable to bool
 #define CONFIRM_VALUE(functionCall) [](auto value)->bool { return functionCall; }