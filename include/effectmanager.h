//+--------------------------------------------------------------------------
//
// File:        EffectManager.h
//
// NightDriverStrip - (c) 2018 Plummer's Software LLC.  All Rights Reserved.
//
// This file is part of the NightDriver software project.
//
//    NightDriver is free software: you can redistribute it and/or modify
//    it under the terms of the GNU General Public License as published by
//    the Free Software Foundation, either version 3 of the License, or
//    (at your option) any later version.
//
//    NightDriver is distributed in the hope that it will be useful,
//    but WITHOUT ANY WARRANTY; without even the implied warranty of
//    MERCHANTABILITY or FITNESS FOR A PARTICULAR PURPOSE.  See the
//    GNU General Public License for more details.
//
//    You should have received a copy of the GNU General Public License
//    along with Nightdriver.  It is normally found in copying.txt
//    If not, see <https://www.gnu.org/licenses/>.
//
//
// Description:
//
//    Based on my original ESP32LEDStick project this is the class that keeps
//    track of internal efects, which one is active, rotating among them,
//    and fading between them.
//
//
//
// History:     Apr-13-2019         Davepl      Created for NightDriverStrip
//
//---------------------------------------------------------------------------

#pragma once

#include <sys/types.h>
#include <errno.h>
#include <iostream>
#include <set>
#include <algorithm>
#include <math.h>

#include "effectfactories.h"
#include "effects/strip/misceffects.h"
#include "effects/strip/fireeffect.h"

#define JSON_FORMAT_VERSION         1
#define CURRENT_EFFECT_CONFIG_FILE  "/current.cfg"

// References to functions in other C files

void InitSplashEffectManager();
void InitEffectsManager();
void SaveEffectManagerConfig();
void RemoveEffectManagerConfig();
void SaveCurrentEffectIndex();
bool ReadCurrentEffectIndex(size_t& index);

std::shared_ptr<LEDStripEffect> GetSpectrumAnalyzer(CRGB color);
std::shared_ptr<LEDStripEffect> GetSpectrumAnalyzer(CRGB color, CRGB color2);
extern DRAM_ATTR std::unique_ptr<EffectFactories> g_ptrEffectFactories;

// EffectManager
//
// Handles keeping track of the effects, which one is active, asking it to draw, etc.

template <typename GFXTYPE>
class  EffectManager : public IJSONSerializable
{
    std::vector<std::shared_ptr<LEDStripEffect>> _vEffects;

    size_t _iCurrentEffect = 0;
    uint _effectStartTime;
    uint _effectInterval = 0;
    bool _bPlayAll;
    bool _bShowVU = true;
    CRGB lastManualColor = CRGB::Red;
    bool _clearTempEffectWhenExpired = false;
    bool _newFrameAvailable = false;

    std::vector<std::shared_ptr<GFXTYPE>> _gfx;
    std::shared_ptr<LEDStripEffect> _tempEffect;

    void construct(bool clearTempEffect)
    {
        _bPlayAll = false;

        if (clearTempEffect && _tempEffect)
        {
            _clearTempEffectWhenExpired = true;

<<<<<<< HEAD
            // This is a hacky way to ensure that we start the correct effect after the temporary one.
            //   The switching to the next effect is taken care of by NextEffect(), which starts with
            //   increasing _iCurrentEffect. We therefore need to decrease it here, to make sure that
            //   the first effect after the temporary one is the one we want (either the then current
            //   one when the chip was powered off, or the one at index 0).
=======
            // This is a hacky way to ensure that we start the correct effect after the temporary one
            // REVIEW: Explain, I don't get it!
>>>>>>> 8e9e34b7
            _iCurrentEffect--;
        }
    }

    void LoadJSONAndMissingEffects(const JsonArrayConst& effectsArray)
    {
        std::set<int> loadedEffectNumbers;

        // Create effects from JSON objects, using the respective factories in g_EffectFactories
        auto& jsonFactories = g_ptrEffectFactories->GetJSONFactories();

        for (auto effectObject : effectsArray)
        {
            int effectNumber = effectObject[PTY_EFFECTNR];
            auto factoryEntry = jsonFactories.find(effectNumber);

            if (factoryEntry == jsonFactories.end())
                continue;

            auto pEffect = factoryEntry->second(effectObject);
            if (pEffect)
            {
                if (effectObject[PTY_COREEFFECT].as<int>())
                    pEffect->MarkAsCoreEffect();

                _vEffects.push_back(pEffect);
                loadedEffectNumbers.insert(effectNumber);
            }
        }

        // Now add missing effects from the default factory list
        auto &defaultFactories = g_ptrEffectFactories->GetDefaultFactories();

        // We iterate manually, so we can use where we are as the starting point for a later inner loop
        for (auto iter = defaultFactories.begin(); iter != defaultFactories.end(); iter++)
        {
            int effectNumber = iter->EffectNumber;

            // If we've already loaded this effect (number) from JSON, we can move on to check the next one
            if (loadedEffectNumbers.count(effectNumber))
                continue;

            // We found an effect (number) in the default list that we have not yet loaded from JSON.
            //   So, we go through the rest of the default factory list to create and add to our effects
            //   list all instances of this effect.
            std::for_each(iter, defaultFactories.end(), [&](const EffectFactories::NumberedFactory& numberedFactory)
                {
                    if (numberedFactory.EffectNumber != effectNumber)
                        return;

                    auto pEffect = numberedFactory.Factory();
                    if (pEffect)
                    {
                        // Effects in the default list are core effects. These can be disabled but not deleted.
                        pEffect->MarkAsCoreEffect();
                        _vEffects.push_back(pEffect);
                    }
                }
            );

            // Register that we added this effect number, so we don't add the respective effects more than once
            loadedEffectNumbers.insert(effectNumber);
        }
    }

    void ClearEffects()
    {
        _vEffects.clear();
    }

public:
    static const uint csFadeButtonSpeed = 15 * 1000;
    static const uint csSmoothButtonSpeed = 60 * 1000;

    EffectManager(std::shared_ptr<LEDStripEffect> effect, std::vector<std::shared_ptr<GFXTYPE>>& gfx)
        : _gfx(gfx)
    {
        debugV("EffectManager Splash Effect Constructor");

        if (effect->Init(_gfx))
            _tempEffect = effect;

        construct(false);
    }

    EffectManager(std::vector<std::shared_ptr<GFXTYPE>>& gfx)
        : _gfx(gfx)
    {
        debugV("EffectManager Constructor");

        LoadDefaultEffects();
    }

    EffectManager(const JsonObjectConst& jsonObject, std::vector<std::shared_ptr<GFXTYPE>>& gfx)
        : _gfx(gfx)
    {
        debugV("EffectManager JSON Constructor");

        DeserializeFromJSON(jsonObject);
    }

    ~EffectManager()
    {
        ClearRemoteColor();
        ClearEffects();
    }

    std::shared_ptr<GFXBase> GetBaseGraphics()
    {
        return _gfx[0];
    }

    bool IsNewFrameAvailable() const
    {
        return _newFrameAvailable;
    }

    void SetNewFrameAvailable(bool available)
    {
        _newFrameAvailable = available;
    }

    void LoadDefaultEffects()
    {
        for (auto &numberedFactory : g_ptrEffectFactories->GetDefaultFactories())
        {
            auto pEffect = numberedFactory.Factory();
            if (pEffect)
            {
                // Effects in the default list are core effects. These can be disabled but not deleted.
                pEffect->MarkAsCoreEffect();
                _vEffects.push_back(pEffect);
            }
        }

        for (int i = 0; i < _vEffects.size(); i++)
            EnableEffect(i, true);

        SetInterval(DEFAULT_EFFECT_INTERVAL, true);

        construct(true);
    }

    // DeserializeFromJSON
    //
    // This function deserializes LED strip effects from a provided JSON object.
    //
    // It first clears any existing effects and then attempts to populate the effects vector from
    // the provided JSON object, which should contain an array of effects configurations ("efs").
    //
    // For each effect in the JSON array, it attempts to create an effect from its JSON configuration.
    // If an effect is successfully created, it's added to the effects vector.
    //
    // If no effects are successfully loaded from JSON, it loads the default effects.
    //
    // If the JSON object includes an "eef" array, the function attempts to load each effect's enabled state from it.
    // If the index exceeds the "eef" array's size, the effect is enabled by default.
    //
    // The function also sets the effect interval from the "ivl" field in the JSON object, defaulting to a pre-defined value if the field isn't present.
    //
    // If the JSON object includes a "cei" field, the function sets the current effect index to this value.
    // If the value is greater than or equal to the number of effects, it defaults to the last effect in the vector.
    //
    // Lastly, the function calls the construct() method, indicating successful deserialization.

    virtual bool DeserializeFromJSON(const JsonObjectConst& jsonObject) override
    {
        ClearEffects();

        // "efs" is the array of serialized effect objects
        JsonArrayConst effectsArray = jsonObject["efs"].as<JsonArrayConst>();

        // Check if the object actually contained an effect config array. If not, load the default effects.
        if (effectsArray.isNull())
        {
            LoadDefaultEffects();
            return true;
        }

        LoadJSONAndMissingEffects(effectsArray);

        // "eef" was the array of effect enabled flags. They have now been integrated in the effects themselves;
        //   this code is there to "migrate" users who already had a serialized effect config on their device
        if (jsonObject.containsKey("eef"))
        {
            // Try to load effect enabled state from JSON also, default to "enabled" otherwise
            JsonArrayConst enabledArray = jsonObject["eef"].as<JsonArrayConst>();
            int enabledSize = enabledArray.isNull() ? 0 : enabledArray.size();

            for (int i = 0; i < _vEffects.size(); i++)
            {
                if (i >= enabledSize || enabledArray[i] == 1)
                    EnableEffect(i, true);
                else
                    DisableEffect(i, true);
            }
        }

        // "ivl" contains the effect interval in ms
        SetInterval(jsonObject.containsKey("ivl") ? jsonObject["ivl"] : DEFAULT_EFFECT_INTERVAL, true);

        // Try to read the effectindex from its own file. If that fails, "cei" may contain the current effect index instead
        if (!ReadCurrentEffectIndex(_iCurrentEffect) && jsonObject.containsKey("cei"))
            _iCurrentEffect = jsonObject["cei"];

        // Make sure that if we read an index, it's sane
        if (_iCurrentEffect >= EffectCount())
            _iCurrentEffect = EffectCount() - 1;

        construct(true);

        return true;
    }

    // SerializeToJSON - Serialize effects to a JSON object.
    //
    // This function serializes the current state of the LED strip effects into a JSON object.
    // It starts by setting the JSON format version ("PTY_VERSION") to a predefined value ("JSON_FORMAT_VERSION")
    // that helps in detecting and managing potential future incompatible structural updates.
    //
    // The function then sets the "ivl" and "cei" fields in the JSON object to the current effect interval
    // and the current effect index, respectively.
    //
    // The function creates a nested array ("eef") in the JSON object to store the enabled state of each effect.
    // It iterates through all effects, and for each effect, it adds a value of 1 to the array if the effect
    // is enabled, and 0 if it is not.
    //
    // Next, the function creates another nested array ("efs") in the JSON object to store the effects themselves.
    // It iterates through all effects, and for each effect, it creates a nested object in the effects array
    // and attempts to serialize the effect into this object. If serialization of any effect fails, the function
    // immediately returns false.
    //
    // If all effects are successfully serialized, the function returns true, indicating successful serialization.

    virtual bool SerializeToJSON(JsonObject& jsonObject) override
    {
        // Set JSON format version to be able to detect and manage future incompatible structural updates
        jsonObject[PTY_VERSION] = JSON_FORMAT_VERSION;

        jsonObject["ivl"] = _effectInterval;

        JsonArray effectsArray = jsonObject.createNestedArray("efs");

        for (auto & effect : _vEffects)
        {
            JsonObject effectObject = effectsArray.createNestedObject();
            if (!(effect->SerializeToJSON(effectObject)))
                return false;
        }

        return true;
    }

    std::shared_ptr<GFXTYPE> operator[](size_t index) const
    {
        return _gfx[index];
    }

    size_t gCount()
    {
        return _gfx.size();
    }

    // Must provide at least one drawing instance, like the first matrix or strip we are drawing on
    inline std::shared_ptr<GFXTYPE> g() const
    {
        return _gfx[0];
    }

    // ShowVU - Control whether VU meter should be draw.  Returns the previous state when set.

    virtual bool ShowVU(bool bShow)
    {
        bool bResult = _bShowVU;
        debugW("Setting ShowVU to %d\n", bShow);
        _bShowVU = bShow;

        // Erase any exising pixels since effects don't all clear each frame
        if (!bShow)
            _gfx[0]->setPixelsF(0, MATRIX_WIDTH, CRGB::Black);

        return bResult;
    }

    virtual bool IsVUVisible() const
    {
        return _bShowVU && GetCurrentEffect().CanDisplayVUMeter();
    }

    // SetGlobalColor
    //
    // When a global color is set via the remote, we create a fill effect and assign it as the "remote effect"
    // which takes drawing precedence

    void SetGlobalColor(CRGB color)
    {
        debugW("Setting Global Color");

        CRGB oldColor = lastManualColor;
        lastManualColor = color;

        #if (USE_MATRIX)
                auto pMatrix = g();
                pMatrix->setPalette(CRGBPalette16(oldColor, color));
                pMatrix->PausePalette(true);
        #else
            std::shared_ptr<LEDStripEffect> effect;

            if (color == CRGB(CRGB::White))
                effect = make_shared_psram<ColorFillEffect>(CRGB::White, 1);
            else

                #if ENABLE_AUDIO
                    #if SPECTRUM
                        effect = GetSpectrumAnalyzer(color, oldColor);
                    #else
                        effect = make_shared_psram<MusicalPaletteFire>("Custom Fire", CRGBPalette16(CRGB::Black, color, CRGB::Yellow, CRGB::White), NUM_LEDS, 1, 8, 50, 1, 24, true, false);
                    #endif
                #else
                    effect = make_shared_psram<PaletteFlameEffect>("Custom Fire", CRGBPalette16(CRGB::Black, color, CRGB::Yellow, CRGB::White), NUM_LEDS, 1, 8, 50, 1, 24, true, false);
                #endif

            if (effect->Init(_gfx))
            {
                _tempEffect = effect;
                StartEffect();
            }
        #endif
    }

    void ClearRemoteColor(bool retainRemoteEffect = false)
    {
        if (!retainRemoteEffect)
            _tempEffect = nullptr;

        #if (USE_MATRIX)
            auto pMatrix = (*this)[0];
            pMatrix->PausePalette(false);
        #endif
    }

    void StartEffect()
    {
        // If there's a temporary effect override from the remote control active, we start that, else
        // we start the current regular effect

        std::shared_ptr<LEDStripEffect> & effect = _tempEffect ? _tempEffect : _vEffects[_iCurrentEffect];

        #if USE_MATRIX
            auto pMatrix = std::static_pointer_cast<LEDMatrixGFX>(_gfx[0]);
            pMatrix->SetCaption(effect->FriendlyName(), CAPTION_TIME);
//            pMatrix->setLeds(LEDMatrixGFX::GetMatrixBackBuffer());
        #endif

        effect->Start();

        _effectStartTime = millis();
    }

    void EnableEffect(size_t i, bool skipSave = false)
    {
        if (i >= _vEffects.size())
        {
            debugW("Invalid index for EnableEffect");
            return;
        }

        auto& effect = _vEffects[i];

        if (!effect->IsEnabled())
        {
            if (!AreEffectsEnabled())
                ClearRemoteColor(true);

            effect->SetEnabled(true);

            if (!skipSave)
                SaveEffectManagerConfig();
        }
    }

    void DisableEffect(size_t i, bool skipSave = false)
    {
        if (i >= _vEffects.size())
        {
            debugW("Invalid index for DisableEffect");
            return;
        }

        auto effect = _vEffects[i];

        if (effect->IsEnabled())
        {
            effect->SetEnabled(false);

            if (!AreEffectsEnabled())
                SetGlobalColor(CRGB::Black);

            if (!skipSave)
                SaveEffectManagerConfig();
        }
    }

    bool IsEffectEnabled(size_t i) const
    {
        if (i >= _vEffects.size())
        {
            debugW("Invalid index for IsEffectEnabled");
            return false;
        }
        return _vEffects[i]->IsEnabled();
    }

    void MoveEffect(size_t from, size_t to)
    {
        if (from >= _vEffects.size() || to >= _vEffects.size())
        {
            debugW("Invalid index for MoveEffect");
            return;
        }

        if (from == to)
            return;
        else if (from < to)
            std::rotate(_vEffects.begin() + from, _vEffects.begin() + from + 1, _vEffects.begin() + to + 1);
        else // from > to
            std::rotate(_vEffects.rend() - from - 1, _vEffects.rend() - from, _vEffects.rend() - to);

        if (from == _iCurrentEffect)
        {
            _iCurrentEffect = to;
            SaveCurrentEffectIndex();
        }
        else if (from < _iCurrentEffect && to >= _iCurrentEffect)
        {
            _iCurrentEffect--;
            SaveCurrentEffectIndex();
        }
        else if (from > _iCurrentEffect && to <= _iCurrentEffect)
        {
            _iCurrentEffect++;
            SaveCurrentEffectIndex();
        }

        SaveEffectManagerConfig();
    }

    // Creates a copy of an existing effect in the list. Note that the effect is created but not yet added to the effect list;
    //   use the AppendEffect() function for that.
    std::shared_ptr<LEDStripEffect> CopyEffect(size_t index)
    {
        if (index >= _vEffects.size())
        {
            debugW("Invalid index for CopyEffect");
            return nullptr;
        }

        static size_t jsonBufferSize = JSON_BUFFER_BASE_SIZE;

        auto& sourceEffect = _vEffects[index];

        std::unique_ptr<AllocatedJsonDocument> ptrJsonDoc = nullptr;

        SerializeWithBufferSize(ptrJsonDoc, jsonBufferSize,
            [&sourceEffect](JsonObject &jsonObject) { return sourceEffect->SerializeToJSON(jsonObject); });

        auto jsonEffectFactories = g_ptrEffectFactories->GetJSONFactories();
        auto factoryEntry = jsonEffectFactories.find(sourceEffect->EffectNumber());

        if (factoryEntry == jsonEffectFactories.end())
            return nullptr;

        auto copiedEffect = factoryEntry->second(ptrJsonDoc->as<JsonObjectConst>());

        if (!copiedEffect)
            return nullptr;

        copiedEffect->SetEnabled(false);

        return copiedEffect;
    }

    // Adds an effect to the effect list and enables it. If an effect is added that is already in the effect list then the result
    //   is undefined but potentially messy.
    bool AppendEffect(std::shared_ptr<LEDStripEffect>& effect)
    {
        if (!effect->Init(_gfx))
            return false;

        _vEffects.push_back(effect);
        EnableEffect(_vEffects.size() - 1, true);

        SaveEffectManagerConfig();

        return true;
    }

    bool DeleteEffect(size_t index)
    {
        if (index >= _vEffects.size())
        {
            debugW("Invalid index for DeleteEffect");
            return false;
        }

        // We don't allow core effects to be deleted
        if (_vEffects[index]->IsCoreEffect())
            return false;

        DisableEffect(index, true);

        if (index == _iCurrentEffect)
            NextEffect();

        _vEffects.erase(_vEffects.begin() + index);

        if (index <= _iCurrentEffect)
        {
            _iCurrentEffect--;
            SaveCurrentEffectIndex();
        }

        SaveEffectManagerConfig();

        return true;
    }

    void PlayAll(bool bPlayAll)
    {
        _bPlayAll = bPlayAll;
    }

    void SetInterval(uint interval, bool skipSave = false)
    {
        _effectInterval = interval;

        if (!skipSave)
            SaveEffectManagerConfig();
    }

    const std::vector<std::shared_ptr<LEDStripEffect>> & EffectsList() const
    {
        return _vEffects;
    }

    const size_t EffectCount() const
    {
        return _vEffects.size();
    }

    const bool AreEffectsEnabled() const
    {
        for (auto& pEffect : _vEffects)
            if (pEffect->IsEnabled())
                return true;

        return false;
    }

    const size_t GetCurrentEffectIndex() const
    {
        return _iCurrentEffect;
    }

    LEDStripEffect& GetCurrentEffect() const
    {
        return *(_tempEffect ? _tempEffect : _vEffects[_iCurrentEffect]);
    }

    const String & GetCurrentEffectName() const
    {
        if (_tempEffect)
            return _tempEffect->FriendlyName();

        return _vEffects[_iCurrentEffect]->FriendlyName();
    }

    // Change the current effect; marks the state as needing attention so this get noticed next frame

    void SetCurrentEffectIndex(size_t i)
    {
        if (i >= _vEffects.size())
        {
            debugW("Invalid index for SetCurrentEffectIndex");
            return;
        }
        _iCurrentEffect = i;
        _effectStartTime = millis();

        StartEffect();

        SaveCurrentEffectIndex();
    }

    uint GetTimeUsedByCurrentEffect() const
    {
        return millis() - _effectStartTime;
    }

    uint GetTimeRemainingForCurrentEffect() const
    {
        // If the Interval is set to zero, we treat that as an infinite interval and don't even look at the time used so far
        uint timeUsedByCurrentEffect = GetTimeUsedByCurrentEffect();
        uint interval = GetInterval();

        return timeUsedByCurrentEffect > interval ? 0 : (interval - timeUsedByCurrentEffect);
    }

    uint GetInterval() const
    {
        // This allows you to return a MaximumEffectTime and your effect won't be shown longer than that
        return min((_effectInterval == 0 ? std::numeric_limits<uint>::max() : _effectInterval), GetCurrentEffect().MaximumEffectTime());
    }

    void CheckEffectTimerExpired()
    {
        // If interval is zero, the current effect never expires unless it thas a max effect time set

        if (_effectInterval == 0 && !GetCurrentEffect().HasMaximumEffectTime())
            return;

        if (GetTimeUsedByCurrentEffect() >= GetInterval()) // See if it's time for a new effect yet
        {
            if (_clearTempEffectWhenExpired)
            {
                _tempEffect.reset();
                _clearTempEffectWhenExpired = false;
            }

            debugV("%ldms elapsed: Next Effect", millis() - _effectStartTime);
            NextEffect();
            debugV("Current Effect: %s", GetCurrentEffectName());
        }
    }

    void NextPalette()
    {
        auto g = _gfx[0].get();
        g->CyclePalette(1);
    }

    void PreviousPalette()
    {
        auto g = _gfx[0];
        g->CyclePalette(-1);
    }
    // Update to the next effect and abort the current effect.

    void NextEffect(bool skipSave = false)
    {
        auto enabled = AreEffectsEnabled();

        do
        {
            _iCurrentEffect++; //   ... if so advance to next effect
            _iCurrentEffect %= EffectCount();
            _effectStartTime = millis();
        } while (enabled && false == _bPlayAll && false == IsEffectEnabled(_iCurrentEffect));

        StartEffect();
        SaveCurrentEffectIndex();
    }

    // Go back to the previous effect and abort the current one.

    void PreviousEffect()
    {
        auto enabled = AreEffectsEnabled();

        do
        {
            if (_iCurrentEffect == 0)
                _iCurrentEffect = EffectCount() - 1;

            _iCurrentEffect--;
            _effectStartTime = millis();
        } while (enabled && false == _bPlayAll && false == IsEffectEnabled(_iCurrentEffect));

        StartEffect();
        SaveCurrentEffectIndex();
    }

    bool Init()
    {

        for (int i = 0; i < _vEffects.size(); i++)
        {
            debugV("About to init effect %s", _vEffects[i]->FriendlyName());
            if (false == _vEffects[i]->Init(_gfx))
            {
                debugW("Could not initialize effect: %s\n", _vEffects[i]->FriendlyName());
                return false;
            }
            debugV("Loaded Effect: %s", _vEffects[i]->FriendlyName());
        }
        debugV("First Effect: %s", GetCurrentEffectName());
        return true;
    }

    // EffectManager::Update
    //
    // Draws the current effect.  If gUIDirty has been set by an interrupt handler, it is reset here

    void Update()
    {
        if ((_gfx[0])->GetLEDCount() == 0)
            return;

        const float msFadeTime = EFFECT_CROSS_FADE_TIME;

        CheckEffectTimerExpired();

        // If a remote control effect is set, we draw that, otherwise we draw the regular effect

        if (_tempEffect)
            _tempEffect->Draw();
        else
            _vEffects[_iCurrentEffect]->Draw(); // Draw the currently active effect

        // If we do indeed have multiple effects (BUGBUG what if only a single enabled?) then we
        // fade in and out at the appropriate time based on the time remaining/used by the effect

        if (EffectCount() < 2)
        {
            g_Values.Fader = 255;
            return;
        }

        if (_effectInterval == 0)
        {
            g_Values.Fader = 255;
            return;
        }

        int r = GetTimeRemainingForCurrentEffect();
        int e = GetTimeUsedByCurrentEffect();

        if (e < msFadeTime)
        {
            g_Values.Fader = 255 * (e / msFadeTime); // Fade in
        }
        else if (r < msFadeTime)
        {
            g_Values.Fader = 255 * (r / msFadeTime); // Fade out
        }
        else
        {
            g_Values.Fader = 255; // No fade, not at start or end
        }
    }
};<|MERGE_RESOLUTION|>--- conflicted
+++ resolved
@@ -1,854 +1,849 @@
-//+--------------------------------------------------------------------------
-//
-// File:        EffectManager.h
-//
-// NightDriverStrip - (c) 2018 Plummer's Software LLC.  All Rights Reserved.
-//
-// This file is part of the NightDriver software project.
-//
-//    NightDriver is free software: you can redistribute it and/or modify
-//    it under the terms of the GNU General Public License as published by
-//    the Free Software Foundation, either version 3 of the License, or
-//    (at your option) any later version.
-//
-//    NightDriver is distributed in the hope that it will be useful,
-//    but WITHOUT ANY WARRANTY; without even the implied warranty of
-//    MERCHANTABILITY or FITNESS FOR A PARTICULAR PURPOSE.  See the
-//    GNU General Public License for more details.
-//
-//    You should have received a copy of the GNU General Public License
-//    along with Nightdriver.  It is normally found in copying.txt
-//    If not, see <https://www.gnu.org/licenses/>.
-//
-//
-// Description:
-//
-//    Based on my original ESP32LEDStick project this is the class that keeps
-//    track of internal efects, which one is active, rotating among them,
-//    and fading between them.
-//
-//
-//
-// History:     Apr-13-2019         Davepl      Created for NightDriverStrip
-//
-//---------------------------------------------------------------------------
-
-#pragma once
-
-#include <sys/types.h>
-#include <errno.h>
-#include <iostream>
-#include <set>
-#include <algorithm>
-#include <math.h>
-
-#include "effectfactories.h"
-#include "effects/strip/misceffects.h"
-#include "effects/strip/fireeffect.h"
-
-#define JSON_FORMAT_VERSION         1
-#define CURRENT_EFFECT_CONFIG_FILE  "/current.cfg"
-
-// References to functions in other C files
-
-void InitSplashEffectManager();
-void InitEffectsManager();
-void SaveEffectManagerConfig();
-void RemoveEffectManagerConfig();
-void SaveCurrentEffectIndex();
-bool ReadCurrentEffectIndex(size_t& index);
-
-std::shared_ptr<LEDStripEffect> GetSpectrumAnalyzer(CRGB color);
-std::shared_ptr<LEDStripEffect> GetSpectrumAnalyzer(CRGB color, CRGB color2);
-extern DRAM_ATTR std::unique_ptr<EffectFactories> g_ptrEffectFactories;
-
-// EffectManager
-//
-// Handles keeping track of the effects, which one is active, asking it to draw, etc.
-
-template <typename GFXTYPE>
-class  EffectManager : public IJSONSerializable
-{
-    std::vector<std::shared_ptr<LEDStripEffect>> _vEffects;
-
-    size_t _iCurrentEffect = 0;
-    uint _effectStartTime;
-    uint _effectInterval = 0;
-    bool _bPlayAll;
-    bool _bShowVU = true;
-    CRGB lastManualColor = CRGB::Red;
-    bool _clearTempEffectWhenExpired = false;
-    bool _newFrameAvailable = false;
-
-    std::vector<std::shared_ptr<GFXTYPE>> _gfx;
-    std::shared_ptr<LEDStripEffect> _tempEffect;
-
-    void construct(bool clearTempEffect)
-    {
-        _bPlayAll = false;
-
-        if (clearTempEffect && _tempEffect)
-        {
-            _clearTempEffectWhenExpired = true;
-
-<<<<<<< HEAD
-            // This is a hacky way to ensure that we start the correct effect after the temporary one.
-            //   The switching to the next effect is taken care of by NextEffect(), which starts with
-            //   increasing _iCurrentEffect. We therefore need to decrease it here, to make sure that
-            //   the first effect after the temporary one is the one we want (either the then current
-            //   one when the chip was powered off, or the one at index 0).
-=======
-            // This is a hacky way to ensure that we start the correct effect after the temporary one
-            // REVIEW: Explain, I don't get it!
->>>>>>> 8e9e34b7
-            _iCurrentEffect--;
-        }
-    }
-
-    void LoadJSONAndMissingEffects(const JsonArrayConst& effectsArray)
-    {
-        std::set<int> loadedEffectNumbers;
-
-        // Create effects from JSON objects, using the respective factories in g_EffectFactories
-        auto& jsonFactories = g_ptrEffectFactories->GetJSONFactories();
-
-        for (auto effectObject : effectsArray)
-        {
-            int effectNumber = effectObject[PTY_EFFECTNR];
-            auto factoryEntry = jsonFactories.find(effectNumber);
-
-            if (factoryEntry == jsonFactories.end())
-                continue;
-
-            auto pEffect = factoryEntry->second(effectObject);
-            if (pEffect)
-            {
-                if (effectObject[PTY_COREEFFECT].as<int>())
-                    pEffect->MarkAsCoreEffect();
-
-                _vEffects.push_back(pEffect);
-                loadedEffectNumbers.insert(effectNumber);
-            }
-        }
-
-        // Now add missing effects from the default factory list
-        auto &defaultFactories = g_ptrEffectFactories->GetDefaultFactories();
-
-        // We iterate manually, so we can use where we are as the starting point for a later inner loop
-        for (auto iter = defaultFactories.begin(); iter != defaultFactories.end(); iter++)
-        {
-            int effectNumber = iter->EffectNumber;
-
-            // If we've already loaded this effect (number) from JSON, we can move on to check the next one
-            if (loadedEffectNumbers.count(effectNumber))
-                continue;
-
-            // We found an effect (number) in the default list that we have not yet loaded from JSON.
-            //   So, we go through the rest of the default factory list to create and add to our effects
-            //   list all instances of this effect.
-            std::for_each(iter, defaultFactories.end(), [&](const EffectFactories::NumberedFactory& numberedFactory)
-                {
-                    if (numberedFactory.EffectNumber != effectNumber)
-                        return;
-
-                    auto pEffect = numberedFactory.Factory();
-                    if (pEffect)
-                    {
-                        // Effects in the default list are core effects. These can be disabled but not deleted.
-                        pEffect->MarkAsCoreEffect();
-                        _vEffects.push_back(pEffect);
-                    }
-                }
-            );
-
-            // Register that we added this effect number, so we don't add the respective effects more than once
-            loadedEffectNumbers.insert(effectNumber);
-        }
-    }
-
-    void ClearEffects()
-    {
-        _vEffects.clear();
-    }
-
-public:
-    static const uint csFadeButtonSpeed = 15 * 1000;
-    static const uint csSmoothButtonSpeed = 60 * 1000;
-
-    EffectManager(std::shared_ptr<LEDStripEffect> effect, std::vector<std::shared_ptr<GFXTYPE>>& gfx)
-        : _gfx(gfx)
-    {
-        debugV("EffectManager Splash Effect Constructor");
-
-        if (effect->Init(_gfx))
-            _tempEffect = effect;
-
-        construct(false);
-    }
-
-    EffectManager(std::vector<std::shared_ptr<GFXTYPE>>& gfx)
-        : _gfx(gfx)
-    {
-        debugV("EffectManager Constructor");
-
-        LoadDefaultEffects();
-    }
-
-    EffectManager(const JsonObjectConst& jsonObject, std::vector<std::shared_ptr<GFXTYPE>>& gfx)
-        : _gfx(gfx)
-    {
-        debugV("EffectManager JSON Constructor");
-
-        DeserializeFromJSON(jsonObject);
-    }
-
-    ~EffectManager()
-    {
-        ClearRemoteColor();
-        ClearEffects();
-    }
-
-    std::shared_ptr<GFXBase> GetBaseGraphics()
-    {
-        return _gfx[0];
-    }
-
-    bool IsNewFrameAvailable() const
-    {
-        return _newFrameAvailable;
-    }
-
-    void SetNewFrameAvailable(bool available)
-    {
-        _newFrameAvailable = available;
-    }
-
-    void LoadDefaultEffects()
-    {
-        for (auto &numberedFactory : g_ptrEffectFactories->GetDefaultFactories())
-        {
-            auto pEffect = numberedFactory.Factory();
-            if (pEffect)
-            {
-                // Effects in the default list are core effects. These can be disabled but not deleted.
-                pEffect->MarkAsCoreEffect();
-                _vEffects.push_back(pEffect);
-            }
-        }
-
-        for (int i = 0; i < _vEffects.size(); i++)
-            EnableEffect(i, true);
-
-        SetInterval(DEFAULT_EFFECT_INTERVAL, true);
-
-        construct(true);
-    }
-
-    // DeserializeFromJSON
-    //
-    // This function deserializes LED strip effects from a provided JSON object.
-    //
-    // It first clears any existing effects and then attempts to populate the effects vector from
-    // the provided JSON object, which should contain an array of effects configurations ("efs").
-    //
-    // For each effect in the JSON array, it attempts to create an effect from its JSON configuration.
-    // If an effect is successfully created, it's added to the effects vector.
-    //
-    // If no effects are successfully loaded from JSON, it loads the default effects.
-    //
-    // If the JSON object includes an "eef" array, the function attempts to load each effect's enabled state from it.
-    // If the index exceeds the "eef" array's size, the effect is enabled by default.
-    //
-    // The function also sets the effect interval from the "ivl" field in the JSON object, defaulting to a pre-defined value if the field isn't present.
-    //
-    // If the JSON object includes a "cei" field, the function sets the current effect index to this value.
-    // If the value is greater than or equal to the number of effects, it defaults to the last effect in the vector.
-    //
-    // Lastly, the function calls the construct() method, indicating successful deserialization.
-
-    virtual bool DeserializeFromJSON(const JsonObjectConst& jsonObject) override
-    {
-        ClearEffects();
-
-        // "efs" is the array of serialized effect objects
-        JsonArrayConst effectsArray = jsonObject["efs"].as<JsonArrayConst>();
-
-        // Check if the object actually contained an effect config array. If not, load the default effects.
-        if (effectsArray.isNull())
-        {
-            LoadDefaultEffects();
-            return true;
-        }
-
-        LoadJSONAndMissingEffects(effectsArray);
-
-        // "eef" was the array of effect enabled flags. They have now been integrated in the effects themselves;
-        //   this code is there to "migrate" users who already had a serialized effect config on their device
-        if (jsonObject.containsKey("eef"))
-        {
-            // Try to load effect enabled state from JSON also, default to "enabled" otherwise
-            JsonArrayConst enabledArray = jsonObject["eef"].as<JsonArrayConst>();
-            int enabledSize = enabledArray.isNull() ? 0 : enabledArray.size();
-
-            for (int i = 0; i < _vEffects.size(); i++)
-            {
-                if (i >= enabledSize || enabledArray[i] == 1)
-                    EnableEffect(i, true);
-                else
-                    DisableEffect(i, true);
-            }
-        }
-
-        // "ivl" contains the effect interval in ms
-        SetInterval(jsonObject.containsKey("ivl") ? jsonObject["ivl"] : DEFAULT_EFFECT_INTERVAL, true);
-
-        // Try to read the effectindex from its own file. If that fails, "cei" may contain the current effect index instead
-        if (!ReadCurrentEffectIndex(_iCurrentEffect) && jsonObject.containsKey("cei"))
-            _iCurrentEffect = jsonObject["cei"];
-
-        // Make sure that if we read an index, it's sane
-        if (_iCurrentEffect >= EffectCount())
-            _iCurrentEffect = EffectCount() - 1;
-
-        construct(true);
-
-        return true;
-    }
-
-    // SerializeToJSON - Serialize effects to a JSON object.
-    //
-    // This function serializes the current state of the LED strip effects into a JSON object.
-    // It starts by setting the JSON format version ("PTY_VERSION") to a predefined value ("JSON_FORMAT_VERSION")
-    // that helps in detecting and managing potential future incompatible structural updates.
-    //
-    // The function then sets the "ivl" and "cei" fields in the JSON object to the current effect interval
-    // and the current effect index, respectively.
-    //
-    // The function creates a nested array ("eef") in the JSON object to store the enabled state of each effect.
-    // It iterates through all effects, and for each effect, it adds a value of 1 to the array if the effect
-    // is enabled, and 0 if it is not.
-    //
-    // Next, the function creates another nested array ("efs") in the JSON object to store the effects themselves.
-    // It iterates through all effects, and for each effect, it creates a nested object in the effects array
-    // and attempts to serialize the effect into this object. If serialization of any effect fails, the function
-    // immediately returns false.
-    //
-    // If all effects are successfully serialized, the function returns true, indicating successful serialization.
-
-    virtual bool SerializeToJSON(JsonObject& jsonObject) override
-    {
-        // Set JSON format version to be able to detect and manage future incompatible structural updates
-        jsonObject[PTY_VERSION] = JSON_FORMAT_VERSION;
-
-        jsonObject["ivl"] = _effectInterval;
-
-        JsonArray effectsArray = jsonObject.createNestedArray("efs");
-
-        for (auto & effect : _vEffects)
-        {
-            JsonObject effectObject = effectsArray.createNestedObject();
-            if (!(effect->SerializeToJSON(effectObject)))
-                return false;
-        }
-
-        return true;
-    }
-
-    std::shared_ptr<GFXTYPE> operator[](size_t index) const
-    {
-        return _gfx[index];
-    }
-
-    size_t gCount()
-    {
-        return _gfx.size();
-    }
-
-    // Must provide at least one drawing instance, like the first matrix or strip we are drawing on
-    inline std::shared_ptr<GFXTYPE> g() const
-    {
-        return _gfx[0];
-    }
-
-    // ShowVU - Control whether VU meter should be draw.  Returns the previous state when set.
-
-    virtual bool ShowVU(bool bShow)
-    {
-        bool bResult = _bShowVU;
-        debugW("Setting ShowVU to %d\n", bShow);
-        _bShowVU = bShow;
-
-        // Erase any exising pixels since effects don't all clear each frame
-        if (!bShow)
-            _gfx[0]->setPixelsF(0, MATRIX_WIDTH, CRGB::Black);
-
-        return bResult;
-    }
-
-    virtual bool IsVUVisible() const
-    {
-        return _bShowVU && GetCurrentEffect().CanDisplayVUMeter();
-    }
-
-    // SetGlobalColor
-    //
-    // When a global color is set via the remote, we create a fill effect and assign it as the "remote effect"
-    // which takes drawing precedence
-
-    void SetGlobalColor(CRGB color)
-    {
-        debugW("Setting Global Color");
-
-        CRGB oldColor = lastManualColor;
-        lastManualColor = color;
-
-        #if (USE_MATRIX)
-                auto pMatrix = g();
-                pMatrix->setPalette(CRGBPalette16(oldColor, color));
-                pMatrix->PausePalette(true);
-        #else
-            std::shared_ptr<LEDStripEffect> effect;
-
-            if (color == CRGB(CRGB::White))
-                effect = make_shared_psram<ColorFillEffect>(CRGB::White, 1);
-            else
-
-                #if ENABLE_AUDIO
-                    #if SPECTRUM
-                        effect = GetSpectrumAnalyzer(color, oldColor);
-                    #else
-                        effect = make_shared_psram<MusicalPaletteFire>("Custom Fire", CRGBPalette16(CRGB::Black, color, CRGB::Yellow, CRGB::White), NUM_LEDS, 1, 8, 50, 1, 24, true, false);
-                    #endif
-                #else
-                    effect = make_shared_psram<PaletteFlameEffect>("Custom Fire", CRGBPalette16(CRGB::Black, color, CRGB::Yellow, CRGB::White), NUM_LEDS, 1, 8, 50, 1, 24, true, false);
-                #endif
-
-            if (effect->Init(_gfx))
-            {
-                _tempEffect = effect;
-                StartEffect();
-            }
-        #endif
-    }
-
-    void ClearRemoteColor(bool retainRemoteEffect = false)
-    {
-        if (!retainRemoteEffect)
-            _tempEffect = nullptr;
-
-        #if (USE_MATRIX)
-            auto pMatrix = (*this)[0];
-            pMatrix->PausePalette(false);
-        #endif
-    }
-
-    void StartEffect()
-    {
-        // If there's a temporary effect override from the remote control active, we start that, else
-        // we start the current regular effect
-
-        std::shared_ptr<LEDStripEffect> & effect = _tempEffect ? _tempEffect : _vEffects[_iCurrentEffect];
-
-        #if USE_MATRIX
-            auto pMatrix = std::static_pointer_cast<LEDMatrixGFX>(_gfx[0]);
-            pMatrix->SetCaption(effect->FriendlyName(), CAPTION_TIME);
-//            pMatrix->setLeds(LEDMatrixGFX::GetMatrixBackBuffer());
-        #endif
-
-        effect->Start();
-
-        _effectStartTime = millis();
-    }
-
-    void EnableEffect(size_t i, bool skipSave = false)
-    {
-        if (i >= _vEffects.size())
-        {
-            debugW("Invalid index for EnableEffect");
-            return;
-        }
-
-        auto& effect = _vEffects[i];
-
-        if (!effect->IsEnabled())
-        {
-            if (!AreEffectsEnabled())
-                ClearRemoteColor(true);
-
-            effect->SetEnabled(true);
-
-            if (!skipSave)
-                SaveEffectManagerConfig();
-        }
-    }
-
-    void DisableEffect(size_t i, bool skipSave = false)
-    {
-        if (i >= _vEffects.size())
-        {
-            debugW("Invalid index for DisableEffect");
-            return;
-        }
-
-        auto effect = _vEffects[i];
-
-        if (effect->IsEnabled())
-        {
-            effect->SetEnabled(false);
-
-            if (!AreEffectsEnabled())
-                SetGlobalColor(CRGB::Black);
-
-            if (!skipSave)
-                SaveEffectManagerConfig();
-        }
-    }
-
-    bool IsEffectEnabled(size_t i) const
-    {
-        if (i >= _vEffects.size())
-        {
-            debugW("Invalid index for IsEffectEnabled");
-            return false;
-        }
-        return _vEffects[i]->IsEnabled();
-    }
-
-    void MoveEffect(size_t from, size_t to)
-    {
-        if (from >= _vEffects.size() || to >= _vEffects.size())
-        {
-            debugW("Invalid index for MoveEffect");
-            return;
-        }
-
-        if (from == to)
-            return;
-        else if (from < to)
-            std::rotate(_vEffects.begin() + from, _vEffects.begin() + from + 1, _vEffects.begin() + to + 1);
-        else // from > to
-            std::rotate(_vEffects.rend() - from - 1, _vEffects.rend() - from, _vEffects.rend() - to);
-
-        if (from == _iCurrentEffect)
-        {
-            _iCurrentEffect = to;
-            SaveCurrentEffectIndex();
-        }
-        else if (from < _iCurrentEffect && to >= _iCurrentEffect)
-        {
-            _iCurrentEffect--;
-            SaveCurrentEffectIndex();
-        }
-        else if (from > _iCurrentEffect && to <= _iCurrentEffect)
-        {
-            _iCurrentEffect++;
-            SaveCurrentEffectIndex();
-        }
-
-        SaveEffectManagerConfig();
-    }
-
-    // Creates a copy of an existing effect in the list. Note that the effect is created but not yet added to the effect list;
-    //   use the AppendEffect() function for that.
-    std::shared_ptr<LEDStripEffect> CopyEffect(size_t index)
-    {
-        if (index >= _vEffects.size())
-        {
-            debugW("Invalid index for CopyEffect");
-            return nullptr;
-        }
-
-        static size_t jsonBufferSize = JSON_BUFFER_BASE_SIZE;
-
-        auto& sourceEffect = _vEffects[index];
-
-        std::unique_ptr<AllocatedJsonDocument> ptrJsonDoc = nullptr;
-
-        SerializeWithBufferSize(ptrJsonDoc, jsonBufferSize,
-            [&sourceEffect](JsonObject &jsonObject) { return sourceEffect->SerializeToJSON(jsonObject); });
-
-        auto jsonEffectFactories = g_ptrEffectFactories->GetJSONFactories();
-        auto factoryEntry = jsonEffectFactories.find(sourceEffect->EffectNumber());
-
-        if (factoryEntry == jsonEffectFactories.end())
-            return nullptr;
-
-        auto copiedEffect = factoryEntry->second(ptrJsonDoc->as<JsonObjectConst>());
-
-        if (!copiedEffect)
-            return nullptr;
-
-        copiedEffect->SetEnabled(false);
-
-        return copiedEffect;
-    }
-
-    // Adds an effect to the effect list and enables it. If an effect is added that is already in the effect list then the result
-    //   is undefined but potentially messy.
-    bool AppendEffect(std::shared_ptr<LEDStripEffect>& effect)
-    {
-        if (!effect->Init(_gfx))
-            return false;
-
-        _vEffects.push_back(effect);
-        EnableEffect(_vEffects.size() - 1, true);
-
-        SaveEffectManagerConfig();
-
-        return true;
-    }
-
-    bool DeleteEffect(size_t index)
-    {
-        if (index >= _vEffects.size())
-        {
-            debugW("Invalid index for DeleteEffect");
-            return false;
-        }
-
-        // We don't allow core effects to be deleted
-        if (_vEffects[index]->IsCoreEffect())
-            return false;
-
-        DisableEffect(index, true);
-
-        if (index == _iCurrentEffect)
-            NextEffect();
-
-        _vEffects.erase(_vEffects.begin() + index);
-
-        if (index <= _iCurrentEffect)
-        {
-            _iCurrentEffect--;
-            SaveCurrentEffectIndex();
-        }
-
-        SaveEffectManagerConfig();
-
-        return true;
-    }
-
-    void PlayAll(bool bPlayAll)
-    {
-        _bPlayAll = bPlayAll;
-    }
-
-    void SetInterval(uint interval, bool skipSave = false)
-    {
-        _effectInterval = interval;
-
-        if (!skipSave)
-            SaveEffectManagerConfig();
-    }
-
-    const std::vector<std::shared_ptr<LEDStripEffect>> & EffectsList() const
-    {
-        return _vEffects;
-    }
-
-    const size_t EffectCount() const
-    {
-        return _vEffects.size();
-    }
-
-    const bool AreEffectsEnabled() const
-    {
-        for (auto& pEffect : _vEffects)
-            if (pEffect->IsEnabled())
-                return true;
-
-        return false;
-    }
-
-    const size_t GetCurrentEffectIndex() const
-    {
-        return _iCurrentEffect;
-    }
-
-    LEDStripEffect& GetCurrentEffect() const
-    {
-        return *(_tempEffect ? _tempEffect : _vEffects[_iCurrentEffect]);
-    }
-
-    const String & GetCurrentEffectName() const
-    {
-        if (_tempEffect)
-            return _tempEffect->FriendlyName();
-
-        return _vEffects[_iCurrentEffect]->FriendlyName();
-    }
-
-    // Change the current effect; marks the state as needing attention so this get noticed next frame
-
-    void SetCurrentEffectIndex(size_t i)
-    {
-        if (i >= _vEffects.size())
-        {
-            debugW("Invalid index for SetCurrentEffectIndex");
-            return;
-        }
-        _iCurrentEffect = i;
-        _effectStartTime = millis();
-
-        StartEffect();
-
-        SaveCurrentEffectIndex();
-    }
-
-    uint GetTimeUsedByCurrentEffect() const
-    {
-        return millis() - _effectStartTime;
-    }
-
-    uint GetTimeRemainingForCurrentEffect() const
-    {
-        // If the Interval is set to zero, we treat that as an infinite interval and don't even look at the time used so far
-        uint timeUsedByCurrentEffect = GetTimeUsedByCurrentEffect();
-        uint interval = GetInterval();
-
-        return timeUsedByCurrentEffect > interval ? 0 : (interval - timeUsedByCurrentEffect);
-    }
-
-    uint GetInterval() const
-    {
-        // This allows you to return a MaximumEffectTime and your effect won't be shown longer than that
-        return min((_effectInterval == 0 ? std::numeric_limits<uint>::max() : _effectInterval), GetCurrentEffect().MaximumEffectTime());
-    }
-
-    void CheckEffectTimerExpired()
-    {
-        // If interval is zero, the current effect never expires unless it thas a max effect time set
-
-        if (_effectInterval == 0 && !GetCurrentEffect().HasMaximumEffectTime())
-            return;
-
-        if (GetTimeUsedByCurrentEffect() >= GetInterval()) // See if it's time for a new effect yet
-        {
-            if (_clearTempEffectWhenExpired)
-            {
-                _tempEffect.reset();
-                _clearTempEffectWhenExpired = false;
-            }
-
-            debugV("%ldms elapsed: Next Effect", millis() - _effectStartTime);
-            NextEffect();
-            debugV("Current Effect: %s", GetCurrentEffectName());
-        }
-    }
-
-    void NextPalette()
-    {
-        auto g = _gfx[0].get();
-        g->CyclePalette(1);
-    }
-
-    void PreviousPalette()
-    {
-        auto g = _gfx[0];
-        g->CyclePalette(-1);
-    }
-    // Update to the next effect and abort the current effect.
-
-    void NextEffect(bool skipSave = false)
-    {
-        auto enabled = AreEffectsEnabled();
-
-        do
-        {
-            _iCurrentEffect++; //   ... if so advance to next effect
-            _iCurrentEffect %= EffectCount();
-            _effectStartTime = millis();
-        } while (enabled && false == _bPlayAll && false == IsEffectEnabled(_iCurrentEffect));
-
-        StartEffect();
-        SaveCurrentEffectIndex();
-    }
-
-    // Go back to the previous effect and abort the current one.
-
-    void PreviousEffect()
-    {
-        auto enabled = AreEffectsEnabled();
-
-        do
-        {
-            if (_iCurrentEffect == 0)
-                _iCurrentEffect = EffectCount() - 1;
-
-            _iCurrentEffect--;
-            _effectStartTime = millis();
-        } while (enabled && false == _bPlayAll && false == IsEffectEnabled(_iCurrentEffect));
-
-        StartEffect();
-        SaveCurrentEffectIndex();
-    }
-
-    bool Init()
-    {
-
-        for (int i = 0; i < _vEffects.size(); i++)
-        {
-            debugV("About to init effect %s", _vEffects[i]->FriendlyName());
-            if (false == _vEffects[i]->Init(_gfx))
-            {
-                debugW("Could not initialize effect: %s\n", _vEffects[i]->FriendlyName());
-                return false;
-            }
-            debugV("Loaded Effect: %s", _vEffects[i]->FriendlyName());
-        }
-        debugV("First Effect: %s", GetCurrentEffectName());
-        return true;
-    }
-
-    // EffectManager::Update
-    //
-    // Draws the current effect.  If gUIDirty has been set by an interrupt handler, it is reset here
-
-    void Update()
-    {
-        if ((_gfx[0])->GetLEDCount() == 0)
-            return;
-
-        const float msFadeTime = EFFECT_CROSS_FADE_TIME;
-
-        CheckEffectTimerExpired();
-
-        // If a remote control effect is set, we draw that, otherwise we draw the regular effect
-
-        if (_tempEffect)
-            _tempEffect->Draw();
-        else
-            _vEffects[_iCurrentEffect]->Draw(); // Draw the currently active effect
-
-        // If we do indeed have multiple effects (BUGBUG what if only a single enabled?) then we
-        // fade in and out at the appropriate time based on the time remaining/used by the effect
-
-        if (EffectCount() < 2)
-        {
-            g_Values.Fader = 255;
-            return;
-        }
-
-        if (_effectInterval == 0)
-        {
-            g_Values.Fader = 255;
-            return;
-        }
-
-        int r = GetTimeRemainingForCurrentEffect();
-        int e = GetTimeUsedByCurrentEffect();
-
-        if (e < msFadeTime)
-        {
-            g_Values.Fader = 255 * (e / msFadeTime); // Fade in
-        }
-        else if (r < msFadeTime)
-        {
-            g_Values.Fader = 255 * (r / msFadeTime); // Fade out
-        }
-        else
-        {
-            g_Values.Fader = 255; // No fade, not at start or end
-        }
-    }
+//+--------------------------------------------------------------------------
+//
+// File:        EffectManager.h
+//
+// NightDriverStrip - (c) 2018 Plummer's Software LLC.  All Rights Reserved.
+//
+// This file is part of the NightDriver software project.
+//
+//    NightDriver is free software: you can redistribute it and/or modify
+//    it under the terms of the GNU General Public License as published by
+//    the Free Software Foundation, either version 3 of the License, or
+//    (at your option) any later version.
+//
+//    NightDriver is distributed in the hope that it will be useful,
+//    but WITHOUT ANY WARRANTY; without even the implied warranty of
+//    MERCHANTABILITY or FITNESS FOR A PARTICULAR PURPOSE.  See the
+//    GNU General Public License for more details.
+//
+//    You should have received a copy of the GNU General Public License
+//    along with Nightdriver.  It is normally found in copying.txt
+//    If not, see <https://www.gnu.org/licenses/>.
+//
+//
+// Description:
+//
+//    Based on my original ESP32LEDStick project this is the class that keeps
+//    track of internal efects, which one is active, rotating among them,
+//    and fading between them.
+//
+//
+//
+// History:     Apr-13-2019         Davepl      Created for NightDriverStrip
+//
+//---------------------------------------------------------------------------
+
+#pragma once
+
+#include <sys/types.h>
+#include <errno.h>
+#include <iostream>
+#include <set>
+#include <algorithm>
+#include <math.h>
+
+#include "effectfactories.h"
+#include "effects/strip/misceffects.h"
+#include "effects/strip/fireeffect.h"
+
+#define JSON_FORMAT_VERSION         1
+#define CURRENT_EFFECT_CONFIG_FILE  "/current.cfg"
+
+// References to functions in other C files
+
+void InitSplashEffectManager();
+void InitEffectsManager();
+void SaveEffectManagerConfig();
+void RemoveEffectManagerConfig();
+void SaveCurrentEffectIndex();
+bool ReadCurrentEffectIndex(size_t& index);
+
+std::shared_ptr<LEDStripEffect> GetSpectrumAnalyzer(CRGB color);
+std::shared_ptr<LEDStripEffect> GetSpectrumAnalyzer(CRGB color, CRGB color2);
+extern DRAM_ATTR std::unique_ptr<EffectFactories> g_ptrEffectFactories;
+
+// EffectManager
+//
+// Handles keeping track of the effects, which one is active, asking it to draw, etc.
+
+template <typename GFXTYPE>
+class  EffectManager : public IJSONSerializable
+{
+    std::vector<std::shared_ptr<LEDStripEffect>> _vEffects;
+
+    size_t _iCurrentEffect = 0;
+    uint _effectStartTime;
+    uint _effectInterval = 0;
+    bool _bPlayAll;
+    bool _bShowVU = true;
+    CRGB lastManualColor = CRGB::Red;
+    bool _clearTempEffectWhenExpired = false;
+    bool _newFrameAvailable = false;
+
+    std::vector<std::shared_ptr<GFXTYPE>> _gfx;
+    std::shared_ptr<LEDStripEffect> _tempEffect;
+
+    void construct(bool clearTempEffect)
+    {
+        _bPlayAll = false;
+
+        if (clearTempEffect && _tempEffect)
+        {
+            _clearTempEffectWhenExpired = true;
+
+            // This is a hacky way to ensure that we start the correct effect after the temporary one.
+            //   The switching to the next effect is taken care of by NextEffect(), which starts with
+            //   increasing _iCurrentEffect. We therefore need to decrease it here, to make sure that
+            //   the first effect after the temporary one is the one we want (either the then current
+            //   one when the chip was powered off, or the one at index 0).
+            _iCurrentEffect--;
+        }
+    }
+
+    void LoadJSONAndMissingEffects(const JsonArrayConst& effectsArray)
+    {
+        std::set<int> loadedEffectNumbers;
+
+        // Create effects from JSON objects, using the respective factories in g_EffectFactories
+        auto& jsonFactories = g_ptrEffectFactories->GetJSONFactories();
+
+        for (auto effectObject : effectsArray)
+        {
+            int effectNumber = effectObject[PTY_EFFECTNR];
+            auto factoryEntry = jsonFactories.find(effectNumber);
+
+            if (factoryEntry == jsonFactories.end())
+                continue;
+
+            auto pEffect = factoryEntry->second(effectObject);
+            if (pEffect)
+            {
+                if (effectObject[PTY_COREEFFECT].as<int>())
+                    pEffect->MarkAsCoreEffect();
+
+                _vEffects.push_back(pEffect);
+                loadedEffectNumbers.insert(effectNumber);
+            }
+        }
+
+        // Now add missing effects from the default factory list
+        auto &defaultFactories = g_ptrEffectFactories->GetDefaultFactories();
+
+        // We iterate manually, so we can use where we are as the starting point for a later inner loop
+        for (auto iter = defaultFactories.begin(); iter != defaultFactories.end(); iter++)
+        {
+            int effectNumber = iter->EffectNumber;
+
+            // If we've already loaded this effect (number) from JSON, we can move on to check the next one
+            if (loadedEffectNumbers.count(effectNumber))
+                continue;
+
+            // We found an effect (number) in the default list that we have not yet loaded from JSON.
+            //   So, we go through the rest of the default factory list to create and add to our effects
+            //   list all instances of this effect.
+            std::for_each(iter, defaultFactories.end(), [&](const EffectFactories::NumberedFactory& numberedFactory)
+                {
+                    if (numberedFactory.EffectNumber != effectNumber)
+                        return;
+
+                    auto pEffect = numberedFactory.Factory();
+                    if (pEffect)
+                    {
+                        // Effects in the default list are core effects. These can be disabled but not deleted.
+                        pEffect->MarkAsCoreEffect();
+                        _vEffects.push_back(pEffect);
+                    }
+                }
+            );
+
+            // Register that we added this effect number, so we don't add the respective effects more than once
+            loadedEffectNumbers.insert(effectNumber);
+        }
+    }
+
+    void ClearEffects()
+    {
+        _vEffects.clear();
+    }
+
+public:
+    static const uint csFadeButtonSpeed = 15 * 1000;
+    static const uint csSmoothButtonSpeed = 60 * 1000;
+
+    EffectManager(std::shared_ptr<LEDStripEffect> effect, std::vector<std::shared_ptr<GFXTYPE>>& gfx)
+        : _gfx(gfx)
+    {
+        debugV("EffectManager Splash Effect Constructor");
+
+        if (effect->Init(_gfx))
+            _tempEffect = effect;
+
+        construct(false);
+    }
+
+    EffectManager(std::vector<std::shared_ptr<GFXTYPE>>& gfx)
+        : _gfx(gfx)
+    {
+        debugV("EffectManager Constructor");
+
+        LoadDefaultEffects();
+    }
+
+    EffectManager(const JsonObjectConst& jsonObject, std::vector<std::shared_ptr<GFXTYPE>>& gfx)
+        : _gfx(gfx)
+    {
+        debugV("EffectManager JSON Constructor");
+
+        DeserializeFromJSON(jsonObject);
+    }
+
+    ~EffectManager()
+    {
+        ClearRemoteColor();
+        ClearEffects();
+    }
+
+    std::shared_ptr<GFXBase> GetBaseGraphics()
+    {
+        return _gfx[0];
+    }
+
+    bool IsNewFrameAvailable() const
+    {
+        return _newFrameAvailable;
+    }
+
+    void SetNewFrameAvailable(bool available)
+    {
+        _newFrameAvailable = available;
+    }
+
+    void LoadDefaultEffects()
+    {
+        for (auto &numberedFactory : g_ptrEffectFactories->GetDefaultFactories())
+        {
+            auto pEffect = numberedFactory.Factory();
+            if (pEffect)
+            {
+                // Effects in the default list are core effects. These can be disabled but not deleted.
+                pEffect->MarkAsCoreEffect();
+                _vEffects.push_back(pEffect);
+            }
+        }
+
+        for (int i = 0; i < _vEffects.size(); i++)
+            EnableEffect(i, true);
+
+        SetInterval(DEFAULT_EFFECT_INTERVAL, true);
+
+        construct(true);
+    }
+
+    // DeserializeFromJSON
+    //
+    // This function deserializes LED strip effects from a provided JSON object.
+    //
+    // It first clears any existing effects and then attempts to populate the effects vector from
+    // the provided JSON object, which should contain an array of effects configurations ("efs").
+    //
+    // For each effect in the JSON array, it attempts to create an effect from its JSON configuration.
+    // If an effect is successfully created, it's added to the effects vector.
+    //
+    // If no effects are successfully loaded from JSON, it loads the default effects.
+    //
+    // If the JSON object includes an "eef" array, the function attempts to load each effect's enabled state from it.
+    // If the index exceeds the "eef" array's size, the effect is enabled by default.
+    //
+    // The function also sets the effect interval from the "ivl" field in the JSON object, defaulting to a pre-defined value if the field isn't present.
+    //
+    // If the JSON object includes a "cei" field, the function sets the current effect index to this value.
+    // If the value is greater than or equal to the number of effects, it defaults to the last effect in the vector.
+    //
+    // Lastly, the function calls the construct() method, indicating successful deserialization.
+
+    virtual bool DeserializeFromJSON(const JsonObjectConst& jsonObject) override
+    {
+        ClearEffects();
+
+        // "efs" is the array of serialized effect objects
+        JsonArrayConst effectsArray = jsonObject["efs"].as<JsonArrayConst>();
+
+        // Check if the object actually contained an effect config array. If not, load the default effects.
+        if (effectsArray.isNull())
+        {
+            LoadDefaultEffects();
+            return true;
+        }
+
+        LoadJSONAndMissingEffects(effectsArray);
+
+        // "eef" was the array of effect enabled flags. They have now been integrated in the effects themselves;
+        //   this code is there to "migrate" users who already had a serialized effect config on their device
+        if (jsonObject.containsKey("eef"))
+        {
+            // Try to load effect enabled state from JSON also, default to "enabled" otherwise
+            JsonArrayConst enabledArray = jsonObject["eef"].as<JsonArrayConst>();
+            int enabledSize = enabledArray.isNull() ? 0 : enabledArray.size();
+
+            for (int i = 0; i < _vEffects.size(); i++)
+            {
+                if (i >= enabledSize || enabledArray[i] == 1)
+                    EnableEffect(i, true);
+                else
+                    DisableEffect(i, true);
+            }
+        }
+
+        // "ivl" contains the effect interval in ms
+        SetInterval(jsonObject.containsKey("ivl") ? jsonObject["ivl"] : DEFAULT_EFFECT_INTERVAL, true);
+
+        // Try to read the effectindex from its own file. If that fails, "cei" may contain the current effect index instead
+        if (!ReadCurrentEffectIndex(_iCurrentEffect) && jsonObject.containsKey("cei"))
+            _iCurrentEffect = jsonObject["cei"];
+
+        // Make sure that if we read an index, it's sane
+        if (_iCurrentEffect >= EffectCount())
+            _iCurrentEffect = EffectCount() - 1;
+
+        construct(true);
+
+        return true;
+    }
+
+    // SerializeToJSON - Serialize effects to a JSON object.
+    //
+    // This function serializes the current state of the LED strip effects into a JSON object.
+    // It starts by setting the JSON format version ("PTY_VERSION") to a predefined value ("JSON_FORMAT_VERSION")
+    // that helps in detecting and managing potential future incompatible structural updates.
+    //
+    // The function then sets the "ivl" and "cei" fields in the JSON object to the current effect interval
+    // and the current effect index, respectively.
+    //
+    // The function creates a nested array ("eef") in the JSON object to store the enabled state of each effect.
+    // It iterates through all effects, and for each effect, it adds a value of 1 to the array if the effect
+    // is enabled, and 0 if it is not.
+    //
+    // Next, the function creates another nested array ("efs") in the JSON object to store the effects themselves.
+    // It iterates through all effects, and for each effect, it creates a nested object in the effects array
+    // and attempts to serialize the effect into this object. If serialization of any effect fails, the function
+    // immediately returns false.
+    //
+    // If all effects are successfully serialized, the function returns true, indicating successful serialization.
+
+    virtual bool SerializeToJSON(JsonObject& jsonObject) override
+    {
+        // Set JSON format version to be able to detect and manage future incompatible structural updates
+        jsonObject[PTY_VERSION] = JSON_FORMAT_VERSION;
+
+        jsonObject["ivl"] = _effectInterval;
+
+        JsonArray effectsArray = jsonObject.createNestedArray("efs");
+
+        for (auto & effect : _vEffects)
+        {
+            JsonObject effectObject = effectsArray.createNestedObject();
+            if (!(effect->SerializeToJSON(effectObject)))
+                return false;
+        }
+
+        return true;
+    }
+
+    std::shared_ptr<GFXTYPE> operator[](size_t index) const
+    {
+        return _gfx[index];
+    }
+
+    size_t gCount()
+    {
+        return _gfx.size();
+    }
+
+    // Must provide at least one drawing instance, like the first matrix or strip we are drawing on
+    inline std::shared_ptr<GFXTYPE> g() const
+    {
+        return _gfx[0];
+    }
+
+    // ShowVU - Control whether VU meter should be draw.  Returns the previous state when set.
+
+    virtual bool ShowVU(bool bShow)
+    {
+        bool bResult = _bShowVU;
+        debugW("Setting ShowVU to %d\n", bShow);
+        _bShowVU = bShow;
+
+        // Erase any exising pixels since effects don't all clear each frame
+        if (!bShow)
+            _gfx[0]->setPixelsF(0, MATRIX_WIDTH, CRGB::Black);
+
+        return bResult;
+    }
+
+    virtual bool IsVUVisible() const
+    {
+        return _bShowVU && GetCurrentEffect().CanDisplayVUMeter();
+    }
+
+    // SetGlobalColor
+    //
+    // When a global color is set via the remote, we create a fill effect and assign it as the "remote effect"
+    // which takes drawing precedence
+
+    void SetGlobalColor(CRGB color)
+    {
+        debugW("Setting Global Color");
+
+        CRGB oldColor = lastManualColor;
+        lastManualColor = color;
+
+        #if (USE_MATRIX)
+                auto pMatrix = g();
+                pMatrix->setPalette(CRGBPalette16(oldColor, color));
+                pMatrix->PausePalette(true);
+        #else
+            std::shared_ptr<LEDStripEffect> effect;
+
+            if (color == CRGB(CRGB::White))
+                effect = make_shared_psram<ColorFillEffect>(CRGB::White, 1);
+            else
+
+                #if ENABLE_AUDIO
+                    #if SPECTRUM
+                        effect = GetSpectrumAnalyzer(color, oldColor);
+                    #else
+                        effect = make_shared_psram<MusicalPaletteFire>("Custom Fire", CRGBPalette16(CRGB::Black, color, CRGB::Yellow, CRGB::White), NUM_LEDS, 1, 8, 50, 1, 24, true, false);
+                    #endif
+                #else
+                    effect = make_shared_psram<PaletteFlameEffect>("Custom Fire", CRGBPalette16(CRGB::Black, color, CRGB::Yellow, CRGB::White), NUM_LEDS, 1, 8, 50, 1, 24, true, false);
+                #endif
+
+            if (effect->Init(_gfx))
+            {
+                _tempEffect = effect;
+                StartEffect();
+            }
+        #endif
+    }
+
+    void ClearRemoteColor(bool retainRemoteEffect = false)
+    {
+        if (!retainRemoteEffect)
+            _tempEffect = nullptr;
+
+        #if (USE_MATRIX)
+            auto pMatrix = (*this)[0];
+            pMatrix->PausePalette(false);
+        #endif
+    }
+
+    void StartEffect()
+    {
+        // If there's a temporary effect override from the remote control active, we start that, else
+        // we start the current regular effect
+
+        std::shared_ptr<LEDStripEffect> & effect = _tempEffect ? _tempEffect : _vEffects[_iCurrentEffect];
+
+        #if USE_MATRIX
+            auto pMatrix = std::static_pointer_cast<LEDMatrixGFX>(_gfx[0]);
+            pMatrix->SetCaption(effect->FriendlyName(), CAPTION_TIME);
+//            pMatrix->setLeds(LEDMatrixGFX::GetMatrixBackBuffer());
+        #endif
+
+        effect->Start();
+
+        _effectStartTime = millis();
+    }
+
+    void EnableEffect(size_t i, bool skipSave = false)
+    {
+        if (i >= _vEffects.size())
+        {
+            debugW("Invalid index for EnableEffect");
+            return;
+        }
+
+        auto& effect = _vEffects[i];
+
+        if (!effect->IsEnabled())
+        {
+            if (!AreEffectsEnabled())
+                ClearRemoteColor(true);
+
+            effect->SetEnabled(true);
+
+            if (!skipSave)
+                SaveEffectManagerConfig();
+        }
+    }
+
+    void DisableEffect(size_t i, bool skipSave = false)
+    {
+        if (i >= _vEffects.size())
+        {
+            debugW("Invalid index for DisableEffect");
+            return;
+        }
+
+        auto effect = _vEffects[i];
+
+        if (effect->IsEnabled())
+        {
+            effect->SetEnabled(false);
+
+            if (!AreEffectsEnabled())
+                SetGlobalColor(CRGB::Black);
+
+            if (!skipSave)
+                SaveEffectManagerConfig();
+        }
+    }
+
+    bool IsEffectEnabled(size_t i) const
+    {
+        if (i >= _vEffects.size())
+        {
+            debugW("Invalid index for IsEffectEnabled");
+            return false;
+        }
+        return _vEffects[i]->IsEnabled();
+    }
+
+    void MoveEffect(size_t from, size_t to)
+    {
+        if (from >= _vEffects.size() || to >= _vEffects.size())
+        {
+            debugW("Invalid index for MoveEffect");
+            return;
+        }
+
+        if (from == to)
+            return;
+        else if (from < to)
+            std::rotate(_vEffects.begin() + from, _vEffects.begin() + from + 1, _vEffects.begin() + to + 1);
+        else // from > to
+            std::rotate(_vEffects.rend() - from - 1, _vEffects.rend() - from, _vEffects.rend() - to);
+
+        if (from == _iCurrentEffect)
+        {
+            _iCurrentEffect = to;
+            SaveCurrentEffectIndex();
+        }
+        else if (from < _iCurrentEffect && to >= _iCurrentEffect)
+        {
+            _iCurrentEffect--;
+            SaveCurrentEffectIndex();
+        }
+        else if (from > _iCurrentEffect && to <= _iCurrentEffect)
+        {
+            _iCurrentEffect++;
+            SaveCurrentEffectIndex();
+        }
+
+        SaveEffectManagerConfig();
+    }
+
+    // Creates a copy of an existing effect in the list. Note that the effect is created but not yet added to the effect list;
+    //   use the AppendEffect() function for that.
+    std::shared_ptr<LEDStripEffect> CopyEffect(size_t index)
+    {
+        if (index >= _vEffects.size())
+        {
+            debugW("Invalid index for CopyEffect");
+            return nullptr;
+        }
+
+        static size_t jsonBufferSize = JSON_BUFFER_BASE_SIZE;
+
+        auto& sourceEffect = _vEffects[index];
+
+        std::unique_ptr<AllocatedJsonDocument> ptrJsonDoc = nullptr;
+
+        SerializeWithBufferSize(ptrJsonDoc, jsonBufferSize,
+            [&sourceEffect](JsonObject &jsonObject) { return sourceEffect->SerializeToJSON(jsonObject); });
+
+        auto jsonEffectFactories = g_ptrEffectFactories->GetJSONFactories();
+        auto factoryEntry = jsonEffectFactories.find(sourceEffect->EffectNumber());
+
+        if (factoryEntry == jsonEffectFactories.end())
+            return nullptr;
+
+        auto copiedEffect = factoryEntry->second(ptrJsonDoc->as<JsonObjectConst>());
+
+        if (!copiedEffect)
+            return nullptr;
+
+        copiedEffect->SetEnabled(false);
+
+        return copiedEffect;
+    }
+
+    // Adds an effect to the effect list and enables it. If an effect is added that is already in the effect list then the result
+    //   is undefined but potentially messy.
+    bool AppendEffect(std::shared_ptr<LEDStripEffect>& effect)
+    {
+        if (!effect->Init(_gfx))
+            return false;
+
+        _vEffects.push_back(effect);
+        EnableEffect(_vEffects.size() - 1, true);
+
+        SaveEffectManagerConfig();
+
+        return true;
+    }
+
+    bool DeleteEffect(size_t index)
+    {
+        if (index >= _vEffects.size())
+        {
+            debugW("Invalid index for DeleteEffect");
+            return false;
+        }
+
+        // We don't allow core effects to be deleted
+        if (_vEffects[index]->IsCoreEffect())
+            return false;
+
+        DisableEffect(index, true);
+
+        if (index == _iCurrentEffect)
+            NextEffect();
+
+        _vEffects.erase(_vEffects.begin() + index);
+
+        if (index <= _iCurrentEffect)
+        {
+            _iCurrentEffect--;
+            SaveCurrentEffectIndex();
+        }
+
+        SaveEffectManagerConfig();
+
+        return true;
+    }
+
+    void PlayAll(bool bPlayAll)
+    {
+        _bPlayAll = bPlayAll;
+    }
+
+    void SetInterval(uint interval, bool skipSave = false)
+    {
+        _effectInterval = interval;
+
+        if (!skipSave)
+            SaveEffectManagerConfig();
+    }
+
+    const std::vector<std::shared_ptr<LEDStripEffect>> & EffectsList() const
+    {
+        return _vEffects;
+    }
+
+    const size_t EffectCount() const
+    {
+        return _vEffects.size();
+    }
+
+    const bool AreEffectsEnabled() const
+    {
+        for (auto& pEffect : _vEffects)
+            if (pEffect->IsEnabled())
+                return true;
+
+        return false;
+    }
+
+    const size_t GetCurrentEffectIndex() const
+    {
+        return _iCurrentEffect;
+    }
+
+    LEDStripEffect& GetCurrentEffect() const
+    {
+        return *(_tempEffect ? _tempEffect : _vEffects[_iCurrentEffect]);
+    }
+
+    const String & GetCurrentEffectName() const
+    {
+        if (_tempEffect)
+            return _tempEffect->FriendlyName();
+
+        return _vEffects[_iCurrentEffect]->FriendlyName();
+    }
+
+    // Change the current effect; marks the state as needing attention so this get noticed next frame
+
+    void SetCurrentEffectIndex(size_t i)
+    {
+        if (i >= _vEffects.size())
+        {
+            debugW("Invalid index for SetCurrentEffectIndex");
+            return;
+        }
+        _iCurrentEffect = i;
+        _effectStartTime = millis();
+
+        StartEffect();
+
+        SaveCurrentEffectIndex();
+    }
+
+    uint GetTimeUsedByCurrentEffect() const
+    {
+        return millis() - _effectStartTime;
+    }
+
+    uint GetTimeRemainingForCurrentEffect() const
+    {
+        // If the Interval is set to zero, we treat that as an infinite interval and don't even look at the time used so far
+        uint timeUsedByCurrentEffect = GetTimeUsedByCurrentEffect();
+        uint interval = GetInterval();
+
+        return timeUsedByCurrentEffect > interval ? 0 : (interval - timeUsedByCurrentEffect);
+    }
+
+    uint GetInterval() const
+    {
+        // This allows you to return a MaximumEffectTime and your effect won't be shown longer than that
+        return min((_effectInterval == 0 ? std::numeric_limits<uint>::max() : _effectInterval), GetCurrentEffect().MaximumEffectTime());
+    }
+
+    void CheckEffectTimerExpired()
+    {
+        // If interval is zero, the current effect never expires unless it thas a max effect time set
+
+        if (_effectInterval == 0 && !GetCurrentEffect().HasMaximumEffectTime())
+            return;
+
+        if (GetTimeUsedByCurrentEffect() >= GetInterval()) // See if it's time for a new effect yet
+        {
+            if (_clearTempEffectWhenExpired)
+            {
+                _tempEffect.reset();
+                _clearTempEffectWhenExpired = false;
+            }
+
+            debugV("%ldms elapsed: Next Effect", millis() - _effectStartTime);
+            NextEffect();
+            debugV("Current Effect: %s", GetCurrentEffectName());
+        }
+    }
+
+    void NextPalette()
+    {
+        auto g = _gfx[0].get();
+        g->CyclePalette(1);
+    }
+
+    void PreviousPalette()
+    {
+        auto g = _gfx[0];
+        g->CyclePalette(-1);
+    }
+    // Update to the next effect and abort the current effect.
+
+    void NextEffect(bool skipSave = false)
+    {
+        auto enabled = AreEffectsEnabled();
+
+        do
+        {
+            _iCurrentEffect++; //   ... if so advance to next effect
+            _iCurrentEffect %= EffectCount();
+            _effectStartTime = millis();
+        } while (enabled && false == _bPlayAll && false == IsEffectEnabled(_iCurrentEffect));
+
+        StartEffect();
+        SaveCurrentEffectIndex();
+    }
+
+    // Go back to the previous effect and abort the current one.
+
+    void PreviousEffect()
+    {
+        auto enabled = AreEffectsEnabled();
+
+        do
+        {
+            if (_iCurrentEffect == 0)
+                _iCurrentEffect = EffectCount() - 1;
+
+            _iCurrentEffect--;
+            _effectStartTime = millis();
+        } while (enabled && false == _bPlayAll && false == IsEffectEnabled(_iCurrentEffect));
+
+        StartEffect();
+        SaveCurrentEffectIndex();
+    }
+
+    bool Init()
+    {
+
+        for (int i = 0; i < _vEffects.size(); i++)
+        {
+            debugV("About to init effect %s", _vEffects[i]->FriendlyName());
+            if (false == _vEffects[i]->Init(_gfx))
+            {
+                debugW("Could not initialize effect: %s\n", _vEffects[i]->FriendlyName());
+                return false;
+            }
+            debugV("Loaded Effect: %s", _vEffects[i]->FriendlyName());
+        }
+        debugV("First Effect: %s", GetCurrentEffectName());
+        return true;
+    }
+
+    // EffectManager::Update
+    //
+    // Draws the current effect.  If gUIDirty has been set by an interrupt handler, it is reset here
+
+    void Update()
+    {
+        if ((_gfx[0])->GetLEDCount() == 0)
+            return;
+
+        const float msFadeTime = EFFECT_CROSS_FADE_TIME;
+
+        CheckEffectTimerExpired();
+
+        // If a remote control effect is set, we draw that, otherwise we draw the regular effect
+
+        if (_tempEffect)
+            _tempEffect->Draw();
+        else
+            _vEffects[_iCurrentEffect]->Draw(); // Draw the currently active effect
+
+        // If we do indeed have multiple effects (BUGBUG what if only a single enabled?) then we
+        // fade in and out at the appropriate time based on the time remaining/used by the effect
+
+        if (EffectCount() < 2)
+        {
+            g_Values.Fader = 255;
+            return;
+        }
+
+        if (_effectInterval == 0)
+        {
+            g_Values.Fader = 255;
+            return;
+        }
+
+        int r = GetTimeRemainingForCurrentEffect();
+        int e = GetTimeUsedByCurrentEffect();
+
+        if (e < msFadeTime)
+        {
+            g_Values.Fader = 255 * (e / msFadeTime); // Fade in
+        }
+        else if (r < msFadeTime)
+        {
+            g_Values.Fader = 255 * (r / msFadeTime); // Fade out
+        }
+        else
+        {
+            g_Values.Fader = 255; // No fade, not at start or end
+        }
+    }
 };