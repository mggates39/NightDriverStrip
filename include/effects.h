--- conflicted
+++ resolved
@@ -105,11 +105,8 @@
 #define EFFECT_MATRIX_SPECTRUM_ANALYZER                132
 #define EFFECT_MATRIX_WAVEFORM                         133
 #define EFFECT_MATRIX_GHOST_WAVE                       134
-<<<<<<< HEAD
-#define EFFECT_MATRIX_STOCK_TICKER                     135
-=======
 #define EFFECT_MATRIX_MAZE                             135
->>>>>>> 8de89daa
+#define EFFECT_MATRIX_STOCK_TICKER                     136
 
 // Starry Night star variations
 #define EFFECT_STAR                                      1
