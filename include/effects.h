//+--------------------------------------------------------------------------
//
// File:        effects.h
//
// NightDriverStrip - (c) 2018 Plummer's Software LLC.  All Rights Reserved.
//
// This file is part of the NightDriver software project.
//
//    NightDriver is free software: you can redistribute it and/or modify
//    it under the terms of the GNU General Public License as published by
//    the Free Software Foundation, either version 3 of the License, or
//    (at your option) any later version.
//
//    NightDriver is distributed in the hope that it will be useful,
//    but WITHOUT ANY WARRANTY; without even the implied warranty of
//    MERCHANTABILITY or FITNESS FOR A PARTICULAR PURPOSE.  See the
//    GNU General Public License for more details.
//
//    You should have received a copy of the GNU General Public License
//    along with Nightdriver.  It is normally found in copying.txt
//    If not, see <https://www.gnu.org/licenses/>.
//
//
// Description:
//
//    Defines for effect (sub)types numbers and common JSON property names
//
// History:     Apr-05-2023         Rbergen      Created for NightDriverStrip
//
//---------------------------------------------------------------------------
#pragma once

// Each effect class needs to have exactly one associated effect number defined in
// the below list. The effect numbers and their respective classes are linked in the
// effect factory definitions that are created in the LoadEffectFactories()
// function in effects.cpp. The link is used when the effect list is deserialized
// from the effects list JSON file on file storage, to determine which effect
// class to construct for a particular effect JSON object - which has the effect
// number persisted as one of the core properties.
//
// Amongst others, this means that an effect number that made it to the main
// codebase should not be renumbered or reused for another effect, as it will lead
// to a mismatch between effect JSON blobs for the "old" effect and the "new" effect
// class.

// Strip effects
#define EFFECT_STRIP_BOUNCING_BALL                       1
#define EFFECT_STRIP_DOUBLE_PALETTE                      2
#define EFFECT_STRIP_PALETTE_SPIN                        3
#define EFFECT_STRIP_COLOR_CYCLE                         4
#define EFFECT_STRIP_FIRE_FAN                            5
#define EFFECT_STRIP_RING_TEST                           6
#define EFFECT_STRIP_LANTERN                             7
#define EFFECT_STRIP_FIRE                                8
#define EFFECT_STRIP_CLASSIC_FIRE                        9
#define EFFECT_STRIP_SMOOTH_FIRE                        10
#define EFFECT_STRIP_BASE_FIRE                          11
#define EFFECT_STRIP_LASER_LINE                         12
#define EFFECT_STRIP_METEOR                             13
#define EFFECT_STRIP_SIMPLE_RAINBOW_TEST                14
#define EFFECT_STRIP_RAINBOW_TWINKLE                    15
#define EFFECT_STRIP_RAINBOW_FILL                       16
#define EFFECT_STRIP_COLOR_FILL                         17
#define EFFECT_STRIP_STATUS                             18
#define EFFECT_STRIP_TWINKLE                            19
#define EFFECT_STRIP_SIMPLE_COLOR_BEAT                  20
#define EFFECT_STRIP_PALETTE                            21
#define EFFECT_STRIP_COLOR_BEAT_WITH_FLASH              22
#define EFFECT_STRIP_COLOR_BEAT_OVER_RED                23
#define EFFECT_STRIP_MOLTEN_GLASS_ON_VIOLET_BKGND       24
#define EFFECT_STRIP_NEW_MOLTEN_GLASS_ON_VIOLET_BKGND   25
#define EFFECT_STRIP_SPARKLY_SPINNING_MUSIC             26
#define EFFECT_STRIP_MUSICAL_HOT_WHITE_INSULATOR        27
#define EFFECT_STRIP_SNAKE                              28
#define EFFECT_STRIP_PALETTE_FLAME                      29
#define EFFECT_STRIP_MUSICAL_PALETTE_FIRE               30
#define EFFECT_STRIP_STARRY_NIGHT                       31
#define EFFECT_STRIP_TWINKLE_STAR                       32
#define EFFECT_STRIP_SIMPLE_INSULATOR_BEAT              33
#define EFFECT_STRIP_SIMPLE_INSULATOR_BEAT2             34
#define EFFECT_STRIP_PALETTE_REEL                       35
#define EFFECT_STRIP_TAPE_REEL                          36
#define EFFECT_STRIP_FAN_BEAT                           37
#define EFFECT_STRIP_SPLASH_LOGO                        38

// Matrix effects
#define EFFECT_MATRIX_ALIEN_TEXT                       101
#define EFFECT_MATRIX_BOUNCE                           102
#define EFFECT_MATRIX_CIRCUIT                          103
#define EFFECT_MATRIX_CLOCK                            104
#define EFFECT_MATRIX_CUBE                             105
#define EFFECT_MATRIX_FLOW_FIELD                       106
#define EFFECT_MATRIX_LIFE                             107
#define EFFECT_MATRIX_MANDALA                          108
#define EFFECT_MATRIX_SUNBURST                         109
#define EFFECT_MATRIX_ROSE                             110
#define EFFECT_MATRIX_PINWHEEL                         111
#define EFFECT_MATRIX_INFINITY                         112
#define EFFECT_MATRIX_MUNCH                            113
// Was EFFECT_MATRIX_CURTAIN                           114
// Was EFFECT_MATRIX_GRID_LIGHTS                       115
// Was EFFECT_MATRIX_PALETTE_SMEAR                     116
#define EFFECT_MATRIX_RAINBOW_FLAG                     117
#define EFFECT_MATRIX_PONG_CLOCK                       118
#define EFFECT_MATRIX_PULSE                            119
#define EFFECT_MATRIX_PULSAR                           120
#define EFFECT_MATRIX_QR                               121
#define EFFECT_MATRIX_RADAR                            122
#define EFFECT_MATRIX_SERENDIPITY                      123
#define EFFECT_MATRIX_SPARK                            124
#define EFFECT_MATRIX_SPIN                             125
#define EFFECT_MATRIX_SPIRO                            126
#define EFFECT_MATRIX_SUBSCRIBERS                      127
#define EFFECT_MATRIX_SWIRL                            128
#define EFFECT_MATRIX_WAVE                             129
#define EFFECT_MATRIX_WEATHER                          130
#define EFFECT_MATRIX_INSULATOR_SPECTRUM               131
#define EFFECT_MATRIX_SPECTRUM_ANALYZER                132
#define EFFECT_MATRIX_WAVEFORM                         133
#define EFFECT_MATRIX_GHOST_WAVE                       134
#define EFFECT_MATRIX_MAZE                             135
#define EFFECT_MATRIX_SPECTRUMBAR                      136

#define EFFECT_MATRIX_SM2DDPR                          137
#define EFFECT_MATRIX_SMAMBERRAIN                      138
#define EFFECT_MATRIX_SMBLURRING_COLORS                139
#define EFFECT_MATRIX_SMFIRE2021                       140
#define EFFECT_MATRIX_SMFLOW_FIELDS                    141
#define EFFECT_MATRIX_SMGAMMA                          142
#define EFFECT_MATRIX_SMHOLIDAY_LIGHTS                 143
#define EFFECT_MATRIX_SMHYPNOSIS                       144
#define EFFECT_MATRIX_SMMETA_BALLS                     145
#define EFFECT_MATRIX_SMNOISE                          146
#define EFFECT_MATRIX_SMPICASSO3IN1                    147
#define EFFECT_MATRIX_SMRADIAL_FIRE                    148
#define EFFECT_MATRIX_SMRADIAL_WAVE                    149
#define EFFECT_MATRIX_SMRAINBOW_TUNNEL                 150
#define EFFECT_MATRIX_SMSMOKE                          151
#define EFFECT_MATRIX_SMSPIRO_PULSE                    152
#define EFFECT_MATRIX_SMSTARDEEP                       153
#define EFFECT_MATRIX_SMSTROBE_DIFFUSION               154
#define EFFECT_MATRIX_SMSUPERNOVA                      155
#define EFFECT_MATRIX_SMTWISTER                        156
#define EFFECT_MATRIX_SMWALKING_MACHINE                157

// Hexagon Effects
#define EFFECT_HEXAGON_OUTER_RING                      201

// Starry Night star variations
#define EFFECT_STAR                                      1
#define EFFECT_STAR_RANDOM_PALETTE_COLOR                 2
#define EFFECT_STAR_LONG_LIFE_SPARKLE                    3
#define EFFECT_STAR_COLOR                                4
#define EFFECT_STAR_MUSIC                                5
#define EFFECT_STAR_MUSIC_PULSE                          6
#define EFFECT_STAR_QUIET                                7
#define EFFECT_STAR_BUBBLY                               8
#define EFFECT_STAR_FLASH                                9
#define EFFECT_STAR_COLOR_CYCLE                         10
#define EFFECT_STAR_MULTI_COLOR                         11
#define EFFECT_STAR_CHRISTMAS                           12
#define EFFECT_STAR_HOT_WHITE                           13

// Some common JSON properties to prevent typos. By project convention JSON properties
// at the LEDStripEffect level have a length of 2 characters, and JSON properties
// of actual effects (i.e. LEDStripEffect subclasses) a length of 3. The purpose of this
// is keeping the effect list JSON as compact as possible. As the effect list JSON is not
// intended for "human consumption", legibility of the overall list is not much of a concern.
// As each effect instantiation has its own JSON object, clashes between
// JSON property names only have to be prevented within the scope of an individual effect
// (class).

#define PTY_EFFECTNR        "en"
#define PTY_COREEFFECT      "ce"
#define PTY_REVERSED        "rvr"
#define PTY_MIRORRED        "mir"
#define PTY_ERASE           "ers"
#define PTY_SPARKS          "spc"
#define PTY_SPARKING        "spg"
#define PTY_SPARKHEIGHT     "sph"
#define PTY_COOLING         "clg"
#define PTY_PALETTE         "plt"
#define PTY_ORDER           "ord"
#define PTY_CELLSPERLED     "cpl"
#define PTY_LEDCOUNT        "ldc"
#define PTY_SIZE            "sze"
#define PTY_SPEED           "spd"
#define PTY_MINSPEED        "mns"
#define PTY_MAXSPEED        "mxs"
#define PTY_SPEEDDIVISOR    "sdd"
#define PTY_DELTAHUE        "dth"
#define PTY_EVERYNTH        "ent"
#define PTY_COLOR           "clr"
#define PTY_BLEND           "bld"
#define PTY_STARTYPENR      "stt"
#define PTY_BLUR            "blr"
#define PTY_FADE            "fde"
#define PTY_VERSION         "ver"
#define PTY_HUESTEP         "hst"
<<<<<<< HEAD
#define PTY_MULTICOLOR      "mcl"
=======
#define PTY_EFFECT          "eft"
#define PTY_SCALE           "scl"
#define PTY_EFFECTSETVER    "esv"
>>>>>>> d2ed9628

#define EFFECTS_CONFIG_FILE "/effects.cfg"<|MERGE_RESOLUTION|>--- conflicted
+++ resolved
@@ -197,12 +197,9 @@
 #define PTY_FADE            "fde"
 #define PTY_VERSION         "ver"
 #define PTY_HUESTEP         "hst"
-<<<<<<< HEAD
 #define PTY_MULTICOLOR      "mcl"
-=======
 #define PTY_EFFECT          "eft"
 #define PTY_SCALE           "scl"
 #define PTY_EFFECTSETVER    "esv"
->>>>>>> d2ed9628
 
 #define EFFECTS_CONFIG_FILE "/effects.cfg"