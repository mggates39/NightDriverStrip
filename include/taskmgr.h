//+--------------------------------------------------------------------------
//
// File:        taskmgr.h
//
// NightDriverStrip - (c) 2018 Plummer's Software LLC.  All Rights Reserved.
//
// This file is part of the NightDriver software project.
//
//    NightDriver is free software: you can redistribute it and/or modify
//    it under the terms of the GNU General Public License as published by
//    the Free Software Foundation, either version 3 of the License, or
//    (at your option) any later version.
//
//    NightDriver is distributed in the hope that it will be useful,
//    but WITHOUT ANY WARRANTY; without even the implied warranty of
//    MERCHANTABILITY or FITNESS FOR A PARTICULAR PURPOSE.  See the
//    GNU General Public License for more details.
//
//    You should have received a copy of the GNU General Public License
//    along with Nightdriver.  It is normally found in copying.txt
//    If not, see <https://www.gnu.org/licenses/>.
//
// Description:
//
//    Keeps track of CPU idle time and other stats.  Basic premise here
//    is that it creates an idle task on each core that burn any cycles they
//    can get.  They run at 1 above the system's own idle task priority so as
//    to not timeslice with them.
//
//    Since this totally starves those system idle tasks, the watchdog must
//    be turned off for them, which we do in begin().  We then turn the
//    watchdog on for our own idle tasks, and feed the watchdog in
//    ProcessIdleTime as we consume all available idle time.
//
//    BUGBUG(davepl): I think this means that vTaskDelete is never called
//                    since it was handled by the idle tasks.
//
//
// History:     Jul-12-2018         Davepl      Created
//              Apr-29-2019         Davepl      Adapted from BigBlueLCD project
//
//---------------------------------------------------------------------------

#pragma once

#include <Arduino.h>
#include <esp_task_wdt.h>
#include "ledstripeffect.h"

// Stack size for the taskmgr's idle threads
#define DEFAULT_STACK_SIZE 2048+512

#define IDLE_STACK_SIZE    2048
#define DRAWING_STACK_SIZE 4096
#define AUDIO_STACK_SIZE   4096
#define JSON_STACK_SIZE    4096
#define SOCKET_STACK_SIZE  4096
#define NET_STACK_SIZE     8192
#define DEBUG_STACK_SIZE   8192                 // Needs a lot of stack for output if UpdateClockFromWeb is called from debugger
#define REMOTE_STACK_SIZE  4096

class IdleTask
{
  private:

    float _idleRatio = 0;
    unsigned long _lastMeasurement;

    const int kMillisPerLoop = 1;
    const int kMillisPerCalc = 1000;

    unsigned long counter = 0;

  public:

    void ProcessIdleTime()
    {
        _lastMeasurement = millis();
        counter = 0;

        // We need to whack the watchdog so we delay in smalle bites until we've used up all the time

        while (true)
        {
            int delta = millis() - _lastMeasurement;
            if (delta >= kMillisPerCalc)
            {
                //Serial.printf("Core %u Spent %lu in delay during a window of %d for a ratio of %f\n",
                //  xPortGetCoreID(), counter, delta, (float)counter/delta);
                _idleRatio = ((float) counter  / delta);
                _lastMeasurement = millis();
                counter = 0;
            }
            else
            {
                esp_task_wdt_reset();
                delayMicroseconds(kMillisPerLoop*1000);
                counter += kMillisPerLoop;
            }
        }
    }

    // If idle time is spent elsewhere, it can be credited to this task.  Shouldn't add up to more time than actual though!

    void CountBonusIdleMillis(uint millis)
    {
        counter += millis;
    }

    IdleTask() : _lastMeasurement(millis())
    {
    }

    // GetCPUUsage
    //
    // Returns 100 less the amount of idle time that we were able to squander.

    float GetCPUUsage() const
    {
        // If the measurement failed to even get a chance to run, this core is maxed and there was no idle time

        if (millis() - _lastMeasurement > kMillisPerCalc)
            return 100.0f;

        // Otherwise, whatever cycles we were able to burn in the idle loop counts as "would have been idle" time
        return 100.0f-100*_idleRatio;
    }

    // Stub entry point for calling into it without a THIS pointer

    static void IdleTaskEntry(void * that)
    {
        IdleTask * pTask = (IdleTask *)that;
        pTask->ProcessIdleTime();
    }
};

// TaskManager
//
// TaskManager runs two tasks at just over idle priority that do nothing but try to burn CPU, and they
// keep track of how much they can burn.   It's assumed that everything else runs at a higher priority
// and thus they "starve" the idle tasks when doing work.

class TaskManager
{
    TaskHandle_t _hIdle0 = nullptr;
    TaskHandle_t _hIdle1 = nullptr;

    IdleTask _taskIdle0;
    IdleTask _taskIdle1;

public:

    float GetCPUUsagePercent(int iCore = -1) const
    {
        if (iCore < 0)
            return (_taskIdle0.GetCPUUsage() + _taskIdle1.GetCPUUsage()) / 2;
        else if (iCore == 0)
            return _taskIdle0.GetCPUUsage();
        else if (iCore == 1)
            return _taskIdle1.GetCPUUsage();
        else
            throw new std::runtime_error("Invalid core passed to GetCPUUsagePercentCPU");
    }

    TaskManager()
    {
    }

    // CheckHeap
    //
    // Quick and dirty debug test to make sure the heap has not been corrupted

    static inline void CheckHeap()
    {
        if (false == heap_caps_check_integrity_all(true))
        {
            throw std::runtime_error("Heap FAILED checks!");
        }
    }

    void begin()
    {
        Serial.printf("Replacing Idle Tasks with TaskManager...\n");
        // The idle tasks get created with a priority just ABOVE idle so that they steal idle time but nothing else.  They then
        // measure how much time is "wasted" at that lower priority and deem it to have been free CPU

        xTaskCreatePinnedToCore(_taskIdle0.IdleTaskEntry, "Idle0", IDLE_STACK_SIZE, &_taskIdle0, tskIDLE_PRIORITY + 1, &_hIdle0, 0);
        xTaskCreatePinnedToCore(_taskIdle1.IdleTaskEntry, "Idle1", IDLE_STACK_SIZE, &_taskIdle1, tskIDLE_PRIORITY + 1, &_hIdle1, 1);

        // We need to turn off the watchdogs because our idle measurement tasks burn all of the idle time just
        // to see how much there is (it's how they measure free CPU).  Thus, we starve the system's normal idle tasks
        // and have to feed the watchdog on our own.

        esp_task_wdt_delete(xTaskGetIdleTaskHandleForCPU(0));
        esp_task_wdt_delete(xTaskGetIdleTaskHandleForCPU(1));
        esp_task_wdt_add(_hIdle0);
        esp_task_wdt_add(_hIdle1);
    }

};

// NightDriverTaskManager
//
// A superclass of the base TaskManager that knows how to start and track the tasks specific to this project

void IRAM_ATTR ScreenUpdateLoopEntry(void *);
void IRAM_ATTR AudioSerialTaskEntry(void *);
void IRAM_ATTR DrawLoopTaskEntry(void *);
void IRAM_ATTR AudioSamplerTaskEntry(void *);
void IRAM_ATTR NetworkHandlingLoopEntry(void *);
void IRAM_ATTR DebugLoopTaskEntry(void *);
void IRAM_ATTR SocketServerTaskEntry(void *);
void IRAM_ATTR RemoteLoopEntry(void *);
void IRAM_ATTR JSONWriterTaskEntry(void *);
void IRAM_ATTR ColorDataTaskEntry(void *);

#define DELETE_TASK(handle) if (handle != nullptr) vTaskDelete(handle)

class NightDriverTaskManager : public TaskManager
{
public:

    using EffectTaskFunction = std::function<void(LEDStripEffect&)>;

private:

    struct EffectTaskParams
    {
        EffectTaskFunction function;
        LEDStripEffect* pEffect;

        EffectTaskParams(EffectTaskFunction function, LEDStripEffect* pEffect)
          : function(function),
            pEffect(pEffect)
        {}
    };

    TaskHandle_t _taskScreen        = nullptr;
    TaskHandle_t _taskNetwork       = nullptr;
    TaskHandle_t _taskDraw          = nullptr;
    TaskHandle_t _taskDebug         = nullptr;
    TaskHandle_t _taskAudio         = nullptr;
    TaskHandle_t _taskRemote        = nullptr;
    TaskHandle_t _taskSocket        = nullptr;
    TaskHandle_t _taskSerial        = nullptr;
    TaskHandle_t _taskColorData     = nullptr;
    TaskHandle_t _taskJSONWriter    = nullptr;

    std::vector<TaskHandle_t> _vEffectTasks;

    static void EffectTaskEntry(void *pVoid)
    {
        EffectTaskParams *pTaskParams = (EffectTaskParams *)pVoid;

        EffectTaskFunction function = pTaskParams->function;
        LEDStripEffect* pEffect = pTaskParams->pEffect;

        // Delete the params object before we invoke the actual function; they tend to run indefinitely
        delete pTaskParams;

        function(*pEffect);
    }

public:

    ~NightDriverTaskManager()
    {
        for (auto& task : _vEffectTasks)
            vTaskDelete(task);

        DELETE_TASK(_taskDraw);
        DELETE_TASK(_taskScreen);
        DELETE_TASK(_taskRemote);
        DELETE_TASK(_taskSerial);
        DELETE_TASK(_taskColorData);
        DELETE_TASK(_taskAudio);
        DELETE_TASK(_taskSocket);
        DELETE_TASK(_taskNetwork);
        DELETE_TASK(_taskJSONWriter);
        DELETE_TASK(_taskDebug);
    }

    void StartScreenThread()
    {
        #if USE_SCREEN
            Serial.print( str_sprintf(">> Launching Screen Thread.  Mem: %u, LargestBlk: %u, PSRAM Free: %u/%u, ", ESP.getFreeHeap(),ESP.getMaxAllocHeap(), ESP.getFreePsram(), ESP.getPsramSize()) );
            xTaskCreatePinnedToCore(ScreenUpdateLoopEntry, "Screen Loop", DEFAULT_STACK_SIZE, nullptr, SCREEN_PRIORITY, &_taskScreen, SCREEN_CORE);
            CheckHeap();
        #endif
    }

    void StartSerialThread()
    {
        #if ENABLE_SERIAL
            Serial.print( str_sprintf(">> Launching Serial Thread.  Mem: %u, LargestBlk: %u, PSRAM Free: %u/%u, ", ESP.getFreeHeap(),ESP.getMaxAllocHeap(), ESP.getFreePsram(), ESP.getPsramSize()) );
            xTaskCreatePinnedToCore(AudioSerialTaskEntry, "Audio Serial Loop", DEFAULT_STACK_SIZE, nullptr, AUDIOSERIAL_PRIORITY, &_taskSerial, AUDIOSERIAL_CORE);
            CheckHeap();
        #endif
    }

    void StartColorDataThread()
    {
        #if COLORDATA_SERVER_ENABLED
            Serial.print( str_sprintf(">> Launching ColorData Thread.  Mem: %u, LargestBlk: %u, PSRAM Free: %u/%u, ", ESP.getFreeHeap(),ESP.getMaxAllocHeap(), ESP.getFreePsram(), ESP.getPsramSize()) );
            xTaskCreatePinnedToCore(ColorDataTaskEntry, "ColorData Loop", DEFAULT_STACK_SIZE, nullptr, COLORDATA_PRIORITY, &_taskColorData, COLORDATA_CORE);
            CheckHeap();
        #endif
    }

    void StartDrawThread()
    {
        Serial.print( str_sprintf(">> Launching Drawing Thread.  Mem: %u, LargestBlk: %u, PSRAM Free: %u/%u, ", ESP.getFreeHeap(),ESP.getMaxAllocHeap(), ESP.getFreePsram(), ESP.getPsramSize()) );
        xTaskCreatePinnedToCore(DrawLoopTaskEntry, "Draw Loop", DRAWING_STACK_SIZE, nullptr, DRAWING_PRIORITY, &_taskDraw, DRAWING_CORE);
        CheckHeap();        
    }

    void StartAudioThread()
    {
        #if ENABLE_AUDIO
            Serial.print( str_sprintf(">> Launching Audio Thread.  Mem: %u, LargestBlk: %u, PSRAM Free: %u/%u, ", ESP.getFreeHeap(),ESP.getMaxAllocHeap(), ESP.getFreePsram(), ESP.getPsramSize()) );
            xTaskCreatePinnedToCore(AudioSamplerTaskEntry, "Audio Sampler Loop", AUDIO_STACK_SIZE, nullptr, AUDIO_PRIORITY, &_taskAudio, AUDIO_CORE);
            CheckHeap();
        #endif
    }

    void StartNetworkThread()
    {
        #if ENABLE_WIFI
            Serial.print( str_sprintf(">> Launching Network Thread.  Mem: %u, LargestBlk: %u, PSRAM Free: %u/%u, ", ESP.getFreeHeap(),ESP.getMaxAllocHeap(), ESP.getFreePsram(), ESP.getPsramSize()) );
            xTaskCreatePinnedToCore(NetworkHandlingLoopEntry, "NetworkHandlingLoop", NET_STACK_SIZE, nullptr, NET_PRIORITY, &_taskNetwork, NET_CORE);
            CheckHeap();
        #endif
    }

    void StartDebugThread()
    {
        #if ENABLE_WIFI
            Serial.print( str_sprintf(">> Launching Debug Thread.  Mem: %u, LargestBlk: %u, PSRAM Free: %u/%u, ", ESP.getFreeHeap(),ESP.getMaxAllocHeap(), ESP.getFreePsram(), ESP.getPsramSize()) );
<<<<<<< HEAD
            xTaskCreatePinnedToCore(DebugLoopTaskEntry, "Debug Loop", DEFAULT_STACK_SIZE, nullptr, DEBUG_PRIORITY, &_taskDebug, DEBUG_CORE);
            CheckHeap();
=======
            xTaskCreatePinnedToCore(DebugLoopTaskEntry, "Debug Loop", DEBUG_STACK_SIZE, nullptr, DEBUG_PRIORITY, &_taskDebug, DEBUG_CORE);
>>>>>>> 9ce756f3
        #endif
    }

    void StartSocketThread()
    {
        #if INCOMING_WIFI_ENABLED
            Serial.print( str_sprintf(">> Launching Socket Thread.  Mem: %u, LargestBlk: %u, PSRAM Free: %u/%u, ", ESP.getFreeHeap(),ESP.getMaxAllocHeap(), ESP.getFreePsram(), ESP.getPsramSize()) );
            xTaskCreatePinnedToCore(SocketServerTaskEntry, "Socket Server Loop", SOCKET_STACK_SIZE, nullptr, SOCKET_PRIORITY, &_taskSocket, SOCKET_CORE);
            CheckHeap();
        #endif
    }

    void StartRemoteThread()
    {
        #if ENABLE_REMOTE
            Serial.print( str_sprintf(">> Launching Remote Thread.  Mem: %u, LargestBlk: %u, PSRAM Free: %u/%u, ", ESP.getFreeHeap(),ESP.getMaxAllocHeap(), ESP.getFreePsram(), ESP.getPsramSize()) );
<<<<<<< HEAD
            xTaskCreatePinnedToCore(RemoteLoopEntry, "IR Remote Loop", DEFAULT_STACK_SIZE, nullptr, REMOTE_PRIORITY, &_taskRemote, REMOTE_CORE);
            CheckHeap();
=======
            xTaskCreatePinnedToCore(RemoteLoopEntry, "IR Remote Loop", REMOTE_STACK_SIZE, nullptr, REMOTE_PRIORITY, &_taskRemote, REMOTE_CORE);
>>>>>>> 9ce756f3
        #endif
    }

    void StartJSONWriterThread()
    {
        Serial.print( str_sprintf(">> Launching JSON Writer Thread.  Mem: %u, LargestBlk: %u, PSRAM Free: %u/%u, ", ESP.getFreeHeap(),ESP.getMaxAllocHeap(), ESP.getFreePsram(), ESP.getPsramSize()) );
        xTaskCreatePinnedToCore(JSONWriterTaskEntry, "JSON Writer Loop", JSON_STACK_SIZE, nullptr, JSONWRITER_PRIORITY, &_taskJSONWriter, JSONWRITER_CORE);
        CheckHeap();
    }

    void NotifyJSONWriterThread()
    {
        if (_taskJSONWriter == nullptr)
            return;

        debugW(">> Notifying JSON Writer Thread");
        // Wake up the writer invoker task if it's sleeping, or request another write cycle if it isn't
        xTaskNotifyGive(_taskJSONWriter);
    }

    void NotifyNetworkThread()
    {
        if (_taskNetwork == nullptr)
            return;

        debugW(">> Notifying Network Thread");
        // Wake up the network task if it's sleeping, or request another read cycle if it isn't
        xTaskNotifyGive(_taskNetwork);
    }

    // Effect threads run with NET priority and on the NET core by default. It seems a sensible choice
    //   because effect threads tend to pull things from the Internet that they want to show
    TaskHandle_t StartEffectThread(EffectTaskFunction function, LEDStripEffect* pEffect, const char* name, UBaseType_t priority = NET_PRIORITY, BaseType_t core = NET_CORE)
    {
        // We use a raw pointer here just to cross the thread/task boundary. The EffectTaskEntry method
        //   deletes the object as soon as it can.
        EffectTaskParams* pTaskParams = new EffectTaskParams(function, pEffect);
        TaskHandle_t effectTask = nullptr;

        Serial.print( str_sprintf(">> Launching %s Effect Thread.  Mem: %u, LargestBlk: %u, PSRAM Free: %u/%u, ", name, ESP.getFreeHeap(),ESP.getMaxAllocHeap(), ESP.getFreePsram(), ESP.getPsramSize()) );

        if (xTaskCreatePinnedToCore(EffectTaskEntry, name, DEFAULT_STACK_SIZE, pTaskParams, priority, &effectTask, core) == pdPASS)
            _vEffectTasks.push_back(effectTask);
        else
            // Clean up the task params object if the thread was not actually created
            delete pTaskParams;

        CheckHeap();

        return effectTask;
    }
};
<|MERGE_RESOLUTION|>--- conflicted
+++ resolved
@@ -337,12 +337,8 @@
     {
         #if ENABLE_WIFI
             Serial.print( str_sprintf(">> Launching Debug Thread.  Mem: %u, LargestBlk: %u, PSRAM Free: %u/%u, ", ESP.getFreeHeap(),ESP.getMaxAllocHeap(), ESP.getFreePsram(), ESP.getPsramSize()) );
-<<<<<<< HEAD
-            xTaskCreatePinnedToCore(DebugLoopTaskEntry, "Debug Loop", DEFAULT_STACK_SIZE, nullptr, DEBUG_PRIORITY, &_taskDebug, DEBUG_CORE);
-            CheckHeap();
-=======
             xTaskCreatePinnedToCore(DebugLoopTaskEntry, "Debug Loop", DEBUG_STACK_SIZE, nullptr, DEBUG_PRIORITY, &_taskDebug, DEBUG_CORE);
->>>>>>> 9ce756f3
+            CheckHeap();
         #endif
     }
 
@@ -359,12 +355,8 @@
     {
         #if ENABLE_REMOTE
             Serial.print( str_sprintf(">> Launching Remote Thread.  Mem: %u, LargestBlk: %u, PSRAM Free: %u/%u, ", ESP.getFreeHeap(),ESP.getMaxAllocHeap(), ESP.getFreePsram(), ESP.getPsramSize()) );
-<<<<<<< HEAD
-            xTaskCreatePinnedToCore(RemoteLoopEntry, "IR Remote Loop", DEFAULT_STACK_SIZE, nullptr, REMOTE_PRIORITY, &_taskRemote, REMOTE_CORE);
-            CheckHeap();
-=======
             xTaskCreatePinnedToCore(RemoteLoopEntry, "IR Remote Loop", REMOTE_STACK_SIZE, nullptr, REMOTE_PRIORITY, &_taskRemote, REMOTE_CORE);
->>>>>>> 9ce756f3
+            CheckHeap();
         #endif
     }
 
