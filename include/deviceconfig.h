//+--------------------------------------------------------------------------
//
// File:        deviceconfig.h
//
// NightDriverStrip - (c) 2018 Plummer's Software LLC.  All Rights Reserved.
//
// This file is part of the NightDriver software project.
//
//    NightDriver is free software: you can redistribute it and/or modify
//    it under the terms of the GNU General Public License as published by
//    the Free Software Foundation, either version 3 of the License, or
//    (at your option) any later version.
//
//    NightDriver is distributed in the hope that it will be useful,
//    but WITHOUT ANY WARRANTY; without even the implied warranty of
//    MERCHANTABILITY or FITNESS FOR A PARTICULAR PURPOSE.  See the
//    GNU General Public License for more details.
//
//    You should have received a copy of the GNU General Public License
//    along with Nightdriver.  It is normally found in copying.txt
//    If not, see <https://www.gnu.org/licenses/>.
//
// Description:
//
//    Declaration of DeviceConfig class and global variable
//
// History:     Apr-18-2023         Rbergen      Created
//
//---------------------------------------------------------------------------

#pragma once

#include <memory>
#include <vector>
#include <tuple>
#include "jsonserializer.h"

#define DEVICE_CONFIG_FILE "/device.cfg"
#define NTP_SERVER_DEFAULT "0.pool.ntp.org"
#define POWER_LIMIT_MIN 2000
#define POWER_LIMIT_DEFAULT 4500

// DeviceConfig holds, persists and loads device-wide configuration settings. Effect-specific settings should
// be managed using overrides of the respective methods in LEDStripEffect (HasSettings(), GetSettingSpecs(),
// SerializeSettingsToJSON() and SetSetting()).
//
// Adding a setting to the list of known/saved settings requires the following:
// 1. Adding the setting variable to the list at the top of the class definition
// 2. Adding a corresponding Tag to the list of static constexpr const char * strings further below
// 3. Adding a corresponding SettingSpec in the GetSettingSpecs() function
// 4. Adding logic to set a default in case the JSON load isn't possible in the DeviceConfig() constructor
//    (in deviceconfig.cpp)
// 5. Adding (de)serialization logic for the setting to the SerializeToJSON()/DeserializeFromJSON() methods
// 6. Adding a Get/Set method for the setting (and, where applicable, their implementation in deviceconfig.cpp)
//
// For the first 5 points, a comment has been added to the respective place in the existing code.
// Generally speaking, one will also want to add logic to the webserver to retrieve and set the setting.

class DeviceConfig : public IJSONSerializable
{
    // Add variables for additional settings to this list
    String location;
    bool   locationIsZip = false;
    String countryCode;
    String timeZone;
    String openWeatherApiKey;
    bool   use24HourClock = false;
    bool   useCelsius = false;
    String ntpServer;
    bool   rememberCurrentEffect = false;
    int    powerLimit = POWER_LIMIT_DEFAULT;

<<<<<<< HEAD
    std::vector<SettingSpec>                         settingSpecs;
    std::vector<std::reference_wrapper<SettingSpec>> settingSpecReferences;
    size_t                                           writerIndex;

=======
    std::vector<SettingSpec, psram_allocator<SettingSpec>> settingSpecs;
    std::vector<std::reference_wrapper<SettingSpec>, psram_allocator<SettingSpec>> settingSpecReferences;
    size_t writerIndex;
/*
    void WriteToNVS(const String& name, const String& value);
    void WriteToNVS(const String& name, bool value);
*/
>>>>>>> 23df1490
    void SaveToJSON();

    template <typename T>
    void SetAndSave(T& target, const T& source)
    {
        if (target == source)
            return;

        target = source;

        SaveToJSON();
    }

    template <typename T>
    void SetIfPresentIn(const JsonObjectConst& jsonObject, T& target, const char *tag)
    {
        if (jsonObject.containsKey(tag))
            target = jsonObject[tag].as<T>();
    }

  public:

    using ValidateResponse = std::pair<bool, String>;

    // Add additional setting Tags to this list
    static constexpr const char * LocationTag = NAME_OF(location);
    static constexpr const char * LocationIsZipTag = NAME_OF(locationIsZip);
    static constexpr const char * CountryCodeTag = NAME_OF(countryCode);
    static constexpr const char * OpenWeatherApiKeyTag = NAME_OF(openWeatherApiKey);
    static constexpr const char * TimeZoneTag = NAME_OF(timeZone);
    static constexpr const char * Use24HourClockTag = NAME_OF(use24HourClock);
    static constexpr const char * UseCelsiusTag = NAME_OF(useCelsius);
    static constexpr const char * NTPServerTag = NAME_OF(ntpServer);
    static constexpr const char * RememberCurrentEffectTag = NAME_OF(rememberCurrentEffect);
    static constexpr const char * PowerLimitTag = NAME_OF(powerLimit);

    DeviceConfig();

    virtual bool SerializeToJSON(JsonObject& jsonObject) override
    {
        return SerializeToJSON(jsonObject, true);
    }

    bool SerializeToJSON(JsonObject& jsonObject, bool includeSensitive)
    {
        AllocatedJsonDocument jsonDoc(1024);

        // Add serialization logic for additionl settings to this code
        jsonDoc[LocationTag] = location;
        jsonDoc[LocationIsZipTag] = locationIsZip;
        jsonDoc[CountryCodeTag] = countryCode;
        jsonDoc[TimeZoneTag] = timeZone;
        jsonDoc[Use24HourClockTag] = use24HourClock;
        jsonDoc[UseCelsiusTag] = useCelsius;
        jsonDoc[NTPServerTag] = ntpServer;
        jsonDoc[RememberCurrentEffectTag] = rememberCurrentEffect;
        jsonDoc[PowerLimitTag] = powerLimit;

        if (includeSensitive)
            jsonDoc[OpenWeatherApiKeyTag] = openWeatherApiKey;

        return jsonObject.set(jsonDoc.as<JsonObjectConst>());
    }

    virtual bool DeserializeFromJSON(const JsonObjectConst& jsonObject) override
    {
        return DeserializeFromJSON(jsonObject, false);
    }

    bool DeserializeFromJSON(const JsonObjectConst& jsonObject, bool skipWrite)
    {
        // Add deserialization logic for additional settings to this code
        SetIfPresentIn(jsonObject, location, LocationTag);
        SetIfPresentIn(jsonObject, locationIsZip, LocationIsZipTag);
        SetIfPresentIn(jsonObject, countryCode, CountryCodeTag);
        SetIfPresentIn(jsonObject, openWeatherApiKey, OpenWeatherApiKeyTag);
        SetIfPresentIn(jsonObject, use24HourClock, Use24HourClockTag);
        SetIfPresentIn(jsonObject, useCelsius, UseCelsiusTag);
        SetIfPresentIn(jsonObject, ntpServer, NTPServerTag);
        SetIfPresentIn(jsonObject, rememberCurrentEffect, RememberCurrentEffectTag);
        SetIfPresentIn(jsonObject, powerLimit, PowerLimitTag);

        if (ntpServer.isEmpty())
            ntpServer = NTP_SERVER_DEFAULT;

        if (jsonObject.containsKey(TimeZoneTag))
            return SetTimeZone(jsonObject[TimeZoneTag], true);

        if (!skipWrite)
            SaveToJSON();

        return true;
    }

    void RemovePersisted()
    {
        RemoveJSONFile(DEVICE_CONFIG_FILE);
    }

    virtual const std::vector<std::reference_wrapper<SettingSpec>, psram_allocator<SettingSpec>>& GetSettingSpecs()
    {
        if (settingSpecs.size() == 0)
        {
            // Add SettingSpec for additional settings to this list
            settingSpecs.emplace_back(
                NAME_OF(location),
                "Location",
                "The location (city or postal code) where the device is located.",
                SettingSpec::SettingType::String
            );
            settingSpecs.emplace_back(
                NAME_OF(locationIsZip),
                "Location is postal code",
                "A boolean indicating if the value in the 'location' setting is a postal code ('true'/1) or not ('false'/0).",
                SettingSpec::SettingType::Boolean
            );
            settingSpecs.emplace_back(
                NAME_OF(countryCode),
                "Country code",
                "The <a href=\"https://en.wikipedia.org/wiki/ISO_3166-1_alpha-2\">ISO 3166-1 alpha-2</a> country "
                "code for the country that the device is located in.",
                SettingSpec::SettingType::String
            );
            settingSpecs.emplace_back(
                NAME_OF(openWeatherApiKey),
                "Open Weather API key",
                "The API key for the <a href=\"https://openweathermap.org/api\">Weather API provided by Open Weather Map</a> (write only).",
                SettingSpec::SettingType::String
            ).HasValidation = true;
            settingSpecs.emplace_back(
                NAME_OF(timeZone),
                "Time zone",
                "The timezone the device resides in, in <a href=\"https://en.wikipedia.org/wiki/Tz_database\">tz database</a> format. "
                "The list of available timezone identifiers can be found in the <a href=\"/timezones.json\">timezones.json</a> file.",
                SettingSpec::SettingType::String
            );
            settingSpecs.emplace_back(
                NAME_OF(use24HourClock),
                "Use 24 hour clock",
                "A boolean that indicates if time should be shown in 24-hour format ('true'/1) or 12-hour AM/PM format ('false'/0).",
                SettingSpec::SettingType::Boolean
            );
            settingSpecs.emplace_back(
                NAME_OF(useCelsius),
                "Use degrees Celsius",
                "A boolean that indicates if temperatures should be shown in degrees Celsius ('true'/1) or degrees Fahrenheit ('false'/0).",
                SettingSpec::SettingType::Boolean
            );
            settingSpecs.emplace_back(
                NAME_OF(ntpServer),
                "NTP server address",
                "The hostname or IP address of the NTP server to be used for time synchronization.",
                SettingSpec::SettingType::String
            );
            settingSpecs.emplace_back(
                NAME_OF(rememberCurrentEffect),
                "Remember current effect",
                "A boolean that indicates if the current effect index should be saved after an effect transition, so the device resumes "
                "from the same effect when restarted. Enabling this will lead to more wear on the flash chip of your device.",
                SettingSpec::SettingType::Boolean
            );
            settingSpecs.emplace_back(
                NAME_OF(powerLimit),
                "Power limit",
                "The maximum power in mW that the matrix attached to the board is allowed to use. As the previous sentence implies, this "
                "setting only applies if a matrix is used.",
                SettingSpec::SettingType::Integer
            ).MinimumValue = POWER_LIMIT_MIN;

            settingSpecReferences.insert(settingSpecReferences.end(), settingSpecs.begin(), settingSpecs.end());
        }

        return settingSpecReferences;
    }

    const String &GetTimeZone() const
    {
        return timeZone;
    }

    bool SetTimeZone(const String& newTimeZone, bool skipWrite = false);

    bool Use24HourClock() const
    {
        return use24HourClock;
    }

    void Set24HourClock(bool new24HourClock)
    {
        SetAndSave(use24HourClock, new24HourClock);
    }

    const String &GetLocation() const
    {
        return location;
    }

    void SetLocation(const String &newLocation)
    {
        SetAndSave(location, newLocation);
    }

    const String &GetCountryCode() const
    {
        return countryCode;
    }

    void SetCountryCode(const String &newCountryCode)
    {
        SetAndSave(countryCode, newCountryCode);
    }

    bool IsLocationZip() const
    {
        return locationIsZip;
    }

    void SetLocationIsZip(bool newLocationIsZip)
    {
        SetAndSave(locationIsZip, newLocationIsZip);
    }

    const String &GetOpenWeatherAPIKey() const
    {
        return openWeatherApiKey;
    }

    ValidateResponse ValidateOpenWeatherAPIKey(const String &newOpenWeatherAPIKey);

    void SetOpenWeatherAPIKey(const String &newOpenWeatherAPIKey)
    {
        SetAndSave(openWeatherApiKey, newOpenWeatherAPIKey);
    }

    bool UseCelsius() const
    {
        return useCelsius;
    }

    void SetUseCelsius(bool newUseCelsius)
    {
        SetAndSave(useCelsius, newUseCelsius);
    }

    const String &GetNTPServer() const
    {
        return ntpServer;
    }

    void SetNTPServer(const String &newNTPServer)
    {
        SetAndSave(ntpServer, newNTPServer);
    }

    bool RememberCurrentEffect() const
    {
        return rememberCurrentEffect;
    }

    void SetRememberCurrentEffect(bool newRememberCurrentEffect)
    {
        SetAndSave(rememberCurrentEffect, newRememberCurrentEffect);
    }

    int GetPowerLimit() const
    {
        return powerLimit;
    }

    ValidateResponse ValidatePowerLimit(const String& newPowerLimit)
    {
        if (newPowerLimit.toInt() < POWER_LIMIT_MIN)
            return { false, "powerLimit is below minimum value" };

        return { true, "" };
    }

    void SetPowerLimit(int newPowerLimit)
    {
        if (powerLimit >= POWER_LIMIT_MIN)
            SetAndSave(powerLimit, newPowerLimit);
    }
};<|MERGE_RESOLUTION|>--- conflicted
+++ resolved
@@ -1,369 +1,359 @@
-//+--------------------------------------------------------------------------
-//
-// File:        deviceconfig.h
-//
-// NightDriverStrip - (c) 2018 Plummer's Software LLC.  All Rights Reserved.
-//
-// This file is part of the NightDriver software project.
-//
-//    NightDriver is free software: you can redistribute it and/or modify
-//    it under the terms of the GNU General Public License as published by
-//    the Free Software Foundation, either version 3 of the License, or
-//    (at your option) any later version.
-//
-//    NightDriver is distributed in the hope that it will be useful,
-//    but WITHOUT ANY WARRANTY; without even the implied warranty of
-//    MERCHANTABILITY or FITNESS FOR A PARTICULAR PURPOSE.  See the
-//    GNU General Public License for more details.
-//
-//    You should have received a copy of the GNU General Public License
-//    along with Nightdriver.  It is normally found in copying.txt
-//    If not, see <https://www.gnu.org/licenses/>.
-//
-// Description:
-//
-//    Declaration of DeviceConfig class and global variable
-//
-// History:     Apr-18-2023         Rbergen      Created
-//
-//---------------------------------------------------------------------------
-
-#pragma once
-
-#include <memory>
-#include <vector>
-#include <tuple>
-#include "jsonserializer.h"
-
-#define DEVICE_CONFIG_FILE "/device.cfg"
-#define NTP_SERVER_DEFAULT "0.pool.ntp.org"
-#define POWER_LIMIT_MIN 2000
-#define POWER_LIMIT_DEFAULT 4500
-
-// DeviceConfig holds, persists and loads device-wide configuration settings. Effect-specific settings should
-// be managed using overrides of the respective methods in LEDStripEffect (HasSettings(), GetSettingSpecs(),
-// SerializeSettingsToJSON() and SetSetting()).
-//
-// Adding a setting to the list of known/saved settings requires the following:
-// 1. Adding the setting variable to the list at the top of the class definition
-// 2. Adding a corresponding Tag to the list of static constexpr const char * strings further below
-// 3. Adding a corresponding SettingSpec in the GetSettingSpecs() function
-// 4. Adding logic to set a default in case the JSON load isn't possible in the DeviceConfig() constructor
-//    (in deviceconfig.cpp)
-// 5. Adding (de)serialization logic for the setting to the SerializeToJSON()/DeserializeFromJSON() methods
-// 6. Adding a Get/Set method for the setting (and, where applicable, their implementation in deviceconfig.cpp)
-//
-// For the first 5 points, a comment has been added to the respective place in the existing code.
-// Generally speaking, one will also want to add logic to the webserver to retrieve and set the setting.
-
-class DeviceConfig : public IJSONSerializable
-{
-    // Add variables for additional settings to this list
-    String location;
-    bool   locationIsZip = false;
-    String countryCode;
-    String timeZone;
-    String openWeatherApiKey;
-    bool   use24HourClock = false;
-    bool   useCelsius = false;
-    String ntpServer;
-    bool   rememberCurrentEffect = false;
-    int    powerLimit = POWER_LIMIT_DEFAULT;
-
-<<<<<<< HEAD
-    std::vector<SettingSpec>                         settingSpecs;
-    std::vector<std::reference_wrapper<SettingSpec>> settingSpecReferences;
-    size_t                                           writerIndex;
-
-=======
-    std::vector<SettingSpec, psram_allocator<SettingSpec>> settingSpecs;
-    std::vector<std::reference_wrapper<SettingSpec>, psram_allocator<SettingSpec>> settingSpecReferences;
-    size_t writerIndex;
-/*
-    void WriteToNVS(const String& name, const String& value);
-    void WriteToNVS(const String& name, bool value);
-*/
->>>>>>> 23df1490
-    void SaveToJSON();
-
-    template <typename T>
-    void SetAndSave(T& target, const T& source)
-    {
-        if (target == source)
-            return;
-
-        target = source;
-
-        SaveToJSON();
-    }
-
-    template <typename T>
-    void SetIfPresentIn(const JsonObjectConst& jsonObject, T& target, const char *tag)
-    {
-        if (jsonObject.containsKey(tag))
-            target = jsonObject[tag].as<T>();
-    }
-
-  public:
-
-    using ValidateResponse = std::pair<bool, String>;
-
-    // Add additional setting Tags to this list
-    static constexpr const char * LocationTag = NAME_OF(location);
-    static constexpr const char * LocationIsZipTag = NAME_OF(locationIsZip);
-    static constexpr const char * CountryCodeTag = NAME_OF(countryCode);
-    static constexpr const char * OpenWeatherApiKeyTag = NAME_OF(openWeatherApiKey);
-    static constexpr const char * TimeZoneTag = NAME_OF(timeZone);
-    static constexpr const char * Use24HourClockTag = NAME_OF(use24HourClock);
-    static constexpr const char * UseCelsiusTag = NAME_OF(useCelsius);
-    static constexpr const char * NTPServerTag = NAME_OF(ntpServer);
-    static constexpr const char * RememberCurrentEffectTag = NAME_OF(rememberCurrentEffect);
-    static constexpr const char * PowerLimitTag = NAME_OF(powerLimit);
-
-    DeviceConfig();
-
-    virtual bool SerializeToJSON(JsonObject& jsonObject) override
-    {
-        return SerializeToJSON(jsonObject, true);
-    }
-
-    bool SerializeToJSON(JsonObject& jsonObject, bool includeSensitive)
-    {
-        AllocatedJsonDocument jsonDoc(1024);
-
-        // Add serialization logic for additionl settings to this code
-        jsonDoc[LocationTag] = location;
-        jsonDoc[LocationIsZipTag] = locationIsZip;
-        jsonDoc[CountryCodeTag] = countryCode;
-        jsonDoc[TimeZoneTag] = timeZone;
-        jsonDoc[Use24HourClockTag] = use24HourClock;
-        jsonDoc[UseCelsiusTag] = useCelsius;
-        jsonDoc[NTPServerTag] = ntpServer;
-        jsonDoc[RememberCurrentEffectTag] = rememberCurrentEffect;
-        jsonDoc[PowerLimitTag] = powerLimit;
-
-        if (includeSensitive)
-            jsonDoc[OpenWeatherApiKeyTag] = openWeatherApiKey;
-
-        return jsonObject.set(jsonDoc.as<JsonObjectConst>());
-    }
-
-    virtual bool DeserializeFromJSON(const JsonObjectConst& jsonObject) override
-    {
-        return DeserializeFromJSON(jsonObject, false);
-    }
-
-    bool DeserializeFromJSON(const JsonObjectConst& jsonObject, bool skipWrite)
-    {
-        // Add deserialization logic for additional settings to this code
-        SetIfPresentIn(jsonObject, location, LocationTag);
-        SetIfPresentIn(jsonObject, locationIsZip, LocationIsZipTag);
-        SetIfPresentIn(jsonObject, countryCode, CountryCodeTag);
-        SetIfPresentIn(jsonObject, openWeatherApiKey, OpenWeatherApiKeyTag);
-        SetIfPresentIn(jsonObject, use24HourClock, Use24HourClockTag);
-        SetIfPresentIn(jsonObject, useCelsius, UseCelsiusTag);
-        SetIfPresentIn(jsonObject, ntpServer, NTPServerTag);
-        SetIfPresentIn(jsonObject, rememberCurrentEffect, RememberCurrentEffectTag);
-        SetIfPresentIn(jsonObject, powerLimit, PowerLimitTag);
-
-        if (ntpServer.isEmpty())
-            ntpServer = NTP_SERVER_DEFAULT;
-
-        if (jsonObject.containsKey(TimeZoneTag))
-            return SetTimeZone(jsonObject[TimeZoneTag], true);
-
-        if (!skipWrite)
-            SaveToJSON();
-
-        return true;
-    }
-
-    void RemovePersisted()
-    {
-        RemoveJSONFile(DEVICE_CONFIG_FILE);
-    }
-
-    virtual const std::vector<std::reference_wrapper<SettingSpec>, psram_allocator<SettingSpec>>& GetSettingSpecs()
-    {
-        if (settingSpecs.size() == 0)
-        {
-            // Add SettingSpec for additional settings to this list
-            settingSpecs.emplace_back(
-                NAME_OF(location),
-                "Location",
-                "The location (city or postal code) where the device is located.",
-                SettingSpec::SettingType::String
-            );
-            settingSpecs.emplace_back(
-                NAME_OF(locationIsZip),
-                "Location is postal code",
-                "A boolean indicating if the value in the 'location' setting is a postal code ('true'/1) or not ('false'/0).",
-                SettingSpec::SettingType::Boolean
-            );
-            settingSpecs.emplace_back(
-                NAME_OF(countryCode),
-                "Country code",
-                "The <a href=\"https://en.wikipedia.org/wiki/ISO_3166-1_alpha-2\">ISO 3166-1 alpha-2</a> country "
-                "code for the country that the device is located in.",
-                SettingSpec::SettingType::String
-            );
-            settingSpecs.emplace_back(
-                NAME_OF(openWeatherApiKey),
-                "Open Weather API key",
-                "The API key for the <a href=\"https://openweathermap.org/api\">Weather API provided by Open Weather Map</a> (write only).",
-                SettingSpec::SettingType::String
-            ).HasValidation = true;
-            settingSpecs.emplace_back(
-                NAME_OF(timeZone),
-                "Time zone",
-                "The timezone the device resides in, in <a href=\"https://en.wikipedia.org/wiki/Tz_database\">tz database</a> format. "
-                "The list of available timezone identifiers can be found in the <a href=\"/timezones.json\">timezones.json</a> file.",
-                SettingSpec::SettingType::String
-            );
-            settingSpecs.emplace_back(
-                NAME_OF(use24HourClock),
-                "Use 24 hour clock",
-                "A boolean that indicates if time should be shown in 24-hour format ('true'/1) or 12-hour AM/PM format ('false'/0).",
-                SettingSpec::SettingType::Boolean
-            );
-            settingSpecs.emplace_back(
-                NAME_OF(useCelsius),
-                "Use degrees Celsius",
-                "A boolean that indicates if temperatures should be shown in degrees Celsius ('true'/1) or degrees Fahrenheit ('false'/0).",
-                SettingSpec::SettingType::Boolean
-            );
-            settingSpecs.emplace_back(
-                NAME_OF(ntpServer),
-                "NTP server address",
-                "The hostname or IP address of the NTP server to be used for time synchronization.",
-                SettingSpec::SettingType::String
-            );
-            settingSpecs.emplace_back(
-                NAME_OF(rememberCurrentEffect),
-                "Remember current effect",
-                "A boolean that indicates if the current effect index should be saved after an effect transition, so the device resumes "
-                "from the same effect when restarted. Enabling this will lead to more wear on the flash chip of your device.",
-                SettingSpec::SettingType::Boolean
-            );
-            settingSpecs.emplace_back(
-                NAME_OF(powerLimit),
-                "Power limit",
-                "The maximum power in mW that the matrix attached to the board is allowed to use. As the previous sentence implies, this "
-                "setting only applies if a matrix is used.",
-                SettingSpec::SettingType::Integer
-            ).MinimumValue = POWER_LIMIT_MIN;
-
-            settingSpecReferences.insert(settingSpecReferences.end(), settingSpecs.begin(), settingSpecs.end());
-        }
-
-        return settingSpecReferences;
-    }
-
-    const String &GetTimeZone() const
-    {
-        return timeZone;
-    }
-
-    bool SetTimeZone(const String& newTimeZone, bool skipWrite = false);
-
-    bool Use24HourClock() const
-    {
-        return use24HourClock;
-    }
-
-    void Set24HourClock(bool new24HourClock)
-    {
-        SetAndSave(use24HourClock, new24HourClock);
-    }
-
-    const String &GetLocation() const
-    {
-        return location;
-    }
-
-    void SetLocation(const String &newLocation)
-    {
-        SetAndSave(location, newLocation);
-    }
-
-    const String &GetCountryCode() const
-    {
-        return countryCode;
-    }
-
-    void SetCountryCode(const String &newCountryCode)
-    {
-        SetAndSave(countryCode, newCountryCode);
-    }
-
-    bool IsLocationZip() const
-    {
-        return locationIsZip;
-    }
-
-    void SetLocationIsZip(bool newLocationIsZip)
-    {
-        SetAndSave(locationIsZip, newLocationIsZip);
-    }
-
-    const String &GetOpenWeatherAPIKey() const
-    {
-        return openWeatherApiKey;
-    }
-
-    ValidateResponse ValidateOpenWeatherAPIKey(const String &newOpenWeatherAPIKey);
-
-    void SetOpenWeatherAPIKey(const String &newOpenWeatherAPIKey)
-    {
-        SetAndSave(openWeatherApiKey, newOpenWeatherAPIKey);
-    }
-
-    bool UseCelsius() const
-    {
-        return useCelsius;
-    }
-
-    void SetUseCelsius(bool newUseCelsius)
-    {
-        SetAndSave(useCelsius, newUseCelsius);
-    }
-
-    const String &GetNTPServer() const
-    {
-        return ntpServer;
-    }
-
-    void SetNTPServer(const String &newNTPServer)
-    {
-        SetAndSave(ntpServer, newNTPServer);
-    }
-
-    bool RememberCurrentEffect() const
-    {
-        return rememberCurrentEffect;
-    }
-
-    void SetRememberCurrentEffect(bool newRememberCurrentEffect)
-    {
-        SetAndSave(rememberCurrentEffect, newRememberCurrentEffect);
-    }
-
-    int GetPowerLimit() const
-    {
-        return powerLimit;
-    }
-
-    ValidateResponse ValidatePowerLimit(const String& newPowerLimit)
-    {
-        if (newPowerLimit.toInt() < POWER_LIMIT_MIN)
-            return { false, "powerLimit is below minimum value" };
-
-        return { true, "" };
-    }
-
-    void SetPowerLimit(int newPowerLimit)
-    {
-        if (powerLimit >= POWER_LIMIT_MIN)
-            SetAndSave(powerLimit, newPowerLimit);
-    }
+//+--------------------------------------------------------------------------
+//
+// File:        deviceconfig.h
+//
+// NightDriverStrip - (c) 2018 Plummer's Software LLC.  All Rights Reserved.
+//
+// This file is part of the NightDriver software project.
+//
+//    NightDriver is free software: you can redistribute it and/or modify
+//    it under the terms of the GNU General Public License as published by
+//    the Free Software Foundation, either version 3 of the License, or
+//    (at your option) any later version.
+//
+//    NightDriver is distributed in the hope that it will be useful,
+//    but WITHOUT ANY WARRANTY; without even the implied warranty of
+//    MERCHANTABILITY or FITNESS FOR A PARTICULAR PURPOSE.  See the
+//    GNU General Public License for more details.
+//
+//    You should have received a copy of the GNU General Public License
+//    along with Nightdriver.  It is normally found in copying.txt
+//    If not, see <https://www.gnu.org/licenses/>.
+//
+// Description:
+//
+//    Declaration of DeviceConfig class and global variable
+//
+// History:     Apr-18-2023         Rbergen      Created
+//
+//---------------------------------------------------------------------------
+
+#pragma once
+
+#include <memory>
+#include <vector>
+#include <tuple>
+#include "jsonserializer.h"
+
+#define DEVICE_CONFIG_FILE "/device.cfg"
+#define NTP_SERVER_DEFAULT "0.pool.ntp.org"
+#define POWER_LIMIT_MIN 2000
+#define POWER_LIMIT_DEFAULT 4500
+
+// DeviceConfig holds, persists and loads device-wide configuration settings. Effect-specific settings should
+// be managed using overrides of the respective methods in LEDStripEffect (HasSettings(), GetSettingSpecs(),
+// SerializeSettingsToJSON() and SetSetting()).
+//
+// Adding a setting to the list of known/saved settings requires the following:
+// 1. Adding the setting variable to the list at the top of the class definition
+// 2. Adding a corresponding Tag to the list of static constexpr const char * strings further below
+// 3. Adding a corresponding SettingSpec in the GetSettingSpecs() function
+// 4. Adding logic to set a default in case the JSON load isn't possible in the DeviceConfig() constructor
+//    (in deviceconfig.cpp)
+// 5. Adding (de)serialization logic for the setting to the SerializeToJSON()/DeserializeFromJSON() methods
+// 6. Adding a Get/Set method for the setting (and, where applicable, their implementation in deviceconfig.cpp)
+//
+// For the first 5 points, a comment has been added to the respective place in the existing code.
+// Generally speaking, one will also want to add logic to the webserver to retrieve and set the setting.
+
+class DeviceConfig : public IJSONSerializable
+{
+    // Add variables for additional settings to this list
+    String location;
+    bool   locationIsZip = false;
+    String countryCode;
+    String timeZone;
+    String openWeatherApiKey;
+    bool   use24HourClock = false;
+    bool   useCelsius = false;
+    String ntpServer;
+    bool   rememberCurrentEffect = false;
+    int    powerLimit = POWER_LIMIT_DEFAULT;
+
+    std::vector<SettingSpec, psram_allocator<SettingSpec>> settingSpecs;
+    std::vector<std::reference_wrapper<SettingSpec>> settingSpecReferences;
+    size_t writerIndex;
+
+    void SaveToJSON();
+
+    template <typename T>
+    void SetAndSave(T& target, const T& source)
+    {
+        if (target == source)
+            return;
+
+        target = source;
+
+        SaveToJSON();
+    }
+
+    template <typename T>
+    void SetIfPresentIn(const JsonObjectConst& jsonObject, T& target, const char *tag)
+    {
+        if (jsonObject.containsKey(tag))
+            target = jsonObject[tag].as<T>();
+    }
+
+  public:
+
+    using ValidateResponse = std::pair<bool, String>;
+
+    // Add additional setting Tags to this list
+    static constexpr const char * LocationTag = NAME_OF(location);
+    static constexpr const char * LocationIsZipTag = NAME_OF(locationIsZip);
+    static constexpr const char * CountryCodeTag = NAME_OF(countryCode);
+    static constexpr const char * OpenWeatherApiKeyTag = NAME_OF(openWeatherApiKey);
+    static constexpr const char * TimeZoneTag = NAME_OF(timeZone);
+    static constexpr const char * Use24HourClockTag = NAME_OF(use24HourClock);
+    static constexpr const char * UseCelsiusTag = NAME_OF(useCelsius);
+    static constexpr const char * NTPServerTag = NAME_OF(ntpServer);
+    static constexpr const char * RememberCurrentEffectTag = NAME_OF(rememberCurrentEffect);
+    static constexpr const char * PowerLimitTag = NAME_OF(powerLimit);
+
+    DeviceConfig();
+
+    virtual bool SerializeToJSON(JsonObject& jsonObject) override
+    {
+        return SerializeToJSON(jsonObject, true);
+    }
+
+    bool SerializeToJSON(JsonObject& jsonObject, bool includeSensitive)
+    {
+        AllocatedJsonDocument jsonDoc(1024);
+
+        // Add serialization logic for additionl settings to this code
+        jsonDoc[LocationTag] = location;
+        jsonDoc[LocationIsZipTag] = locationIsZip;
+        jsonDoc[CountryCodeTag] = countryCode;
+        jsonDoc[TimeZoneTag] = timeZone;
+        jsonDoc[Use24HourClockTag] = use24HourClock;
+        jsonDoc[UseCelsiusTag] = useCelsius;
+        jsonDoc[NTPServerTag] = ntpServer;
+        jsonDoc[RememberCurrentEffectTag] = rememberCurrentEffect;
+        jsonDoc[PowerLimitTag] = powerLimit;
+
+        if (includeSensitive)
+            jsonDoc[OpenWeatherApiKeyTag] = openWeatherApiKey;
+
+        return jsonObject.set(jsonDoc.as<JsonObjectConst>());
+    }
+
+    virtual bool DeserializeFromJSON(const JsonObjectConst& jsonObject) override
+    {
+        return DeserializeFromJSON(jsonObject, false);
+    }
+
+    bool DeserializeFromJSON(const JsonObjectConst& jsonObject, bool skipWrite)
+    {
+        // Add deserialization logic for additional settings to this code
+        SetIfPresentIn(jsonObject, location, LocationTag);
+        SetIfPresentIn(jsonObject, locationIsZip, LocationIsZipTag);
+        SetIfPresentIn(jsonObject, countryCode, CountryCodeTag);
+        SetIfPresentIn(jsonObject, openWeatherApiKey, OpenWeatherApiKeyTag);
+        SetIfPresentIn(jsonObject, use24HourClock, Use24HourClockTag);
+        SetIfPresentIn(jsonObject, useCelsius, UseCelsiusTag);
+        SetIfPresentIn(jsonObject, ntpServer, NTPServerTag);
+        SetIfPresentIn(jsonObject, rememberCurrentEffect, RememberCurrentEffectTag);
+        SetIfPresentIn(jsonObject, powerLimit, PowerLimitTag);
+
+        if (ntpServer.isEmpty())
+            ntpServer = NTP_SERVER_DEFAULT;
+
+        if (jsonObject.containsKey(TimeZoneTag))
+            return SetTimeZone(jsonObject[TimeZoneTag], true);
+
+        if (!skipWrite)
+            SaveToJSON();
+
+        return true;
+    }
+
+    void RemovePersisted()
+    {
+        RemoveJSONFile(DEVICE_CONFIG_FILE);
+    }
+
+    virtual const std::vector<std::reference_wrapper<SettingSpec>>& GetSettingSpecs()
+    {
+        if (settingSpecs.size() == 0)
+        {
+            // Add SettingSpec for additional settings to this list
+            settingSpecs.emplace_back(
+                NAME_OF(location),
+                "Location",
+                "The location (city or postal code) where the device is located.",
+                SettingSpec::SettingType::String
+            );
+            settingSpecs.emplace_back(
+                NAME_OF(locationIsZip),
+                "Location is postal code",
+                "A boolean indicating if the value in the 'location' setting is a postal code ('true'/1) or not ('false'/0).",
+                SettingSpec::SettingType::Boolean
+            );
+            settingSpecs.emplace_back(
+                NAME_OF(countryCode),
+                "Country code",
+                "The <a href=\"https://en.wikipedia.org/wiki/ISO_3166-1_alpha-2\">ISO 3166-1 alpha-2</a> country "
+                "code for the country that the device is located in.",
+                SettingSpec::SettingType::String
+            );
+            settingSpecs.emplace_back(
+                NAME_OF(openWeatherApiKey),
+                "Open Weather API key",
+                "The API key for the <a href=\"https://openweathermap.org/api\">Weather API provided by Open Weather Map</a> (write only).",
+                SettingSpec::SettingType::String
+            ).HasValidation = true;
+            settingSpecs.emplace_back(
+                NAME_OF(timeZone),
+                "Time zone",
+                "The timezone the device resides in, in <a href=\"https://en.wikipedia.org/wiki/Tz_database\">tz database</a> format. "
+                "The list of available timezone identifiers can be found in the <a href=\"/timezones.json\">timezones.json</a> file.",
+                SettingSpec::SettingType::String
+            );
+            settingSpecs.emplace_back(
+                NAME_OF(use24HourClock),
+                "Use 24 hour clock",
+                "A boolean that indicates if time should be shown in 24-hour format ('true'/1) or 12-hour AM/PM format ('false'/0).",
+                SettingSpec::SettingType::Boolean
+            );
+            settingSpecs.emplace_back(
+                NAME_OF(useCelsius),
+                "Use degrees Celsius",
+                "A boolean that indicates if temperatures should be shown in degrees Celsius ('true'/1) or degrees Fahrenheit ('false'/0).",
+                SettingSpec::SettingType::Boolean
+            );
+            settingSpecs.emplace_back(
+                NAME_OF(ntpServer),
+                "NTP server address",
+                "The hostname or IP address of the NTP server to be used for time synchronization.",
+                SettingSpec::SettingType::String
+            );
+            settingSpecs.emplace_back(
+                NAME_OF(rememberCurrentEffect),
+                "Remember current effect",
+                "A boolean that indicates if the current effect index should be saved after an effect transition, so the device resumes "
+                "from the same effect when restarted. Enabling this will lead to more wear on the flash chip of your device.",
+                SettingSpec::SettingType::Boolean
+            );
+            settingSpecs.emplace_back(
+                NAME_OF(powerLimit),
+                "Power limit",
+                "The maximum power in mW that the matrix attached to the board is allowed to use. As the previous sentence implies, this "
+                "setting only applies if a matrix is used.",
+                SettingSpec::SettingType::Integer
+            ).MinimumValue = POWER_LIMIT_MIN;
+
+            settingSpecReferences.insert(settingSpecReferences.end(), settingSpecs.begin(), settingSpecs.end());
+        }
+
+        return settingSpecReferences;
+    }
+
+    const String &GetTimeZone() const
+    {
+        return timeZone;
+    }
+
+    bool SetTimeZone(const String& newTimeZone, bool skipWrite = false);
+
+    bool Use24HourClock() const
+    {
+        return use24HourClock;
+    }
+
+    void Set24HourClock(bool new24HourClock)
+    {
+        SetAndSave(use24HourClock, new24HourClock);
+    }
+
+    const String &GetLocation() const
+    {
+        return location;
+    }
+
+    void SetLocation(const String &newLocation)
+    {
+        SetAndSave(location, newLocation);
+    }
+
+    const String &GetCountryCode() const
+    {
+        return countryCode;
+    }
+
+    void SetCountryCode(const String &newCountryCode)
+    {
+        SetAndSave(countryCode, newCountryCode);
+    }
+
+    bool IsLocationZip() const
+    {
+        return locationIsZip;
+    }
+
+    void SetLocationIsZip(bool newLocationIsZip)
+    {
+        SetAndSave(locationIsZip, newLocationIsZip);
+    }
+
+    const String &GetOpenWeatherAPIKey() const
+    {
+        return openWeatherApiKey;
+    }
+
+    ValidateResponse ValidateOpenWeatherAPIKey(const String &newOpenWeatherAPIKey);
+
+    void SetOpenWeatherAPIKey(const String &newOpenWeatherAPIKey)
+    {
+        SetAndSave(openWeatherApiKey, newOpenWeatherAPIKey);
+    }
+
+    bool UseCelsius() const
+    {
+        return useCelsius;
+    }
+
+    void SetUseCelsius(bool newUseCelsius)
+    {
+        SetAndSave(useCelsius, newUseCelsius);
+    }
+
+    const String &GetNTPServer() const
+    {
+        return ntpServer;
+    }
+
+    void SetNTPServer(const String &newNTPServer)
+    {
+        SetAndSave(ntpServer, newNTPServer);
+    }
+
+    bool RememberCurrentEffect() const
+    {
+        return rememberCurrentEffect;
+    }
+
+    void SetRememberCurrentEffect(bool newRememberCurrentEffect)
+    {
+        SetAndSave(rememberCurrentEffect, newRememberCurrentEffect);
+    }
+
+    int GetPowerLimit() const
+    {
+        return powerLimit;
+    }
+
+    ValidateResponse ValidatePowerLimit(const String& newPowerLimit)
+    {
+        if (newPowerLimit.toInt() < POWER_LIMIT_MIN)
+            return { false, String("powerLimit is below minimum value of ") + POWER_LIMIT_MIN };
+
+        return { true, "" };
+    }
+
+    void SetPowerLimit(int newPowerLimit)
+    {
+        if (newPowerLimit >= POWER_LIMIT_MIN)
+            SetAndSave(powerLimit, newPowerLimit);
+    }
 };