<<<<<<< HEAD
//+--------------------------------------------------------------------------
//
// File:        effectdependencies.h
//
// NightDriverStrip - (c) 2018 Plummer's Software LLC.  All Rights Reserved.
//
// This file is part of the NightDriver software project.
//
//    NightDriver is free software: you can redistribute it and/or modify
//    it under the terms of the GNU General Public License as published by
//    the Free Software Foundation, either version 3 of the License, or
//    (at your option) any later version.
//
//    NightDriver is distributed in the hope that it will be useful,
//    but WITHOUT ANY WARRANTY; without even the implied warranty of
//    MERCHANTABILITY or FITNESS FOR A PARTICULAR PURPOSE.  See the
//    GNU General Public License for more details.
//
//    You should have received a copy of the GNU General Public License
//    along with Nightdriver.  It is normally found in copying.txt
//    If not, see <https://www.gnu.org/licenses/>.
//
//
// Description:
//
//    Effective effect includes based on global.h
//
// History:     Apr-05-2023         Rbergen      Created for NightDriverStrip
//
//---------------------------------------------------------------------------

#pragma once

#include "globals.h"

#include "effects/strip/fireeffect.h"          // fire effects
#include "effects/strip/paletteeffect.h"       // palette effects
#include "effects/strip/doublepaletteeffect.h" // double palette effect
#include "effects/strip/meteoreffect.h"        // meteor blend effect
#include "effects/strip/stareffect.h"          // star effects
#include "effects/strip/bouncingballeffect.h"  // bouincing ball effectsenable+
#include "effects/strip/tempeffect.h"
#include "effects/strip/stareffect.h"
#include "effects/strip/laserline.h"
#include "effects/matrix/PatternClock.h"       // No matrix dependencies

#if ENABLE_AUDIO
    #include "effects/matrix/spectrumeffects.h"    // Musis spectrum effects
    #include "effects/strip/musiceffect.h"         // Music based effects
#endif

#if FAN_SIZE
    #include "effects/strip/faneffects.h" // Fan-based effects
#endif

//
// Externals
//

#if USE_HUB75
    #include "ledmatrixgfx.h"
    #include "effects/strip/misceffects.h"
    #include "effects/matrix/PatternSerendipity.h"
    #include "effects/matrix/PatternSwirl.h"
    #include "effects/matrix/PatternPulse.h"
    #include "effects/matrix/PatternWave.h"
    #include "effects/matrix/PatternMaze.h"
    #include "effects/matrix/PatternLife.h"
    #include "effects/matrix/PatternSpiro.h"
    #include "effects/matrix/PatternCube.h"
    #include "effects/matrix/PatternCircuit.h"
    #include "effects/matrix/PatternSubscribers.h"
    #include "effects/matrix/PatternAlienText.h"
    #include "effects/matrix/PatternRadar.h"
    #include "effects/matrix/PatternPongClock.h"
    #include "effects/matrix/PatternBounce.h"
    #include "effects/matrix/PatternMandala.h"
    #include "effects/matrix/PatternSpin.h"
    #include "effects/matrix/PatternFlowField.h"
    #include "effects/matrix/PatternMisc.h"
    #include "effects/matrix/PatternNoiseSmearing.h"
    #include "effects/matrix/PatternQR.h"
    #include "effects/matrix/PatternWeather.h"
    #include "effects/matrix/PatternStockTicker.h"
#endif

#ifdef USE_WS281X
    #include "ledstripgfx.h"
#endif
=======
//+--------------------------------------------------------------------------
//
// File:        effectdependencies.h
//
// NightDriverStrip - (c) 2018 Plummer's Software LLC.  All Rights Reserved.
//
// This file is part of the NightDriver software project.
//
//    NightDriver is free software: you can redistribute it and/or modify
//    it under the terms of the GNU General Public License as published by
//    the Free Software Foundation, either version 3 of the License, or
//    (at your option) any later version.
//
//    NightDriver is distributed in the hope that it will be useful,
//    but WITHOUT ANY WARRANTY; without even the implied warranty of
//    MERCHANTABILITY or FITNESS FOR A PARTICULAR PURPOSE.  See the
//    GNU General Public License for more details.
//
//    You should have received a copy of the GNU General Public License
//    along with Nightdriver.  It is normally found in copying.txt
//    If not, see <https://www.gnu.org/licenses/>.
//
//
// Description:
//
//    Effective effect includes based on global.h
//
// History:     Apr-05-2023         Rbergen      Created for NightDriverStrip
//
//---------------------------------------------------------------------------

#pragma once

#include "globals.h"

#include "effects/strip/fireeffect.h"          // fire effects
#include "effects/strip/paletteeffect.h"       // palette effects
#include "effects/strip/doublepaletteeffect.h" // double palette effect
#include "effects/strip/meteoreffect.h"        // meteor blend effect
#include "effects/strip/stareffect.h"          // star effects
#include "effects/strip/bouncingballeffect.h"  // bouincing ball effectsenable+
#include "effects/strip/tempeffect.h"
#include "effects/strip/stareffect.h"
#include "effects/strip/laserline.h"
#include "effects/matrix/PatternClock.h"       // No matrix dependencies

#if ENABLE_AUDIO
    #include "effects/matrix/spectrumeffects.h"    // Musis spectrum effects
    #include "effects/strip/musiceffect.h"         // Music based effects
#endif

#if FAN_SIZE
    #include "effects/strip/faneffects.h" // Fan-based effects
#endif

//
// Externals
//

#if USE_HUB75
    #include "ledmatrixgfx.h"
    #include "effects/strip/misceffects.h"

    #include "effects/matrix/PatternSMStrobeDiffusion.h"
    #include "effects/matrix/PatternSM2DDPR.h"

    #include "effects/matrix/PatternSMStarDeep.h"
    #include "effects/matrix/PatternSMAmberRain.h"
    #include "effects/matrix/PatternSMBlurringColors.h"
    #include "effects/matrix/PatternSMFire2021.h"
    #include "effects/matrix/PatternSMNoise.h"
    #include "effects/matrix/PatternSMPicasso3in1.h"
    #include "effects/matrix/PatternSMSpiroPulse.h"
    #include "effects/matrix/PatternSMTwister.h"
    #include "effects/matrix/PatternSMMetaBalls.h"
    #include "effects/matrix/PatternSMHolidayLights.h"
    #include "effects/matrix/PatternSMGamma.h"
    #include "effects/matrix/PatternSMFlowFields.h"
    #include "effects/matrix/PatternSMSupernova.h"
    #include "effects/matrix/PatternSMWalkingMachine.h"
    #include "effects/matrix/PatternSMHypnosis.h"
    #include "effects/matrix/PatternSMRainbowTunnel.h"
    #include "effects/matrix/PatternSMRadialWave.h"
    #include "effects/matrix/PatternSMRadialFire.h"
    #include "effects/matrix/PatternSMSmoke.h"
    #include "effects/matrix/PatternSerendipity.h"
    #include "effects/matrix/PatternSwirl.h"
    #include "effects/matrix/PatternPulse.h"
    #include "effects/matrix/PatternWave.h"
    #include "effects/matrix/PatternMaze.h"
    #include "effects/matrix/PatternLife.h"
    #include "effects/matrix/PatternSpiro.h"
    #include "effects/matrix/PatternCube.h"
    #include "effects/matrix/PatternCircuit.h"
#if ENABLE_WIFI
    #include "effects/matrix/PatternSubscribers.h"
#endif
    #include "effects/matrix/PatternAlienText.h"
    #include "effects/matrix/PatternRadar.h"
    #include "effects/matrix/PatternPongClock.h"
    #include "effects/matrix/PatternBounce.h"
    #include "effects/matrix/PatternMandala.h"
    #include "effects/matrix/PatternSpin.h"
    #include "effects/matrix/PatternMisc.h"
    #include "effects/matrix/PatternNoiseSmearing.h"
    #include "effects/matrix/PatternQR.h"
#if ENABLE_WIFI
    #include "effects/matrix/PatternWeather.h"
#endif
#endif  // USE_HUB75


#ifdef USE_WS281X
    #include "ledstripgfx.h"
#endif
>>>>>>> 4df835a9
<|MERGE_RESOLUTION|>--- conflicted
+++ resolved
@@ -1,94 +1,3 @@
-<<<<<<< HEAD
-//+--------------------------------------------------------------------------
-//
-// File:        effectdependencies.h
-//
-// NightDriverStrip - (c) 2018 Plummer's Software LLC.  All Rights Reserved.
-//
-// This file is part of the NightDriver software project.
-//
-//    NightDriver is free software: you can redistribute it and/or modify
-//    it under the terms of the GNU General Public License as published by
-//    the Free Software Foundation, either version 3 of the License, or
-//    (at your option) any later version.
-//
-//    NightDriver is distributed in the hope that it will be useful,
-//    but WITHOUT ANY WARRANTY; without even the implied warranty of
-//    MERCHANTABILITY or FITNESS FOR A PARTICULAR PURPOSE.  See the
-//    GNU General Public License for more details.
-//
-//    You should have received a copy of the GNU General Public License
-//    along with Nightdriver.  It is normally found in copying.txt
-//    If not, see <https://www.gnu.org/licenses/>.
-//
-//
-// Description:
-//
-//    Effective effect includes based on global.h
-//
-// History:     Apr-05-2023         Rbergen      Created for NightDriverStrip
-//
-//---------------------------------------------------------------------------
-
-#pragma once
-
-#include "globals.h"
-
-#include "effects/strip/fireeffect.h"          // fire effects
-#include "effects/strip/paletteeffect.h"       // palette effects
-#include "effects/strip/doublepaletteeffect.h" // double palette effect
-#include "effects/strip/meteoreffect.h"        // meteor blend effect
-#include "effects/strip/stareffect.h"          // star effects
-#include "effects/strip/bouncingballeffect.h"  // bouincing ball effectsenable+
-#include "effects/strip/tempeffect.h"
-#include "effects/strip/stareffect.h"
-#include "effects/strip/laserline.h"
-#include "effects/matrix/PatternClock.h"       // No matrix dependencies
-
-#if ENABLE_AUDIO
-    #include "effects/matrix/spectrumeffects.h"    // Musis spectrum effects
-    #include "effects/strip/musiceffect.h"         // Music based effects
-#endif
-
-#if FAN_SIZE
-    #include "effects/strip/faneffects.h" // Fan-based effects
-#endif
-
-//
-// Externals
-//
-
-#if USE_HUB75
-    #include "ledmatrixgfx.h"
-    #include "effects/strip/misceffects.h"
-    #include "effects/matrix/PatternSerendipity.h"
-    #include "effects/matrix/PatternSwirl.h"
-    #include "effects/matrix/PatternPulse.h"
-    #include "effects/matrix/PatternWave.h"
-    #include "effects/matrix/PatternMaze.h"
-    #include "effects/matrix/PatternLife.h"
-    #include "effects/matrix/PatternSpiro.h"
-    #include "effects/matrix/PatternCube.h"
-    #include "effects/matrix/PatternCircuit.h"
-    #include "effects/matrix/PatternSubscribers.h"
-    #include "effects/matrix/PatternAlienText.h"
-    #include "effects/matrix/PatternRadar.h"
-    #include "effects/matrix/PatternPongClock.h"
-    #include "effects/matrix/PatternBounce.h"
-    #include "effects/matrix/PatternMandala.h"
-    #include "effects/matrix/PatternSpin.h"
-    #include "effects/matrix/PatternFlowField.h"
-    #include "effects/matrix/PatternMisc.h"
-    #include "effects/matrix/PatternNoiseSmearing.h"
-    #include "effects/matrix/PatternQR.h"
-    #include "effects/matrix/PatternWeather.h"
-    #include "effects/matrix/PatternStockTicker.h"
-#endif
-
-#ifdef USE_WS281X
-    #include "ledstripgfx.h"
-#endif
-=======
 //+--------------------------------------------------------------------------
 //
 // File:        effectdependencies.h
@@ -197,11 +106,11 @@
     #include "effects/matrix/PatternQR.h"
 #if ENABLE_WIFI
     #include "effects/matrix/PatternWeather.h"
+    #include "effects/matrix/PatternStockTicker.h"
 #endif
 #endif  // USE_HUB75
 
 
 #ifdef USE_WS281X
     #include "ledstripgfx.h"
-#endif
->>>>>>> 4df835a9
+#endif