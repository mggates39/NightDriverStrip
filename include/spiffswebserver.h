--- conflicted
+++ resolved
@@ -1,261 +1,256 @@
-//+--------------------------------------------------------------------------
-//
-// File:        SPIFFSWebServer.h
-//
-// NightDriverStrip - (c) 2018 Plummer's Software LLC.  All Rights Reserved.  
-//
-// This file is part of the NightDriver software project.
-//
-//    NightDriver is free software: you can redistribute it and/or modify
-//    it under the terms of the GNU General Public License as published by
-//    the Free Software Foundation, either version 3 of the License, or
-//    (at your option) any later version.
-//   
-//    NightDriver is distributed in the hope that it will be useful,
-//    but WITHOUT ANY WARRANTY; without even the implied warranty of
-//    MERCHANTABILITY or FITNESS FOR A PARTICULAR PURPOSE.  See the
-//    GNU General Public License for more details.
-//   
-//    You should have received a copy of the GNU General Public License
-//    along with Nightdriver.  It is normally found in copying.txt
-//    If not, see <https://www.gnu.org/licenses/>.
-//
-// Description:
-//
-//   Web server that fulfills requests by serving them from the SPIFFS
-//   storage in flash.  Requires the espressif-esp32 WebServer class.
-//
-//   This class contains an early attempt at exposing a REST api for
-//   adjusting effect paramters.  I'm in no way attached to it and it
-//   should likely be redone!
-//
-//   Server also exposes basic RESTful API for querying variables etc.
-//
-// History:     Jul-12-2018         Davepl      Created
-//              Apr-29-2019 		Davepl		Adapted from BigBlueLCD project
-//
-//---------------------------------------------------------------------------
-
-#pragma once
-
-#include <WiFi.h>
-#include <FS.h>
-#include <AsyncTCP.h>
-#include <ESPAsyncWebServer.h>
-#include <SPIFFS.h>
-#include <effects/effectmanager.h>
-#include <Arduino.h>
-#include <vector>
-
-#include <AsyncJson.h>
-#include <ArduinoJson.h>
-
-
-<<<<<<< HEAD
-extern std::unique_ptr<EffectManager> g_pEffectManager;
-=======
-#define JSON_BUFFER_BASE_SIZE 2048
-#define JSON_BUFFER_INCREMENT 2048
-
-extern unique_ptr<EffectManager> g_pEffectManager;
->>>>>>> d3abf8e9
-
-
-class CSPIFFSWebServer
-{
-  private:
-
-	AsyncWebServer _server;
-
-  public:
-
-	CSPIFFSWebServer()
-		: _server(80)
-	{
-	}
-
-	// AddCORSHeaderAndSendOKResponse
-	//
-	// Sends an empty OK/200 response; normally used to finish up things that don't return anything, like "NextEffect"
-
-	void AddCORSHeaderAndSendOKResponse(AsyncWebServerRequest * pRequest, const char * pszText = nullptr)
-	{
-		AsyncWebServerResponse * pResponse = (pszText == nullptr) ? 
-													pRequest->beginResponse(200) :
-											    	pRequest->beginResponse(200, "text/json",  pszText);	
-		pResponse->addHeader("Access-Control-Allow-Origin", "*");
-		pRequest->send(pResponse);		
-	}
-
-	void GetEffectListText(AsyncWebServerRequest * pRequest)
-	{
-		static size_t jsonBufferSize = JSON_BUFFER_BASE_SIZE;
-		bool bufferOverflow;
-		AsyncJsonResponse * response;
-
-		debugI("GetEffectListText");
-
-		do {
-			bufferOverflow = false;
-			response = new AsyncJsonResponse(false, jsonBufferSize);
-			response->addHeader("Server","NightDriverStrip");
-			auto j = response->getRoot();
-
-			j["currentEffect"] 		   = g_pEffectManager->GetCurrentEffectIndex();
-			j["millisecondsRemaining"] = g_pEffectManager->GetTimeRemainingForCurrentEffect();
-			j["effectInterval"] 	   = g_pEffectManager->GetInterval();
-			j["enabledCount"]		   = g_pEffectManager->EnabledCount();
-
-			for (int i = 0; i < g_pEffectManager->EffectCount(); i++) {	
-				DynamicJsonDocument effectDoc(256);
-				effectDoc["name"]    = g_pEffectManager->EffectsList()[i]->FriendlyName();
-				effectDoc["enabled"] = g_pEffectManager->IsEffectEnabled(i);
-
-				if (!j["Effects"].add(effectDoc)) {
-					bufferOverflow = true;
-					delete response;
-					jsonBufferSize += JSON_BUFFER_INCREMENT;
-					debugV("JSON reponse buffer overflow! Increased buffer to %zu bytes", jsonBufferSize);
-					break;
-				}
-			}		
-		} while (bufferOverflow);
-
-		response->addHeader("Access-Control-Allow-Origin", "*");
-		response->setLength();
-		pRequest->send(response);
-	}
-
-	void SetSettings(AsyncWebServerRequest * pRequest)
-	{
-		debugI("SetSettings");
-
-		// Look for the parameter by name
-		const char * pszEffectInterval = "effectInterval";
-		if (pRequest->hasParam(pszEffectInterval, true, false))
-		{
-			debugI("found EffectInterval");
-			// If found, parse it and pass it off to the EffectManager, who will validate it
-			AsyncWebParameter * param = pRequest->getParam(pszEffectInterval, true, false);
-			size_t effectInterval = strtoul(param->value().c_str(), NULL, 10);	
-			g_pEffectManager->SetInterval(effectInterval);
-		}		
-		// Complete the response so the client knows it can happily proceed now
-		AddCORSHeaderAndSendOKResponse(pRequest);	
-	}
-
-	void SetCurrentEffectIndex(AsyncWebServerRequest * pRequest)
-	{
-		debugI("SetCurrentEffectIndex");
-
-		/*
-		AsyncWebParameter * param = pRequest->getParam(0);
-		if (param != nullptr)
-		{
-			debugV("ParamName: [%s]", param->name().c_str());
-			debugV("ParamVal : [%s]", param->value().c_str());
-			debugV("IsPost: [%d]", param->isPost());
-			debugV("IsFile: [%d]", param->isFile());
-		}
-		else
-		{
-			debugV("No args!");
-		}	
-		*/
-
-		const char * pszCurrentEffectIndex = "currentEffectIndex";
-		if (pRequest->hasParam(pszCurrentEffectIndex, true))
-		{
-			debugV("currentEffectIndex param found");
-			// If found, parse it and pass it off to the EffectManager, who will validate it
-			AsyncWebParameter * param = pRequest->getParam(pszCurrentEffectIndex, true);
-			size_t currentEffectIndex = strtoul(param->value().c_str(), NULL, 10);	
-			g_pEffectManager->SetCurrentEffectIndex(currentEffectIndex);
-		}
-		// Complete the response so the client knows it can happily proceed now
-		AddCORSHeaderAndSendOKResponse(pRequest);	
-	}
-
-	void EnableEffect(AsyncWebServerRequest * pRequest)
-	{
-		debugI("EnableEffect");
-
-		// Look for the parameter by name
-		const char * pszEffectIndex = "effectIndex";
-		if (pRequest->hasParam(pszEffectIndex, true))
-		{
-			// If found, parse it and pass it off to the EffectManager, who will validate it
-			AsyncWebParameter * param = pRequest->getParam(pszEffectIndex, true);
-			size_t effectIndex = strtoul(param->value().c_str(), NULL, 10);	
-			g_pEffectManager->EnableEffect(effectIndex);
-		}
-		// Complete the response so the client knows it can happily proceed now
-		AddCORSHeaderAndSendOKResponse(pRequest);	
-	}
-
-	void DisableEffect(AsyncWebServerRequest * pRequest)
-	{
-		debugI("DisableEffect");
-
-		// Look for the parameter by name
-		const char * pszEffectIndex = "effectIndex";
-		if (pRequest->hasParam(pszEffectIndex, true))
-		{
-			// If found, parse it and pass it off to the EffectManager, who will validate it
-			AsyncWebParameter * param = pRequest->getParam(pszEffectIndex, true);
-			size_t effectIndex = strtoul(param->value().c_str(), NULL, 10);	
-			g_pEffectManager->DisableEffect(effectIndex);
-			debugV("Disabled Effect %d", effectIndex);
-		}
-		// Complete the response so the client knows it can happily proceed now
-		AddCORSHeaderAndSendOKResponse(pRequest);	
-	}
-
-	void NextEffect(AsyncWebServerRequest * pRequest)
-	{
-		debugI("NextEffect");
-		g_pEffectManager->NextEffect();
-		AddCORSHeaderAndSendOKResponse(pRequest);
-	}
-
-	void PreviousEffect(AsyncWebServerRequest * pRequest)
-	{
-		debugI("PreviousEffect");
-		g_pEffectManager->PreviousEffect();
-		AddCORSHeaderAndSendOKResponse(pRequest);
-	}
-
-	// begin - register page load handlers and start serving pages
-
-	void begin()
-	{
-		debugI("Connecting Web Endpoints");
-		
-		_server.on("/getEffectList",  		 HTTP_GET, [this](AsyncWebServerRequest * pRequest)	{ this->GetEffectListText(pRequest); });
-		
-		_server.on("/nextEffect", 	  		 HTTP_POST, [this](AsyncWebServerRequest * pRequest)	{ this->NextEffect(pRequest); });
-		_server.on("/previousEffect", 		 HTTP_POST, [this](AsyncWebServerRequest * pRequest)	{ this->PreviousEffect(pRequest); });
-
-		_server.on("/setCurrentEffectIndex", HTTP_POST, [this](AsyncWebServerRequest * pRequest)	{ this->SetCurrentEffectIndex(pRequest); });
-		_server.on("/enableEffect",   		 HTTP_POST, [this](AsyncWebServerRequest * pRequest)	{ this->EnableEffect(pRequest); });
-		_server.on("/disableEffect", 		 HTTP_POST, [this](AsyncWebServerRequest * pRequest)	{ this->DisableEffect(pRequest); });
-
-		_server.on("/settings", 		 	 HTTP_POST, [this](AsyncWebServerRequest * pRequest)	{ this->SetSettings(pRequest); });
-
-		_server.serveStatic("/", SPIFFS, "/", "public, max-age=86400").setDefaultFile("index.html");
-
-		_server.onNotFound([](AsyncWebServerRequest *request) 
-		{
-			if (request->method() == HTTP_OPTIONS) {
-				request->send(200);										// Apparently needed for CORS: https://github.com/me-no-dev/ESPAsyncWebServer
-			} else {
-				debugI("Failed GET for %s\n", request->url().c_str() );
-				request->send(404);
-			}
-		});
-
-		_server.begin();
-
-		debugI("HTTP server started");
-	}
+//+--------------------------------------------------------------------------
+//
+// File:        SPIFFSWebServer.h
+//
+// NightDriverStrip - (c) 2018 Plummer's Software LLC.  All Rights Reserved.  
+//
+// This file is part of the NightDriver software project.
+//
+//    NightDriver is free software: you can redistribute it and/or modify
+//    it under the terms of the GNU General Public License as published by
+//    the Free Software Foundation, either version 3 of the License, or
+//    (at your option) any later version.
+//   
+//    NightDriver is distributed in the hope that it will be useful,
+//    but WITHOUT ANY WARRANTY; without even the implied warranty of
+//    MERCHANTABILITY or FITNESS FOR A PARTICULAR PURPOSE.  See the
+//    GNU General Public License for more details.
+//   
+//    You should have received a copy of the GNU General Public License
+//    along with Nightdriver.  It is normally found in copying.txt
+//    If not, see <https://www.gnu.org/licenses/>.
+//
+// Description:
+//
+//   Web server that fulfills requests by serving them from the SPIFFS
+//   storage in flash.  Requires the espressif-esp32 WebServer class.
+//
+//   This class contains an early attempt at exposing a REST api for
+//   adjusting effect paramters.  I'm in no way attached to it and it
+//   should likely be redone!
+//
+//   Server also exposes basic RESTful API for querying variables etc.
+//
+// History:     Jul-12-2018         Davepl      Created
+//              Apr-29-2019 		Davepl		Adapted from BigBlueLCD project
+//
+//---------------------------------------------------------------------------
+
+#pragma once
+
+#include <WiFi.h>
+#include <FS.h>
+#include <AsyncTCP.h>
+#include <ESPAsyncWebServer.h>
+#include <SPIFFS.h>
+#include <effects/effectmanager.h>
+#include <Arduino.h>
+#include <vector>
+
+#include <AsyncJson.h>
+#include <ArduinoJson.h>
+
+
+extern std::unique_ptr<EffectManager> g_pEffectManager;
+#define JSON_BUFFER_BASE_SIZE 2048
+#define JSON_BUFFER_INCREMENT 2048
+
+
+class CSPIFFSWebServer
+{
+  private:
+
+	AsyncWebServer _server;
+
+  public:
+
+	CSPIFFSWebServer()
+		: _server(80)
+	{
+	}
+
+	// AddCORSHeaderAndSendOKResponse
+	//
+	// Sends an empty OK/200 response; normally used to finish up things that don't return anything, like "NextEffect"
+
+	void AddCORSHeaderAndSendOKResponse(AsyncWebServerRequest * pRequest, const char * pszText = nullptr)
+	{
+		AsyncWebServerResponse * pResponse = (pszText == nullptr) ? 
+													pRequest->beginResponse(200) :
+											    	pRequest->beginResponse(200, "text/json",  pszText);	
+		pResponse->addHeader("Access-Control-Allow-Origin", "*");
+		pRequest->send(pResponse);		
+	}
+
+	void GetEffectListText(AsyncWebServerRequest * pRequest)
+	{
+		static size_t jsonBufferSize = JSON_BUFFER_BASE_SIZE;
+		bool bufferOverflow;
+		AsyncJsonResponse * response;
+
+		debugI("GetEffectListText");
+
+		do {
+			bufferOverflow = false;
+			response = new AsyncJsonResponse(false, jsonBufferSize);
+			response->addHeader("Server","NightDriverStrip");
+			auto j = response->getRoot();
+
+			j["currentEffect"] 		   = g_pEffectManager->GetCurrentEffectIndex();
+			j["millisecondsRemaining"] = g_pEffectManager->GetTimeRemainingForCurrentEffect();
+			j["effectInterval"] 	   = g_pEffectManager->GetInterval();
+			j["enabledCount"]		   = g_pEffectManager->EnabledCount();
+
+			for (int i = 0; i < g_pEffectManager->EffectCount(); i++) {	
+				DynamicJsonDocument effectDoc(256);
+				effectDoc["name"]    = g_pEffectManager->EffectsList()[i]->FriendlyName();
+				effectDoc["enabled"] = g_pEffectManager->IsEffectEnabled(i);
+
+				if (!j["Effects"].add(effectDoc)) {
+					bufferOverflow = true;
+					delete response;
+					jsonBufferSize += JSON_BUFFER_INCREMENT;
+					debugV("JSON reponse buffer overflow! Increased buffer to %zu bytes", jsonBufferSize);
+					break;
+				}
+			}		
+		} while (bufferOverflow);
+
+		response->addHeader("Access-Control-Allow-Origin", "*");
+		response->setLength();
+		pRequest->send(response);
+	}
+
+	void SetSettings(AsyncWebServerRequest * pRequest)
+	{
+		debugI("SetSettings");
+
+		// Look for the parameter by name
+		const char * pszEffectInterval = "effectInterval";
+		if (pRequest->hasParam(pszEffectInterval, true, false))
+		{
+			debugI("found EffectInterval");
+			// If found, parse it and pass it off to the EffectManager, who will validate it
+			AsyncWebParameter * param = pRequest->getParam(pszEffectInterval, true, false);
+			size_t effectInterval = strtoul(param->value().c_str(), NULL, 10);	
+			g_pEffectManager->SetInterval(effectInterval);
+		}		
+		// Complete the response so the client knows it can happily proceed now
+		AddCORSHeaderAndSendOKResponse(pRequest);	
+	}
+
+	void SetCurrentEffectIndex(AsyncWebServerRequest * pRequest)
+	{
+		debugI("SetCurrentEffectIndex");
+
+		/*
+		AsyncWebParameter * param = pRequest->getParam(0);
+		if (param != nullptr)
+		{
+			debugV("ParamName: [%s]", param->name().c_str());
+			debugV("ParamVal : [%s]", param->value().c_str());
+			debugV("IsPost: [%d]", param->isPost());
+			debugV("IsFile: [%d]", param->isFile());
+		}
+		else
+		{
+			debugV("No args!");
+		}	
+		*/
+
+		const char * pszCurrentEffectIndex = "currentEffectIndex";
+		if (pRequest->hasParam(pszCurrentEffectIndex, true))
+		{
+			debugV("currentEffectIndex param found");
+			// If found, parse it and pass it off to the EffectManager, who will validate it
+			AsyncWebParameter * param = pRequest->getParam(pszCurrentEffectIndex, true);
+			size_t currentEffectIndex = strtoul(param->value().c_str(), NULL, 10);	
+			g_pEffectManager->SetCurrentEffectIndex(currentEffectIndex);
+		}
+		// Complete the response so the client knows it can happily proceed now
+		AddCORSHeaderAndSendOKResponse(pRequest);	
+	}
+
+	void EnableEffect(AsyncWebServerRequest * pRequest)
+	{
+		debugI("EnableEffect");
+
+		// Look for the parameter by name
+		const char * pszEffectIndex = "effectIndex";
+		if (pRequest->hasParam(pszEffectIndex, true))
+		{
+			// If found, parse it and pass it off to the EffectManager, who will validate it
+			AsyncWebParameter * param = pRequest->getParam(pszEffectIndex, true);
+			size_t effectIndex = strtoul(param->value().c_str(), NULL, 10);	
+			g_pEffectManager->EnableEffect(effectIndex);
+		}
+		// Complete the response so the client knows it can happily proceed now
+		AddCORSHeaderAndSendOKResponse(pRequest);	
+	}
+
+	void DisableEffect(AsyncWebServerRequest * pRequest)
+	{
+		debugI("DisableEffect");
+
+		// Look for the parameter by name
+		const char * pszEffectIndex = "effectIndex";
+		if (pRequest->hasParam(pszEffectIndex, true))
+		{
+			// If found, parse it and pass it off to the EffectManager, who will validate it
+			AsyncWebParameter * param = pRequest->getParam(pszEffectIndex, true);
+			size_t effectIndex = strtoul(param->value().c_str(), NULL, 10);	
+			g_pEffectManager->DisableEffect(effectIndex);
+			debugV("Disabled Effect %d", effectIndex);
+		}
+		// Complete the response so the client knows it can happily proceed now
+		AddCORSHeaderAndSendOKResponse(pRequest);	
+	}
+
+	void NextEffect(AsyncWebServerRequest * pRequest)
+	{
+		debugI("NextEffect");
+		g_pEffectManager->NextEffect();
+		AddCORSHeaderAndSendOKResponse(pRequest);
+	}
+
+	void PreviousEffect(AsyncWebServerRequest * pRequest)
+	{
+		debugI("PreviousEffect");
+		g_pEffectManager->PreviousEffect();
+		AddCORSHeaderAndSendOKResponse(pRequest);
+	}
+
+	// begin - register page load handlers and start serving pages
+
+	void begin()
+	{
+		debugI("Connecting Web Endpoints");
+		
+		_server.on("/getEffectList",  		 HTTP_GET, [this](AsyncWebServerRequest * pRequest)	{ this->GetEffectListText(pRequest); });
+		
+		_server.on("/nextEffect", 	  		 HTTP_POST, [this](AsyncWebServerRequest * pRequest)	{ this->NextEffect(pRequest); });
+		_server.on("/previousEffect", 		 HTTP_POST, [this](AsyncWebServerRequest * pRequest)	{ this->PreviousEffect(pRequest); });
+
+		_server.on("/setCurrentEffectIndex", HTTP_POST, [this](AsyncWebServerRequest * pRequest)	{ this->SetCurrentEffectIndex(pRequest); });
+		_server.on("/enableEffect",   		 HTTP_POST, [this](AsyncWebServerRequest * pRequest)	{ this->EnableEffect(pRequest); });
+		_server.on("/disableEffect", 		 HTTP_POST, [this](AsyncWebServerRequest * pRequest)	{ this->DisableEffect(pRequest); });
+
+		_server.on("/settings", 		 	 HTTP_POST, [this](AsyncWebServerRequest * pRequest)	{ this->SetSettings(pRequest); });
+
+		_server.serveStatic("/", SPIFFS, "/", "public, max-age=86400").setDefaultFile("index.html");
+
+		_server.onNotFound([](AsyncWebServerRequest *request) 
+		{
+			if (request->method() == HTTP_OPTIONS) {
+				request->send(200);										// Apparently needed for CORS: https://github.com/me-no-dev/ESPAsyncWebServer
+			} else {
+				debugI("Failed GET for %s\n", request->url().c_str() );
+				request->send(404);
+			}
+		});
+
+		_server.begin();
+
+		debugI("HTTP server started");
+	}
 };