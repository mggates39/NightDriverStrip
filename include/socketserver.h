--- conflicted
+++ resolved
@@ -1,513 +1,504 @@
-//+--------------------------------------------------------------------------
-//
-// File:        SocketServer.h
-//
-// NightDriverStrip - (c) 2018 Plummer's Software LLC.  All Rights Reserved.
-//
-// This file is part of the NightDriver software project.
-//
-//    NightDriver is free software: you can redistribute it and/or modify
-//    it under the terms of the GNU General Public License as published by
-//    the Free Software Foundation, either version 3 of the License, or
-//    (at your option) any later version.
-//
-//    NightDriver is distributed in the hope that it will be useful,
-//    but WITHOUT ANY WARRANTY; without even the implied warranty of
-//    MERCHANTABILITY or FITNESS FOR A PARTICULAR PURPOSE.  See the
-//    GNU General Public License for more details.
-//
-//    You should have received a copy of the GNU General Public License
-//    along with Nightdriver.  It is normally found in copying.txt
-//    If not, see <https://www.gnu.org/licenses/>.
-//
-//
-// Description:
-//
-//    Hosts a socket server on port 49152 to receive LED data from the master
-//
-// History:     Oct-26-2018     Davepl      Created
-//---------------------------------------------------------------------------
-#pragma once
-#include <unistd.h>
-#include <stdio.h>
-#include <sys/socket.h>
-#include <stdlib.h>
-#include <netinet/in.h>
-#include <string.h>
-#include <memory>
-#include <iostream>
-
-#include "ledbuffer.h"
-
-extern "C"
-{
-    #include "uzlib/src/uzlib.h"
-}
-
-#define STANDARD_DATA_HEADER_SIZE   24                                              // Size of the header for expanded data
-#define COMPRESSED_HEADER_SIZE      16                                              // Size of the header for compressed data
-#define LED_DATA_SIZE               sizeof(CRGB)                                    // Data size of an LED (24 bits or 3 bytes)
-
-// We allocate whatever the max packet is, and use it to validate incoming packets, so right now it's set to the maxiumum
-// LED data packet you could have (header plus 3 RGBs per NUM_LED)
-
-#define MAXIMUM_PACKET_SIZE (STANDARD_DATA_HEADER_SIZE + LED_DATA_SIZE * NUM_LEDS) // Header plus 24 bits per actual LED
-#define COMPRESSED_HEADER (0x44415645)                                              // asci "DAVE" as header
-
-bool ProcessIncomingData(std::unique_ptr<uint8_t []> & payloadData, size_t payloadLength);
-
-#if ENABLE_WIFI && INCOMING_WIFI_ENABLED
-
-// SocketResponse
-//
-// Response data sent back to server ever time we receive a packet
-struct SocketResponse
-{
-    uint32_t    size;              // 4
-    uint32_t    flashVersion;      // 4
-    double      currentClock;      // 8
-    double      oldestPacket;      // 8
-    double      newestPacket;      // 8
-    double      brightness;        // 8
-    double      wifiSignal;        // 8
-    uint32_t    bufferSize;        // 4
-    uint32_t    bufferPos;         // 4
-    uint32_t    fpsDrawing;        // 4
-    uint32_t    watts;             // 4
-};
-
-static_assert(sizeof(double) == 8);             // SocketResponse on wire uses 8 byte floats
-static_assert(sizeof(float)  == 4);             // PeakData on wire uses 4 byte floats
-
-// Two things must be true for this to work and interop with the C# side:  floats must be 8 bytes, not the default
-// of 4 for Arduino.  So that must be set in 'platformio.ini', and you must ensure that you align things such that
-// floats land on byte multiples of 8, otherwise you'll get packing bytes inserted.  Welcome to my world! Once upon
-// a time, I ported about a billion lines of x86 'pragma_pack(1)' code to the MIPS (davepl)!
-
-static_assert( sizeof(SocketResponse) == 64, "SocketResponse struct size is not what is expected - check alignment and float size" );
-
-extern AppTime g_AppTime;
-extern std::unique_ptr<LEDBufferManager> g_aptrBufferManager[NUM_CHANNELS];
-extern uint32_t g_FPS;
-extern float g_Brite;
-extern uint32_t g_Watts;
-
-// SocketServer
-//
-// Handles incoming connections from the server and pass the data that comes in
-
-class SocketServer
-{
-private:
-
-    int                         _port;
-    int                         _numLeds;
-    int                         _server_fd;
-    struct sockaddr_in          _address;
-    std::unique_ptr<uint8_t []> _pBuffer;
-    std::unique_ptr<uint8_t []> _abOutputBuffer;
-
-public:
-
-    size_t                      _cbReceived;
-
-    SocketServer(int port, int numLeds) :
-        _port(port),
-        _numLeds(numLeds),
-        _server_fd(-1),
-        _cbReceived(0)
-    {
-<<<<<<< HEAD
-        _abOutputBuffer.reset( psram_allocator<uint8_t>().allocate(MAXIUMUM_PACKET_SIZE+1));        // +1 for uzlib one byte overreach bug
-=======
-        _abOutputBuffer.reset( psram_allocator<uint8_t>().allocate(MAXIMUM_PACKET_SIZE) );
->>>>>>> 4f9fcd87
-        memset(&_address, 0, sizeof(_address));
-    }
-
-    void release()
-    {
-        _pBuffer.release();
-        _pBuffer = nullptr;
-
-        if (_server_fd >= 0)
-        {
-            close(_server_fd);
-            _server_fd = -1;
-        }
-    }
-
-    bool begin()
-    {
-<<<<<<< HEAD
-        _pBuffer.reset( psram_allocator<uint8_t>().allocate(MAXIUMUM_PACKET_SIZE) );              
-=======
-        _pBuffer.reset( psram_allocator<uint8_t>().allocate(MAXIMUM_PACKET_SIZE) );
-
->>>>>>> 4f9fcd87
-        _cbReceived = 0;
-
-        // Creating socket file descriptor
-        if ((_server_fd = socket(AF_INET, SOCK_STREAM, 0)) < 0)
-        {
-            debugW("socket error\n");
-            release();
-            return false;
-        }
-
-        // When an error occurs and we close and reopen the port, we need to specify reuse flags
-        // or it might be too soon to use the port again, since close doesn't actually close it
-        // until the socket is no longer in use.  
-
-        int opt = 1;
-        if (setsockopt(_server_fd, SOL_SOCKET, SO_REUSEADDR, &opt, sizeof(opt)))
-        {
-            perror("setsockopt");
-            release();
-            return false;
-        }
-
-        memset(&_address, 0, sizeof(_address));
-        _address.sin_family = AF_INET;
-        _address.sin_addr.s_addr = INADDR_ANY;
-        _address.sin_port = htons( _port );
-
-        if (bind(_server_fd, (struct sockaddr *)&_address, sizeof(_address)) < 0)       // Bind socket to port
-        {
-            perror("bind failed\n");
-            release();
-            return false;
-        }
-        if (listen(_server_fd, 6) < 0)                                                  // Start listening for connections
-        {
-            perror("listen failed\n");
-            release();
-            return false;
-        }
-        return true;
-    }
-
-
-    void ResetReadBuffer()
-    {
-        _cbReceived = 0;
-    }
-
-    // ReadUntilNBytesReceived
-    //
-    // Read from the socket until the buffer contains at least cbNeeded bytes
-
-    bool ReadUntilNBytesReceived(size_t socket, size_t cbNeeded)
-    {
-        if (cbNeeded <= _cbReceived)                            // If we already have that many bytes, we're already done
-        {
-            debugV("Already had enough data to satisfy read: requested %d, had %d", cbNeeded, _cbReceived);
-            return true;
-        }
-
-        // This test caps maximum packet size as a full buffer read of LED data.  If other packets wind up being longer,
-        // the buffer itself and this test might need to change
-
-        if (cbNeeded > MAXIMUM_PACKET_SIZE)
-        {
-            debugW("Unexpected request for %d bytes in ReadUntilNBytesReceived\n", cbNeeded);
-            return false;
-        }
-
-        do
-        {
-            // If we're reading at a point in the buffer more than just the header, we're actually transferring data, so light up the LED
-
-            // Read data from the socket until we have _bcNeeded bytes in the buffer
-
-            int cbRead = read(socket, _pBuffer.get() + _cbReceived, cbNeeded - _cbReceived);
-
-            // Restore the old state
-
-            if (cbRead > 0)
-            {
-                _cbReceived += cbRead;
-            }
-            else
-            {
-                debugW("ERROR: %d bytes read in ReadUntilNBytesReceived trying to read %d\n", cbRead, cbNeeded-_cbReceived);
-                return false;
-            }
-        } while (_cbReceived < cbNeeded);
-        return true;
-    }
-
-    // ProcessIncomingConnectionsLoop
-    //
-    // Socket server main ProcessIncomingConnectionsLoop - accepts new connections and reads from them, dispatching
-    // data packets into our buffer and closing the socket if anything goes weird.
-
-    int ProcessIncomingConnectionsLoop()
-    {
-        if (0 == _server_fd)
-        {
-            debugW("No _server_fd, returning.");
-            return false;
-        }
-
-        int new_socket = 0;
-
-        // Accept a new incoming connnection
-        int addrlen = sizeof(_address);
-        if ((new_socket = accept(_server_fd, (struct sockaddr *)&_address, (socklen_t*)&addrlen))<0)
-        {
-            debugW("Error accepting data!");
-            return false;
-        }
-
-        // Report where this connection is coming from
-
-        struct sockaddr_in addr;
-        socklen_t addr_size = sizeof(struct sockaddr_in);
-        getpeername(new_socket, (struct sockaddr *)&addr, &addr_size);
-        debugV("Incoming connection from: %s", inet_ntoa(addr.sin_addr));
-
-        // Set a timeout of 3 seconds on the socket so we don't permanently hang on a corrupt or partial packet
-
-        struct timeval to;
-        to.tv_sec = 3;
-        to.tv_usec = 0;
-        if (setsockopt(new_socket,SOL_SOCKET,SO_RCVTIMEO,&to,sizeof(to)) < 0)
-        {
-            debugW("Unable to set read timeout on socket!");
-            close(new_socket);
-            ResetReadBuffer();
-            return false;
-        }
-
-        do
-        {
-            bool bSendResponsePacket = false;
-
-             // Read until we have at least enough for the data header
-
-            if (false == ReadUntilNBytesReceived(new_socket, STANDARD_DATA_HEADER_SIZE))
-            {
-                debugW("Read error in getting header.\n");
-                close(new_socket);
-                ResetReadBuffer();
-                return false;
-            }
-
-            // Now that we have the header we can see how much more data is expected to follow
-
-            const uint32_t header  = _pBuffer[3] << 24  | _pBuffer[2] << 16  | _pBuffer[1] << 8  | _pBuffer[0];
-            if (header == COMPRESSED_HEADER)
-            {
-                uint32_t compressedSize = _pBuffer[7] << 24  | _pBuffer[6] << 16  | _pBuffer[5] << 8  | _pBuffer[4];
-                uint32_t expandedSize   = _pBuffer[11] << 24 | _pBuffer[10] << 16 | _pBuffer[9] << 8  | _pBuffer[8];
-                uint32_t reserved       = _pBuffer[15] << 24 | _pBuffer[14] << 16 | _pBuffer[13] << 8 | _pBuffer[12];
-                debugV("Compressed Header: compressedSize: %u, expandedSize: %u, reserved: %u", compressedSize, expandedSize, reserved);
-
-                if (expandedSize > MAXIMUM_PACKET_SIZE)
-                {
-                    debugE("Expanded packet would be %d but buffer is only %d !!!!\n", expandedSize, MAXIMUM_PACKET_SIZE);
-                    break;
-                }
-
-                if (false == ReadUntilNBytesReceived(new_socket, COMPRESSED_HEADER_SIZE + compressedSize))
-                {
-                    debugW("Could not read compressed data from stream\n");
-                    break;
-                }
-                debugV("Successfuly read %u bytes", COMPRESSED_HEADER_SIZE + compressedSize);
-
-                // If our buffer is in PSRAM it would be expensive to decompress in place, as the SPIRAM doesn't like
-                // non-linear access from what I can tell.  I bet it must send addr+len to request each unique read, so
-                // one big read one time would work best, and we use that to copy it to a regular RAM buffer.
-
-                #if USE_PSRAM
-                    std::unique_ptr<uint8_t []> _abTempBuffer = std::make_unique<uint8_t []>(MAXIMUM_PACKET_SIZE);
-                    memcpy(_abTempBuffer.get(), _pBuffer.get(), MAXIMUM_PACKET_SIZE);
-                    auto pSourceBuffer = &_abTempBuffer[COMPRESSED_HEADER_SIZE];
-                #else
-                    auto pSourceBuffer = &_pBuffer[COMPRESSED_HEADER_SIZE];
-                #endif
-
-                if (!DecompressBuffer(pSourceBuffer, compressedSize, _abOutputBuffer.get(), expandedSize))
-                {
-                    debugW("Error decompressing data\n");
-                    break;
-                }
-
-                if (false == ProcessIncomingData(_abOutputBuffer, expandedSize))
-                {
-                    debugW("Error processing data\n");
-                    break;
-
-                }
-                ResetReadBuffer();
-            }
-            else
-            {
-                // Read the rest of the data
-                uint16_t command16   = WORDFromMemory(&_pBuffer.get()[0]);
-
-                if (command16 == WIFI_COMMAND_PEAKDATA)
-                {
-                    #if ENABLE_AUDIO
-
-                        uint16_t numbands  = WORDFromMemory(&_pBuffer.get()[2]);
-                        uint32_t length32  = DWORDFromMemory(&_pBuffer.get()[4]);
-                        uint64_t seconds   = ULONGFromMemory(&_pBuffer.get()[8]);
-                        uint64_t micros    = ULONGFromMemory(&_pBuffer.get()[16]);
-
-                        size_t totalExpected = STANDARD_DATA_HEADER_SIZE + length32;
-
-                        debugV("PeakData Header: numbands=%u, length=%u, seconds=%llu, micro=%llu", numbands, length32, seconds, micros);
-
-                        if (numbands != NUM_BANDS)
-                        {
-                            debugE("Expecting %d bands but received %d", NUM_BANDS, numbands);
-                            break;
-                        }
-
-                        if (length32 != numbands * sizeof(float))
-                        {
-                            debugE("Expecting %d bytes for %d audio bands, but received %d.  Ensure float size and endianness matches between sender and receiver systems.", totalExpected, NUM_BANDS, _cbReceived);
-                            break;
-                        }
-
-                        if (false == ReadUntilNBytesReceived(new_socket, totalExpected))
-                        {
-                            debugE("Error in getting peak data from wifi, could not read the %d bytes", totalExpected);
-                            break;
-                        }
-
-                        if (false == ProcessIncomingData(_pBuffer, totalExpected))
-                            break;
-
-                        // Consume the data by resetting the buffer
-                        debugV("Consuming the data as WIFI_COMMAND_PEAKDATA by setting _cbReceived to from %d down 0.", _cbReceived);
-
-                    #endif
-                    ResetReadBuffer();
-
-                }
-                else if (command16 == WIFI_COMMAND_PIXELDATA64)
-                {
-                    // We know it's pixel data, so we do some validation before calling Process.
-
-                    uint16_t channel16 = WORDFromMemory(&_pBuffer.get()[2]);
-                    uint32_t length32  = DWORDFromMemory(&_pBuffer.get()[4]);
-                    uint64_t seconds   = ULONGFromMemory(&_pBuffer.get()[8]);
-                    uint64_t micros    = ULONGFromMemory(&_pBuffer.get()[16]);
-
-                    debugW("Uncompressed Header: channel16=%u, length=%u, seconds=%llu, micro=%llu", channel16, length32, seconds, micros);
-
-                    size_t totalExpected = STANDARD_DATA_HEADER_SIZE + length32 * LED_DATA_SIZE;
-                    if (totalExpected > MAXIMUM_PACKET_SIZE)
-                    {
-                        debugW("Too many bytes promised (%u) - more than we can use for our LEDs at max packet (%u)\n", totalExpected, MAXIMUM_PACKET_SIZE);
-                        break;
-                    }
-
-                    debugV("Expecting %d total bytes", totalExpected);
-                    if (false == ReadUntilNBytesReceived(new_socket, totalExpected))
-                    {
-                        debugW("Error in getting pixel data from wifi\n");
-                        break;
-                    }
-
-                    // Add it to the buffer ring
-
-                    if (false == ProcessIncomingData(_pBuffer, totalExpected))
-                    {
-                        break;
-                    }
-
-                    // Consume the data by resetting the buffer
-                    debugV("Consuming the data as WIFI_COMMAND_PIXELDATA64 by setting _cbReceived to from %d down 0.", _cbReceived);
-                    ResetReadBuffer();
-
-                    bSendResponsePacket = true;
-                }
-                else
-                {
-                    debugW("Unknown command in packet received: %d\n", command16);
-                    break;
-                }
-            }
-
-            // If we make it to this point, it should be success, so we consume
-
-            ResetReadBuffer();
-
-            if (bSendResponsePacket)
-            {
-                SocketResponse response = {
-                                            .size = sizeof(SocketResponse),
-                                            .flashVersion = FLASH_VERSION,
-                                            .currentClock = g_AppTime.CurrentTime(),
-                                            .oldestPacket = g_aptrBufferManager[0]->AgeOfOldestBuffer(),
-                                            .newestPacket = g_aptrBufferManager[0]->AgeOfNewestBuffer(),
-                                            .brightness   = g_Brite,
-                                            .wifiSignal   = (float) WiFi.RSSI(),
-                                            .bufferSize   = g_aptrBufferManager[0]->BufferCount(),
-                                            .bufferPos    = g_aptrBufferManager[0]->Depth(),
-                                            .fpsDrawing   = g_FPS,
-                                            .watts        = g_Watts
-                                        };
-
-                // I dont think this is fatal, and doesn't affect the read buffer, so content to ignore for now if it happens
-                if (sizeof(response) != write(new_socket, &response, sizeof(response)))
-                    debugW("Unable to send response back to server.");
-            }
-        } while (true);
-
-        close(new_socket);
-        ResetReadBuffer();
-        return false;
-    }
-
-    // DecompressBuffer
-    //
-    // Use unzlib to decompress a memory buffer
-
-    bool DecompressBuffer(const uint8_t * pBuffer, size_t cBuffer, uint8_t * pOutput, size_t expectedOutputSize) const
-    {
-        debugV("Compressed Data: %02X %02X %02X %02X...", pBuffer[0], pBuffer[1], pBuffer[2], pBuffer[3]);
-
-        struct uzlib_uncomp d = { 0 };
-        uzlib_uncompress_init(&d, NULL, 0);
-
-        d.source         = pBuffer;
-        d.source_limit   = pBuffer + cBuffer;
-        d.source_read_cb = nullptr;
-        d.dest_start     = pOutput;
-        d.dest           = pOutput;
-        
-        // There's an "off by one" bug/feature in uzlib that reaches one byte past the end.  Took forever
-        // to find it... 
-        d.dest_limit     = pOutput + expectedOutputSize + 1;
-
-        int res = uzlib_zlib_parse_header(&d);
-        if (res < 0)
-        {
-            debugE("ERROR: Cannot parse zlib data header\n");
-            return false;
-        }
-
-        res = uzlib_uncompress_chksum(&d);                                          // Expand the data
-
-        if (res != TINF_DONE) {
-            debugE("Error during decompression after producing %d bytes: %d\n", d.dest - pOutput, res);
-            return false;
-        }
-
-        if (d.dest - pOutput != expectedOutputSize)
-        {
-            debugE("Exepcted it to to decompress to %d but got %d instead\n", expectedOutputSize, d.dest - pOutput);
-            return false;
-        }
-
-        return true;
-    }
-};
-
+//+--------------------------------------------------------------------------
+//
+// File:        SocketServer.h
+//
+// NightDriverStrip - (c) 2018 Plummer's Software LLC.  All Rights Reserved.
+//
+// This file is part of the NightDriver software project.
+//
+//    NightDriver is free software: you can redistribute it and/or modify
+//    it under the terms of the GNU General Public License as published by
+//    the Free Software Foundation, either version 3 of the License, or
+//    (at your option) any later version.
+//
+//    NightDriver is distributed in the hope that it will be useful,
+//    but WITHOUT ANY WARRANTY; without even the implied warranty of
+//    MERCHANTABILITY or FITNESS FOR A PARTICULAR PURPOSE.  See the
+//    GNU General Public License for more details.
+//
+//    You should have received a copy of the GNU General Public License
+//    along with Nightdriver.  It is normally found in copying.txt
+//    If not, see <https://www.gnu.org/licenses/>.
+//
+//
+// Description:
+//
+//    Hosts a socket server on port 49152 to receive LED data from the master
+//
+// History:     Oct-26-2018     Davepl      Created
+//---------------------------------------------------------------------------
+#pragma once
+#include <unistd.h>
+#include <stdio.h>
+#include <sys/socket.h>
+#include <stdlib.h>
+#include <netinet/in.h>
+#include <string.h>
+#include <memory>
+#include <iostream>
+
+#include "ledbuffer.h"
+
+extern "C"
+{
+    #include "uzlib/src/uzlib.h"
+}
+
+#define STANDARD_DATA_HEADER_SIZE   24                                              // Size of the header for expanded data
+#define COMPRESSED_HEADER_SIZE      16                                              // Size of the header for compressed data
+#define LED_DATA_SIZE               sizeof(CRGB)                                    // Data size of an LED (24 bits or 3 bytes)
+
+// We allocate whatever the max packet is, and use it to validate incoming packets, so right now it's set to the maxiumum
+// LED data packet you could have (header plus 3 RGBs per NUM_LED)
+
+#define MAXIMUM_PACKET_SIZE (STANDARD_DATA_HEADER_SIZE + LED_DATA_SIZE * NUM_LEDS) // Header plus 24 bits per actual LED
+#define COMPRESSED_HEADER (0x44415645)                                              // asci "DAVE" as header
+
+bool ProcessIncomingData(std::unique_ptr<uint8_t []> & payloadData, size_t payloadLength);
+
+#if ENABLE_WIFI && INCOMING_WIFI_ENABLED
+
+// SocketResponse
+//
+// Response data sent back to server ever time we receive a packet
+struct SocketResponse
+{
+    uint32_t    size;              // 4
+    uint32_t    flashVersion;      // 4
+    double      currentClock;      // 8
+    double      oldestPacket;      // 8
+    double      newestPacket;      // 8
+    double      brightness;        // 8
+    double      wifiSignal;        // 8
+    uint32_t    bufferSize;        // 4
+    uint32_t    bufferPos;         // 4
+    uint32_t    fpsDrawing;        // 4
+    uint32_t    watts;             // 4
+};
+
+static_assert(sizeof(double) == 8);             // SocketResponse on wire uses 8 byte floats
+static_assert(sizeof(float)  == 4);             // PeakData on wire uses 4 byte floats
+
+// Two things must be true for this to work and interop with the C# side:  floats must be 8 bytes, not the default
+// of 4 for Arduino.  So that must be set in 'platformio.ini', and you must ensure that you align things such that
+// floats land on byte multiples of 8, otherwise you'll get packing bytes inserted.  Welcome to my world! Once upon
+// a time, I ported about a billion lines of x86 'pragma_pack(1)' code to the MIPS (davepl)!
+
+static_assert( sizeof(SocketResponse) == 64, "SocketResponse struct size is not what is expected - check alignment and float size" );
+
+extern AppTime g_AppTime;
+extern std::unique_ptr<LEDBufferManager> g_aptrBufferManager[NUM_CHANNELS];
+extern uint32_t g_FPS;
+extern float g_Brite;
+extern uint32_t g_Watts;
+
+// SocketServer
+//
+// Handles incoming connections from the server and pass the data that comes in
+
+class SocketServer
+{
+private:
+
+    int                         _port;
+    int                         _numLeds;
+    int                         _server_fd;
+    struct sockaddr_in          _address;
+    std::unique_ptr<uint8_t []> _pBuffer;
+    std::unique_ptr<uint8_t []> _abOutputBuffer;
+
+public:
+
+    size_t                      _cbReceived;
+
+    SocketServer(int port, int numLeds) :
+        _port(port),
+        _numLeds(numLeds),
+        _server_fd(-1),
+        _cbReceived(0)
+    {
+        _abOutputBuffer.reset( psram_allocator<uint8_t>().allocate(MAXIMUM_PACKET_SIZE+1) );        // +1 for uzlib one byte overreach bug
+        memset(&_address, 0, sizeof(_address));
+    }
+
+    void release()
+    {
+        _pBuffer.release();
+        _pBuffer = nullptr;
+
+        if (_server_fd >= 0)
+        {
+            close(_server_fd);
+            _server_fd = -1;
+        }
+    }
+
+    bool begin()
+    {
+        _pBuffer.reset( psram_allocator<uint8_t>().allocate(MAXIMUM_PACKET_SIZE) );
+        _cbReceived = 0;
+
+        // Creating socket file descriptor
+        if ((_server_fd = socket(AF_INET, SOCK_STREAM, 0)) < 0)
+        {
+            debugW("socket error\n");
+            release();
+            return false;
+        }
+
+        // When an error occurs and we close and reopen the port, we need to specify reuse flags
+        // or it might be too soon to use the port again, since close doesn't actually close it
+        // until the socket is no longer in use.
+
+        int opt = 1;
+        if (setsockopt(_server_fd, SOL_SOCKET, SO_REUSEADDR, &opt, sizeof(opt)))
+        {
+            perror("setsockopt");
+            release();
+            return false;
+        }
+
+        memset(&_address, 0, sizeof(_address));
+        _address.sin_family = AF_INET;
+        _address.sin_addr.s_addr = INADDR_ANY;
+        _address.sin_port = htons( _port );
+
+        if (bind(_server_fd, (struct sockaddr *)&_address, sizeof(_address)) < 0)       // Bind socket to port
+        {
+            perror("bind failed\n");
+            release();
+            return false;
+        }
+        if (listen(_server_fd, 6) < 0)                                                  // Start listening for connections
+        {
+            perror("listen failed\n");
+            release();
+            return false;
+        }
+        return true;
+    }
+
+
+    void ResetReadBuffer()
+    {
+        _cbReceived = 0;
+    }
+
+    // ReadUntilNBytesReceived
+    //
+    // Read from the socket until the buffer contains at least cbNeeded bytes
+
+    bool ReadUntilNBytesReceived(size_t socket, size_t cbNeeded)
+    {
+        if (cbNeeded <= _cbReceived)                            // If we already have that many bytes, we're already done
+        {
+            debugV("Already had enough data to satisfy read: requested %d, had %d", cbNeeded, _cbReceived);
+            return true;
+        }
+
+        // This test caps maximum packet size as a full buffer read of LED data.  If other packets wind up being longer,
+        // the buffer itself and this test might need to change
+
+        if (cbNeeded > MAXIMUM_PACKET_SIZE)
+        {
+            debugW("Unexpected request for %d bytes in ReadUntilNBytesReceived\n", cbNeeded);
+            return false;
+        }
+
+        do
+        {
+            // If we're reading at a point in the buffer more than just the header, we're actually transferring data, so light up the LED
+
+            // Read data from the socket until we have _bcNeeded bytes in the buffer
+
+            int cbRead = read(socket, _pBuffer.get() + _cbReceived, cbNeeded - _cbReceived);
+
+            // Restore the old state
+
+            if (cbRead > 0)
+            {
+                _cbReceived += cbRead;
+            }
+            else
+            {
+                debugW("ERROR: %d bytes read in ReadUntilNBytesReceived trying to read %d\n", cbRead, cbNeeded-_cbReceived);
+                return false;
+            }
+        } while (_cbReceived < cbNeeded);
+        return true;
+    }
+
+    // ProcessIncomingConnectionsLoop
+    //
+    // Socket server main ProcessIncomingConnectionsLoop - accepts new connections and reads from them, dispatching
+    // data packets into our buffer and closing the socket if anything goes weird.
+
+    int ProcessIncomingConnectionsLoop()
+    {
+        if (0 == _server_fd)
+        {
+            debugW("No _server_fd, returning.");
+            return false;
+        }
+
+        int new_socket = 0;
+
+        // Accept a new incoming connnection
+        int addrlen = sizeof(_address);
+        if ((new_socket = accept(_server_fd, (struct sockaddr *)&_address, (socklen_t*)&addrlen))<0)
+        {
+            debugW("Error accepting data!");
+            return false;
+        }
+
+        // Report where this connection is coming from
+
+        struct sockaddr_in addr;
+        socklen_t addr_size = sizeof(struct sockaddr_in);
+        getpeername(new_socket, (struct sockaddr *)&addr, &addr_size);
+        debugV("Incoming connection from: %s", inet_ntoa(addr.sin_addr));
+
+        // Set a timeout of 3 seconds on the socket so we don't permanently hang on a corrupt or partial packet
+
+        struct timeval to;
+        to.tv_sec = 3;
+        to.tv_usec = 0;
+        if (setsockopt(new_socket,SOL_SOCKET,SO_RCVTIMEO,&to,sizeof(to)) < 0)
+        {
+            debugW("Unable to set read timeout on socket!");
+            close(new_socket);
+            ResetReadBuffer();
+            return false;
+        }
+
+        do
+        {
+            bool bSendResponsePacket = false;
+
+             // Read until we have at least enough for the data header
+
+            if (false == ReadUntilNBytesReceived(new_socket, STANDARD_DATA_HEADER_SIZE))
+            {
+                debugW("Read error in getting header.\n");
+                close(new_socket);
+                ResetReadBuffer();
+                return false;
+            }
+
+            // Now that we have the header we can see how much more data is expected to follow
+
+            const uint32_t header  = _pBuffer[3] << 24  | _pBuffer[2] << 16  | _pBuffer[1] << 8  | _pBuffer[0];
+            if (header == COMPRESSED_HEADER)
+            {
+                uint32_t compressedSize = _pBuffer[7] << 24  | _pBuffer[6] << 16  | _pBuffer[5] << 8  | _pBuffer[4];
+                uint32_t expandedSize   = _pBuffer[11] << 24 | _pBuffer[10] << 16 | _pBuffer[9] << 8  | _pBuffer[8];
+                uint32_t reserved       = _pBuffer[15] << 24 | _pBuffer[14] << 16 | _pBuffer[13] << 8 | _pBuffer[12];
+                debugV("Compressed Header: compressedSize: %u, expandedSize: %u, reserved: %u", compressedSize, expandedSize, reserved);
+
+                if (expandedSize > MAXIMUM_PACKET_SIZE)
+                {
+                    debugE("Expanded packet would be %d but buffer is only %d !!!!\n", expandedSize, MAXIMUM_PACKET_SIZE);
+                    break;
+                }
+
+                if (false == ReadUntilNBytesReceived(new_socket, COMPRESSED_HEADER_SIZE + compressedSize))
+                {
+                    debugW("Could not read compressed data from stream\n");
+                    break;
+                }
+                debugV("Successfuly read %u bytes", COMPRESSED_HEADER_SIZE + compressedSize);
+
+                // If our buffer is in PSRAM it would be expensive to decompress in place, as the SPIRAM doesn't like
+                // non-linear access from what I can tell.  I bet it must send addr+len to request each unique read, so
+                // one big read one time would work best, and we use that to copy it to a regular RAM buffer.
+
+                #if USE_PSRAM
+                    std::unique_ptr<uint8_t []> _abTempBuffer = std::make_unique<uint8_t []>(MAXIMUM_PACKET_SIZE);
+                    memcpy(_abTempBuffer.get(), _pBuffer.get(), MAXIMUM_PACKET_SIZE);
+                    auto pSourceBuffer = &_abTempBuffer[COMPRESSED_HEADER_SIZE];
+                #else
+                    auto pSourceBuffer = &_pBuffer[COMPRESSED_HEADER_SIZE];
+                #endif
+
+                if (!DecompressBuffer(pSourceBuffer, compressedSize, _abOutputBuffer.get(), expandedSize))
+                {
+                    debugW("Error decompressing data\n");
+                    break;
+                }
+
+                if (false == ProcessIncomingData(_abOutputBuffer, expandedSize))
+                {
+                    debugW("Error processing data\n");
+                    break;
+
+                }
+                ResetReadBuffer();
+            }
+            else
+            {
+                // Read the rest of the data
+                uint16_t command16   = WORDFromMemory(&_pBuffer.get()[0]);
+
+                if (command16 == WIFI_COMMAND_PEAKDATA)
+                {
+                    #if ENABLE_AUDIO
+
+                        uint16_t numbands  = WORDFromMemory(&_pBuffer.get()[2]);
+                        uint32_t length32  = DWORDFromMemory(&_pBuffer.get()[4]);
+                        uint64_t seconds   = ULONGFromMemory(&_pBuffer.get()[8]);
+                        uint64_t micros    = ULONGFromMemory(&_pBuffer.get()[16]);
+
+                        size_t totalExpected = STANDARD_DATA_HEADER_SIZE + length32;
+
+                        debugV("PeakData Header: numbands=%u, length=%u, seconds=%llu, micro=%llu", numbands, length32, seconds, micros);
+
+                        if (numbands != NUM_BANDS)
+                        {
+                            debugE("Expecting %d bands but received %d", NUM_BANDS, numbands);
+                            break;
+                        }
+
+                        if (length32 != numbands * sizeof(float))
+                        {
+                            debugE("Expecting %d bytes for %d audio bands, but received %d.  Ensure float size and endianness matches between sender and receiver systems.", totalExpected, NUM_BANDS, _cbReceived);
+                            break;
+                        }
+
+                        if (false == ReadUntilNBytesReceived(new_socket, totalExpected))
+                        {
+                            debugE("Error in getting peak data from wifi, could not read the %d bytes", totalExpected);
+                            break;
+                        }
+
+                        if (false == ProcessIncomingData(_pBuffer, totalExpected))
+                            break;
+
+                        // Consume the data by resetting the buffer
+                        debugV("Consuming the data as WIFI_COMMAND_PEAKDATA by setting _cbReceived to from %d down 0.", _cbReceived);
+
+                    #endif
+                    ResetReadBuffer();
+
+                }
+                else if (command16 == WIFI_COMMAND_PIXELDATA64)
+                {
+                    // We know it's pixel data, so we do some validation before calling Process.
+
+                    uint16_t channel16 = WORDFromMemory(&_pBuffer.get()[2]);
+                    uint32_t length32  = DWORDFromMemory(&_pBuffer.get()[4]);
+                    uint64_t seconds   = ULONGFromMemory(&_pBuffer.get()[8]);
+                    uint64_t micros    = ULONGFromMemory(&_pBuffer.get()[16]);
+
+                    debugW("Uncompressed Header: channel16=%u, length=%u, seconds=%llu, micro=%llu", channel16, length32, seconds, micros);
+
+                    size_t totalExpected = STANDARD_DATA_HEADER_SIZE + length32 * LED_DATA_SIZE;
+                    if (totalExpected > MAXIMUM_PACKET_SIZE)
+                    {
+                        debugW("Too many bytes promised (%u) - more than we can use for our LEDs at max packet (%u)\n", totalExpected, MAXIMUM_PACKET_SIZE);
+                        break;
+                    }
+
+                    debugV("Expecting %d total bytes", totalExpected);
+                    if (false == ReadUntilNBytesReceived(new_socket, totalExpected))
+                    {
+                        debugW("Error in getting pixel data from wifi\n");
+                        break;
+                    }
+
+                    // Add it to the buffer ring
+
+                    if (false == ProcessIncomingData(_pBuffer, totalExpected))
+                    {
+                        break;
+                    }
+
+                    // Consume the data by resetting the buffer
+                    debugV("Consuming the data as WIFI_COMMAND_PIXELDATA64 by setting _cbReceived to from %d down 0.", _cbReceived);
+                    ResetReadBuffer();
+
+                    bSendResponsePacket = true;
+                }
+                else
+                {
+                    debugW("Unknown command in packet received: %d\n", command16);
+                    break;
+                }
+            }
+
+            // If we make it to this point, it should be success, so we consume
+
+            ResetReadBuffer();
+
+            if (bSendResponsePacket)
+            {
+                SocketResponse response = {
+                                            .size = sizeof(SocketResponse),
+                                            .flashVersion = FLASH_VERSION,
+                                            .currentClock = g_AppTime.CurrentTime(),
+                                            .oldestPacket = g_aptrBufferManager[0]->AgeOfOldestBuffer(),
+                                            .newestPacket = g_aptrBufferManager[0]->AgeOfNewestBuffer(),
+                                            .brightness   = g_Brite,
+                                            .wifiSignal   = (float) WiFi.RSSI(),
+                                            .bufferSize   = g_aptrBufferManager[0]->BufferCount(),
+                                            .bufferPos    = g_aptrBufferManager[0]->Depth(),
+                                            .fpsDrawing   = g_FPS,
+                                            .watts        = g_Watts
+                                        };
+
+                // I dont think this is fatal, and doesn't affect the read buffer, so content to ignore for now if it happens
+                if (sizeof(response) != write(new_socket, &response, sizeof(response)))
+                    debugW("Unable to send response back to server.");
+            }
+        } while (true);
+
+        close(new_socket);
+        ResetReadBuffer();
+        return false;
+    }
+
+    // DecompressBuffer
+    //
+    // Use unzlib to decompress a memory buffer
+
+    bool DecompressBuffer(const uint8_t * pBuffer, size_t cBuffer, uint8_t * pOutput, size_t expectedOutputSize) const
+    {
+        debugV("Compressed Data: %02X %02X %02X %02X...", pBuffer[0], pBuffer[1], pBuffer[2], pBuffer[3]);
+
+        struct uzlib_uncomp d = { 0 };
+        uzlib_uncompress_init(&d, NULL, 0);
+
+        d.source         = pBuffer;
+        d.source_limit   = pBuffer + cBuffer;
+        d.source_read_cb = nullptr;
+        d.dest_start     = pOutput;
+        d.dest           = pOutput;
+
+        // There's an "off by one" bug/feature in uzlib that reaches one byte past the end.  Took forever
+        // to find it...
+        d.dest_limit     = pOutput + expectedOutputSize + 1;
+
+        int res = uzlib_zlib_parse_header(&d);
+        if (res < 0)
+        {
+            debugE("ERROR: Cannot parse zlib data header\n");
+            return false;
+        }
+
+        res = uzlib_uncompress_chksum(&d);                                          // Expand the data
+
+        if (res != TINF_DONE) {
+            debugE("Error during decompression after producing %d bytes: %d\n", d.dest - pOutput, res);
+            return false;
+        }
+
+        if (d.dest - pOutput != expectedOutputSize)
+        {
+            debugE("Exepcted it to to decompress to %d but got %d instead\n", expectedOutputSize, d.dest - pOutput);
+            return false;
+        }
+
+        return true;
+    }
+};
+
 #endif