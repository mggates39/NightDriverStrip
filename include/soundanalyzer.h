--- conflicted
+++ resolved
@@ -1,731 +1,728 @@
-//+--------------------------------------------------------------------------
-//
-// File:        SoundAnalyzer.h 
-//
-// NightDriverStrip - (c) 2018 Plummer's Software LLC.  All Rights Reserved.  
-//
-// This file is part of the NightDriver software project.
-//
-//    NightDriver is free software: you can redistribute it and/or modify
-//    it under the terms of the GNU General Public License as published by
-//    the Free Software Foundation, either version 3 of the License, or
-//    (at your option) any later version.
-//   
-//    NightDriver is distributed in the hope that it will be useful,
-//    but WITHOUT ANY WARRANTY; without even the implied warranty of
-//    MERCHANTABILITY or FITNESS FOR A PARTICULAR PURPOSE.  See the
-//    GNU General Public License for more details.
-//   
-//    You should have received a copy of the GNU General Public License
-//    along with Nightdriver.  It is normally found in copying.txt
-//    If not, see <https://www.gnu.org/licenses/>.
-//
-//
-// Description:
-//
-//   Code that samples analog input and can run an FFT on it for stats,
-//   and 
-//
-// History:     Sep-12-2018         Davepl      Commented
-//              Apr-20-2019         Davepl      Adapted from Spectrum Analyzer
-//
-//---------------------------------------------------------------------------
-
-#pragma once
-
-#include <sys/types.h>
-#include <errno.h>
-#include <iostream>
-#include <vector>
-#include <deque>
-#include <algorithm>
-#include <math.h>
-#include <arduinoFFT.h>
-#include "globals.h"
-#include "network.h"
-
-#include <driver/i2s.h>
-#include <driver/adc.h>
-<<<<<<< HEAD
-=======
-#include <driver/adc_deprecated.h>
->>>>>>> debecb0b
-
-#if !ENABLE_AUDIO
-#error You must have ENABLE_AUDIO set true to include this header file, as it relies on audio hardware
-#endif
-
-void IRAM_ATTR AudioSamplerTaskEntry(void *);
-void IRAM_ATTR AudioSerialTaskEntry(void *);
-
-extern float gScaler;                            // Instantaneous read of LED display vertical scaling
-extern float gLogScale;                          // How exponential the peaks are made to be
-extern volatile float gVURatio;             // Current VU as a ratio to its recent min and max
-extern volatile float gVURatioFade;
-extern volatile float gVU;                 // Instantaneous read of VU value
-extern volatile float gPeakVU;             // How high our peak VU scale is in live mode
-extern volatile float gMinVU;                    // How low our peak VU scale is in live mode
-extern volatile unsigned long g_cSamples;  // Total number of samples successfully collected
-extern int g_AudioFPS;                           // Framerate of the audio sampler
-extern unsigned long g_lastPeak1Time[NUM_BANDS];
-extern float g_peak1Decay[NUM_BANDS];
-extern float g_peak2Decay[NUM_BANDS];
-extern float g_peak1DecayRate;
-extern float g_peak2DecayRate;
-#if !ENABLE_AUDIO
-extern volatile float gVURatio;         
-#endif
-
-#if ENABLE_AUDIO 
-
-#if ENABLE_WEBSERVER
-#include "spiffswebserver.h"               // Handle web server requests
-extern CSPIFFSWebServer g_WebServer;
-#endif
-
-#define USE_I2S 1
-
-using namespace std;
-
-// PeakData class
-//
-// Simple data class that holds the music peaks for up to 32 bands.  When the sound analyzer finishes a pass, its
-// results are simplified down to this small class of band peaks.
-
-#define SUPERSAMPLES 2                                    // How many supersamples to take
-#define SAMPLE_BITS  12                                   // Sample resolution (0-4095)
-#define MAX_ANALOG_IN ((1 << SAMPLE_BITS) * SUPERSAMPLES) // What our max analog input value is on all analog pins (4096 is default 12 bit resolution)
-#define MAX_VU MAX_ANALOG_IN
-
- // The MAX9814 mic has different sensitivity than th M5's mic, so each needs its own value here
-
-#if (M5STICKC || M5STICKCPLUS)                           
-    #define MIN_VU 128
-#else
-    #define MIN_VU 512
-#endif
-
-#ifndef GAINDAMPEN
-#define GAINDAMPEN  1                                     // How slowly brackets narrow in for spectrum bands
-#define GAINDAMPENMIN 1000                                //   We want the quiet part to adjust quite slowly
-#endif
-
-#ifndef VUDAMPEN
-#define VUDAMPEN    0                                     // How slowly VU reacts
-#endif
-
-#define VUDAMPENMIN 5                                 // How slowly VU min creeps up to test noise floor
-#define VUDAMPENMAX 5                                    // How slowly VU max drops down to test noise ceiling
-
-#define MS_PER_SECOND 1000
-
-class PeakData
-{
-  protected:
-
-   static float _Min[NUM_BANDS];
-    static float _Max[NUM_BANDS];
-    static float _Last[NUM_BANDS];
-    static float _allBandsMax;
-
-    float _Level[NUM_BANDS];
-    float _Ratio[NUM_BANDS];
-
-    void UpdateMinMax()
-    {
-        const bool bScaleAllBands = true;
-        _allBandsMax = 0.0f;
-        for (int band = 0; band < 4; band++)
-        {
-            // If new peak is above the max, it becomes the new max.  Otherwise we drift
-            // towards it using a weighted average.
-
-            if (_Level[band] < _Last[band])
-                _Level[band] = (_Last[band] * GAINDAMPEN + _Level[band]) / (GAINDAMPEN + 1);
-
-            if (_Level[band] > _Max[band])
-                _Max[band] = _Level[band];
-            else 
-                _Max[band] = (_Max[band] * GAINDAMPEN + _Level[band]) / (GAINDAMPEN + 1);
-
-            //_Max[band] = max(_Max[band], 0.6f);
-
-            // If new peak is below the min, it becomes the new min. Otherwise we drift
-            // toward it using a weighted average
-
-            if (_Level[band] < _Min[band])
-                _Min[band] = _Level[band];
-            else
-                _Min[band] = (_Min[band] * GAINDAMPEN + _Level[band]) / (GAINDAMPEN + 1);
-
-            _Min[band] = min(_Min[band], 0.4f);
-            
-            // Keep track of the highest peak in any band above its own min
-
-            if (_Max[band] - _Min[band] > _allBandsMax)
-                _allBandsMax = _Max[band] - _Min[band];
-        }
-
-        debugV("_allBandsMax: %f", _allBandsMax);
-
-        for (int band = 0; band < NUM_BANDS; band++)
-        {
-            float denominator = bScaleAllBands ? _allBandsMax : _Max[band] - _Min[band];
-            if (denominator <= 0.0f)
-                _Ratio[band] = 0.0f;
-            else
-                _Ratio[band] = (_Max[band]-_Min[band]) / denominator;
-        }
-
-        debugV("Min:    %f, %f, %f, %f", _Min[0], _Min[1], _Min[2], _Min[3] );
-        debugV("Max:    %f, %f, %f, %f", _Max[0], _Max[1], _Max[2], _Max[3] );
-        debugV("Level:  %f, %f, %f, %f", _Level[0], _Level[1], _Level[2], _Level[3] );
-        debugV("Ratio:  %f, %f, %f, %f", _Ratio[0], _Ratio[1], _Ratio[2], _Ratio[3] );
-        debugV("======");
-    }
-
-  public:
-    
-    PeakData()
-    {
-        for (int i = 0; i < NUM_BANDS; i++)
-            _Level[i] = _Ratio[i] = 0.0f;
-    }
-
-    PeakData(float * pFloats)
-    {
-        for (int i = 0; i < NUM_BANDS; i++)
-            _Level[i] =_Ratio[i] = 0.0f;
-
-        SetData(pFloats);
-    }
-
-    PeakData & operator=(const PeakData & other)
-    {
-        for (int i = 0; i < NUM_BANDS; i++)
-        {
-            _Level[i] = other._Level[i];
-            _Ratio[i] = other._Ratio[i];
-        }
-        _allBandsMax = other._allBandsMax;
-        return *this;
-    }
-
-    const float operator[](std::size_t n) const
-    {
-        return _Level[n];
-    }
-
-    float Ratio(std::size_t n) const
-    {
-        return _Ratio[n];
-    }
-    
-    float Max(std::size_t n) const
-    {
-        return _Max[n];
-    }
-
-    void SetData(float * pFloats)
-    {
-        for (int i = 0; i < NUM_BANDS; i++)
-        {
-            _Level[i] = pFloats[i];
-        }
-        UpdateMinMax();
-    }
-};
-
-extern PeakData g_Peaks;
-const size_t    MAX_SAMPLES        = 256;
-const size_t    SAMPLING_FREQUENCY = 44100;
-
-extern PeakData g_Peaks;
-
-// DecayPeaks
-//
-// Every so many ms we decay the peaks by a given amount
-
-inline void DecayPeaks()
-{
-  // REVIEW(davepl) Can be updated to use the frame timers from g_AppTime
-
-  static unsigned long lastDecay = 0;
-  float seconds = (millis() - lastDecay) / (float)MS_PER_SECOND;
-  lastDecay = millis();
-
-  float decayAmount1 = std::max(0.0f, seconds * g_peak1DecayRate);
-  float decayAmount2 = std::max(0.0f, seconds * g_peak2DecayRate);
-
-  for (int iBand = 0; iBand < NUM_BANDS; iBand++)
-  {
-      g_peak1Decay[iBand] -= min(decayAmount1, g_peak1Decay[iBand]);    
-      g_peak2Decay[iBand] -= min(decayAmount2, g_peak2Decay[iBand]);    
-  }
-}
- 
-// Update the local band peaks from the global sound data.  If we establish a new peak in any band, 
-// we reset the peak timestamp on that band
-
-inline void UpdatePeakData()
-{
-  for (int i = 0; i < NUM_BANDS; i++)
-  {
-      if (g_Peaks[i] > g_peak1Decay[i])
-      {
-          g_peak1Decay[i] = g_Peaks[i];
-          g_lastPeak1Time[i] = millis();
-      }
-      if (g_Peaks[i] > g_peak2Decay[i])
-      {
-          g_peak2Decay[i] = g_Peaks[i];
-      }
-  }
-}
-
-// SampleBuffer
-//
-// Contains the actual samples; This used to be fairly complicated and used frequent IRQs
-// until I switched to I2S, which made things a lot simpler
-
-class SampleBuffer
-{
-  private:
-    arduinoFFT        _FFT;                 // Perhaps could be static, but might have state info, so one per buffer
-    size_t            _MaxSamples;          // Number of samples we will take, must be a power of 2
-    size_t            _SamplingFrequency;   // Sampling Frequency should be at least twice that of highest freq sampled
-    size_t            _BandCount;
-    float           * _vPeaks; 
-    int               _InputPin;
-    static float      _oldVU;
-    static float      _oldPeakVU;
-    static float      _oldMinVU;
-    
-    // BucketFrequency
-    //
-    // Return the frequency corresponding to the Nth sample bucket.  Skips the first two 
-    // buckets which are overall amplitude and something else.
-
-    int BucketFrequency(int iBucket) const
-    {
-        if (iBucket <= 1)
-            return 0;
-
-        int iOffset = iBucket - 2;
-        return iOffset * (_SamplingFrequency / 2) / (_MaxSamples / 2);
-    }
-
-    // BandCutoffTable
-    //
-    // Depending on how many bands we have, returns the cutoffs of where those bands are in the spectrum
-
-    const int * BandCutoffTable(int bandCount);             
-    const float * GetBandScalars(int bandCount);
-
-  public:
-
-    volatile int      _cSamples;
-    double          * _vReal;
-    double          * _vImaginary;
-
-    SampleBuffer(size_t MaxSamples, size_t BandCount, size_t SamplingFrequency, int InputPin)
-    {
-        _BandCount         = BandCount;
-        _SamplingFrequency = SamplingFrequency;
-        _MaxSamples        = MaxSamples;
-        _InputPin          = InputPin;
-
-        _vReal             = (double *) malloc(MaxSamples * sizeof(_vReal[0]));
-        _vImaginary        = (double *) malloc(MaxSamples * sizeof(_vImaginary[0]));
-        _vPeaks            = (float *)  malloc(BandCount  * sizeof(_vPeaks[0]));
-
-        _oldVU             = 0.0f;
-        _oldPeakVU         = 0.0f;
-        _oldMinVU          = 0.0f;
-
-#if USE_I2S
-        SampleBufferInitI2S();
-#endif
-
-        Reset();
-    }
-    ~SampleBuffer()
-    {
-        free(_vReal);
-        free(_vImaginary);
-        free(_vPeaks);
-    }
-
-    // SampleBuffer::Reset
-    //
-    // Resets (clears) everything about the buffer except for the time stamp.
-
-    void Reset()
-    {
-        _cSamples = 0;
-        for (int i = 0; i < _MaxSamples; i++)
-        {
-            _vReal[i] = 0.0;
-            _vImaginary[i] = 0.0f;
-        }
-        for (int i = 0; i < _BandCount; i++)
-            _vPeaks[i] = 0;
-    }
-
-    // SampleBuffer::FFT
-    //
-    // Run the FFT on the sample buffer.  When done the first two buckets are VU data and only the first MAX_SAMPLES/2
-    // are valid.  For each bucket afterwards you can call BucketFrequency to find out what freq corresponds to what bucket
-
-    void FFT()
-    {
-        #if SHOW_FFT_TIMING
-        unsigned long fftStart = millis();
-        #endif
-
-        _FFT.Windowing(_vReal, _MaxSamples, FFT_WIN_TYP_RECTANGLE, FFT_FORWARD);
-        _FFT.Compute(_vReal, _vImaginary, _MaxSamples, FFT_FORWARD);            // REVIEW(davepl)
-        _FFT.ComplexToMagnitude(_vReal, _vImaginary, _MaxSamples);              // This and MajorPeak may only actually need _MaxSamples/2
-        _FFT.MajorPeak(_vReal, _MaxSamples, _SamplingFrequency);                //   but I can't tell, and it was no perf win when I tried it.
-
-        #if SHOW_FFT_TIMING
-        debugV("FFT took %ld ms at %d FPS", millis() - fftStart, FPS(fftStart, millis()));
-        #endif
-    }
-    
-    inline bool IsBufferFull() const __attribute__((always_inline))
-    {
-        return (_cSamples >= _MaxSamples);
-    }
-
-#if USE_I2S
-
-    // SampleBuffferInitI2S
-    // 
-    // Do the initial setup required if we're going to capture the audio with I2S
-
-    //i2s number
-    #define EXAMPLE_I2S_NUM           (I2S_NUM_0)
-    //i2s sample rate
-    #define EXAMPLE_I2S_SAMPLE_BITS   (I2S_COMM_FORMAT_STAND_I2S | I2S_COMM_FORMAT_STAND_MSB)
-    //enable display buffer for debug
-    #define EXAMPLE_I2S_BUF_DEBUG     (0)
-    //I2S read buffer length
-    #define EXAMPLE_I2S_READ_LEN      (MAX_SAMPLES)
-    //I2S data format
-    #define EXAMPLE_I2S_FORMAT        (I2S_CHANNEL_FMT_RIGHT_LEFT)
-    //I2S channel number
-    #define EXAMPLE_I2S_CHANNEL_NUM   ((EXAMPLE_I2S_FORMAT < I2S_CHANNEL_FMT_ONLY_RIGHT) ? (2) : (1))
-    //I2S built-in ADC unit
-    #define I2S_ADC_UNIT              ADC_UNIT_1
-    //I2S built-in ADC channel
-    #define I2S_ADC_CHANNEL           ADC1_CHANNEL_0
-
-    //flash record size, for recording 5 second
-    void SampleBufferInitI2S()
-    {
-        //install and start i2s driver
-
-        debugV("Begin SamplerBufferInitI2S...");
-
-        #if M5STICKC || M5STICKCPLUS
-
-            i2s_config_t i2s_config = 
-            {
-                .mode = (i2s_mode_t)(I2S_MODE_MASTER | I2S_MODE_RX | I2S_MODE_PDM),
-                .sample_rate =  SAMPLING_FREQUENCY,
-                .bits_per_sample = I2S_BITS_PER_SAMPLE_16BIT, // is fixed at 12bit, stereo, MSB
-                .channel_format = I2S_CHANNEL_FMT_ALL_RIGHT,
-                #if ESP_IDF_VERSION > ESP_IDF_VERSION_VAL(4, 1, 0)
-                        .communication_format = I2S_COMM_FORMAT_STAND_I2S,  // Set the format of the communication.
-                #else 
-                        .communication_format = I2S_COMM_FORMAT_I2S,
-                #endif
-                .intr_alloc_flags = ESP_INTR_FLAG_LEVEL1,
-                .dma_buf_count = 2,
-                .dma_buf_len = 256,
-            };
-
-            i2s_pin_config_t pin_config;
-
-            #if (ESP_IDF_VERSION > ESP_IDF_VERSION_VAL(4, 3, 0))
-                pin_config.mck_io_num = I2S_PIN_NO_CHANGE;
-            #endif
-            
-            pin_config.bck_io_num   = I2S_PIN_NO_CHANGE;
-            pin_config.ws_io_num    = IO_PIN;
-            pin_config.data_out_num = I2S_PIN_NO_CHANGE;
-            pin_config.data_in_num  = INPUT_PIN;
-            
-            i2s_driver_install(I2S_NUM_0, &i2s_config, 0, NULL);
-            i2s_set_pin(I2S_NUM_0, &pin_config);
-            i2s_set_clk(I2S_NUM_0, SAMPLING_FREQUENCY, I2S_BITS_PER_SAMPLE_16BIT, I2S_CHANNEL_MONO);
-
-        #elif TTGO || MESMERIZER
-
-            i2s_config_t i2s_config;
-            i2s_config.mode = (i2s_mode_t)(I2S_MODE_MASTER | I2S_MODE_RX | I2S_MODE_ADC_BUILT_IN);
-            i2s_config.sample_rate = SAMPLING_FREQUENCY;            
-            i2s_config.dma_buf_len = MAX_SAMPLES;                   
-            i2s_config.bits_per_sample = I2S_BITS_PER_SAMPLE_16BIT;
-            i2s_config.channel_format = I2S_CHANNEL_FMT_ONLY_LEFT;  
-            i2s_config.use_apll = false,
-            i2s_config.communication_format = I2S_COMM_FORMAT_STAND_I2S;
-            i2s_config.intr_alloc_flags = ESP_INTR_FLAG_LEVEL1;
-            i2s_config.dma_buf_count = 2;
-            ESP_ERROR_CHECK( adc1_config_width(ADC_WIDTH_BIT_12) );
-            ESP_ERROR_CHECK( adc1_config_channel_atten(ADC1_CHANNEL_0, ADC_ATTEN_DB_0) );
-            ESP_ERROR_CHECK( i2s_driver_install(EXAMPLE_I2S_NUM, &i2s_config,  0, NULL) );
-            ESP_ERROR_CHECK( i2s_set_adc_mode(I2S_ADC_UNIT, I2S_ADC_CHANNEL) );     
-        #else
-            i2s_config_t i2s_config;
-            i2s_config.mode = (i2s_mode_t)(I2S_MODE_MASTER | I2S_MODE_RX | I2S_MODE_ADC_BUILT_IN);
-            i2s_config.sample_rate = SAMPLING_FREQUENCY;            
-            i2s_config.dma_buf_len = MAX_SAMPLES;                   
-            i2s_config.bits_per_sample = I2S_BITS_PER_SAMPLE_16BIT;
-            i2s_config.channel_format = I2S_CHANNEL_FMT_ONLY_LEFT;  
-            i2s_config.use_apll = false,
-            i2s_config.communication_format = I2S_COMM_FORMAT_STAND_I2S;
-            i2s_config.intr_alloc_flags = ESP_INTR_FLAG_LEVEL1;
-            i2s_config.dma_buf_count = 2;
-    
-            ESP_ERROR_CHECK( adc1_config_width(ADC_WIDTH_BIT_12) );
-            ESP_ERROR_CHECK( adc1_config_channel_atten(ADC1_CHANNEL_0,ADC_ATTEN_DB_0) );  
-            ESP_ERROR_CHECK( i2s_driver_install(EXAMPLE_I2S_NUM, &i2s_config,  0, NULL) );
-            ESP_ERROR_CHECK( i2s_set_adc_mode(I2S_ADC_UNIT, I2S_ADC_CHANNEL) );     
-
-        #endif
-        debugV("SamplerBufferInitI2S Complete\n");
-    }
-
-
-    void FillBufferI2S()
-    {
-        int16_t byteBuffer[MAX_SAMPLES];        
-
-        if (IsBufferFull())
-        {
-            debugW("BUG: FillBUfferI2S found buffer already full.");
-            return;
-        }
-        size_t bytesRead = 0;
-
-        #if M5STICKC || M5STICKCPLUS
-        // REVIEW(davepl) - If I do not indicate one less byte of length, i2s_read will corrupt the heap
-            ESP_ERROR_CHECK( i2s_read(I2S_NUM_0, (void*) byteBuffer, sizeof(byteBuffer), &bytesRead, (100 / portTICK_RATE_MS)) );
-        #else
-            ESP_ERROR_CHECK( i2s_adc_enable(EXAMPLE_I2S_NUM) );
-            ESP_ERROR_CHECK( i2s_read(EXAMPLE_I2S_NUM, (void*) byteBuffer, sizeof(byteBuffer), &bytesRead, portMAX_DELAY) );
-            ESP_ERROR_CHECK( i2s_adc_disable(EXAMPLE_I2S_NUM) );
-        #endif
-
-        _cSamples = _MaxSamples;
-        if (bytesRead != sizeof(byteBuffer))
-        {
-            debugW("Could only read %u bytes of %u in FillBufferI2S()\n", bytesRead, sizeof(byteBuffer));
-            return;
-        }
-
-        for (int i = 0; i < ARRAYSIZE(byteBuffer); i++)
-        {
-            #if M5STICKC || M5STICKCPLUS
-                _vReal[i] = ::map(byteBuffer[i], INT16_MIN, INT16_MAX, 0, MAX_VU);
-            #else
-                _vReal[i] = byteBuffer[i];
-            #endif
-
-        }
-    }
-#endif
-
-    // SampleBuffer::AcquireSampleAnalogRead
-    //
-    // IRQ calls here through the IRQ stub
-
-    void AcquireSampleAnalogRead()
-    {
-        if (false == IsBufferFull())
-        { 
-            //_vReal[_cSamples] = adcEnd(_InputPin);
-            _vReal[_cSamples] = analogRead(_InputPin);
-            _vImaginary[_cSamples] = 0;
-            _cSamples++;
-            g_cSamples++;
-
-            if (_cSamples % 16 == 0)
-                delay(1);
-        }
-    }
-
-    void FillBufferAnalogRead()
-    {
-        while (false == IsBufferFull())
-            AcquireSampleAnalogRead();
-    }
-
-    // SampleBuffer::ProcessPeaks
-    //
-    // Runs through and figures out what the peak level is in each of the bands.  Also calculates
-    // the overall VU level and adjusts the auto gain.
-
-    PeakData ProcessPeaks()
-    {
-        #ifndef NOISE_CUTOFF
-        #define NOISE_CUTOFF 50
-        #endif
-
-        // Find the peak and the average
-
-        float averageSum = 0.0f;
-        double samplesPeak = 0.0f;
-
-        for (int i = 2; i < _MaxSamples / 2; i++)
-        {
-            // Track the average and the peak value
-
-            averageSum += _vReal[i];                    
-            if (_vReal[i] > samplesPeak)
-                samplesPeak = _vReal[i];
-
-            // If it's above the noise floor, figure out which band this belongs to and
-            // if it's a new peak for that band, record that fact
-
-            if (_vReal[i] > NOISE_CUTOFF)
-            {
-                int freq = BucketFrequency(i);
-
-                int iBand = 0;
-                while (iBand < _BandCount - 1)
-                {
-                    if (freq < BandCutoffTable(_BandCount)[iBand])
-                        break;
-                    iBand++;
-                }
-                if (iBand > _BandCount-1)
-                    iBand = _BandCount-1;
-                if (_vReal[i] > _vPeaks[iBand])
-                    _vPeaks[iBand] = _vReal[i];
-            }
-        }
-
-        // Print out the low 4 and high 4 bands so we can monitor levels in the debugger if needed
-        debugV("Raw Peaks: %0.1lf %0.1lf  %0.1lf  %0.1lf <--> %0.1lf  %0.1lf  %0.1lf  %0.1lf", 
-                _vPeaks[0], _vPeaks[1], _vPeaks[2], _vPeaks[3], _vPeaks[12], _vPeaks[13], _vPeaks[14], _vPeaks[15]);
-
-        for (int i = 0; i < _BandCount; i++)
-        {
-                _vPeaks[i] *= GetBandScalars(_BandCount)[i];
-        }
-
-        // If you want the peaks to be a lot more prominent, you can exponentially raise the values
-        // and then they'll be scaled back down linearly, but you'd have to adjust allBandsPeak 
-        // accordingly as well as the value there now is based on no exponential scaling.
-        //
-        //  _vPeaks[i] = powf(_vPeaks[i], 2.0);
-
-        float allBandsPeak = 0;
-        for (int i = 0; i < _BandCount; i++)
-            allBandsPeak = max(allBandsPeak, _vPeaks[i]);           
-        
-        // It's hard to know what to use for a "minimum" volume so I aimed for a light ambient noise background
-        // just triggering the bottom pixel, and real silence yielding darkness
-        
-        debugV("All Bands Peak: %f", allBandsPeak);
-        allBandsPeak = max(NOISE_FLOOR, allBandsPeak);        
-
-        auto multiplier = mapDouble(gVURatio, 0.0, 2.0, 1.5, 1.0);
-        allBandsPeak *= multiplier;
-
-        for (int i = 0; i < _BandCount; i++)
-        {
-            _vPeaks[i] /= allBandsPeak;
-        }
-
-        // We'll use the average as the gVU.  I assume the average of the samples tracks sound pressure level, but don't really know...
-
-        float newval = averageSum / (_MaxSamples / 2 - 2);
-        debugV("AverageSumL: %f", averageSum);
-
-        if (newval > _oldVU)
-            gVU = newval;
-        else
-            gVU = (_oldVU * VUDAMPEN + newval) / (VUDAMPEN + 1);
-    
-        _oldVU = gVU;
-
-        debugV("PEAK: %lf, VU: %f", samplesPeak, gVU);
-
-        // If we crest above the max VU, update the max VU up to that.  Otherwise drift it towards the new value.
-
-        if (gVU > gPeakVU)
-            gPeakVU = gVU; 
-        else
-            gPeakVU = (_oldPeakVU * VUDAMPENMAX + gVU) / (VUDAMPENMAX+1);   
-        _oldPeakVU = gPeakVU;
-
-        // If we dip below the min VU, update the min VU down to that.  Otherwise drift it towards the new value.
-
-        if (gVU < gMinVU)
-            gMinVU = gVU; 
-        else
-            gMinVU = (_oldMinVU * VUDAMPENMIN + gVU) / (VUDAMPENMIN+1);
-        _oldMinVU = gMinVU;
-
-        EVERY_N_MILLISECONDS(100)
-        {
-            debugV("Audio Data -- Sum: %0.2f, gMinVU: %f0.2, gPeakVU: %f0.2, gVU: %f, Peak0: %f, Peak1: %f, Peak2: %f, Peak3: %f", averageSum, gMinVU, gPeakVU, gVU, g_Peaks[0], g_Peaks[1], g_Peaks[2], g_Peaks[3]);
-        }
-
-        return GetBandPeaks();
-    }
-    
-    // SampleBuffer::GetBandPeaks
-    //
-    // Once the FFT processing is complete you can call this function to get a copy of what each of the
-    // peaks in the various bands is
-
-    PeakData GetBandPeaks()
-    {
-        return PeakData(_vPeaks);
-    }
-
-};
-
-// SoundAnalyzer
-//
-// The SoundAnalyzer class uses I2S to read samples from the microphone and then runs an FFT on the
-// results to generate the peaks in each band, as well as tracking an overall VU and VU ratio, the
-// latter being the ratio of the current VU to the trailing min and max VU.
-
-class SoundAnalyzer
-{
-  private:
-
-    SampleBuffer    _buffer;                                                                // A front buffer and a back buffer
-    unsigned int    _sampling_period_us = PERIOD_FROM_FREQ(SAMPLING_FREQUENCY);
-    uint8_t         _inputPin;                                                              // Which hardware pin do we actually sample audio from?
-                                                            
-  public:
-
-    SoundAnalyzer(uint8_t inputPin)
-        : _buffer(MAX_SAMPLES, NUM_BANDS, SAMPLING_FREQUENCY, INPUT_PIN),
-          _sampling_period_us(PERIOD_FROM_FREQ(SAMPLING_FREQUENCY)),
-          _inputPin(inputPin)
-    {
-    }
-
-    //
-    // RunSamplerPass
-    //
-
-    PeakData RunSamplerPass()
-    {
-        _buffer.Reset();
-        _buffer.FillBufferI2S();
-        _buffer.FFT();
-
-        return _buffer.ProcessPeaks();
-    }
-};
-
-#endif // ENABLE_AUDIO
+//+--------------------------------------------------------------------------
+//
+// File:        SoundAnalyzer.h 
+//
+// NightDriverStrip - (c) 2018 Plummer's Software LLC.  All Rights Reserved.  
+//
+// This file is part of the NightDriver software project.
+//
+//    NightDriver is free software: you can redistribute it and/or modify
+//    it under the terms of the GNU General Public License as published by
+//    the Free Software Foundation, either version 3 of the License, or
+//    (at your option) any later version.
+//   
+//    NightDriver is distributed in the hope that it will be useful,
+//    but WITHOUT ANY WARRANTY; without even the implied warranty of
+//    MERCHANTABILITY or FITNESS FOR A PARTICULAR PURPOSE.  See the
+//    GNU General Public License for more details.
+//   
+//    You should have received a copy of the GNU General Public License
+//    along with Nightdriver.  It is normally found in copying.txt
+//    If not, see <https://www.gnu.org/licenses/>.
+//
+//
+// Description:
+//
+//   Code that samples analog input and can run an FFT on it for stats,
+//   and 
+//
+// History:     Sep-12-2018         Davepl      Commented
+//              Apr-20-2019         Davepl      Adapted from Spectrum Analyzer
+//
+//---------------------------------------------------------------------------
+
+#pragma once
+
+#include <sys/types.h>
+#include <errno.h>
+#include <iostream>
+#include <vector>
+#include <deque>
+#include <algorithm>
+#include <math.h>
+#include <arduinoFFT.h>
+#include "globals.h"
+#include "network.h"
+
+#include <driver/i2s.h>
+#include <driver/adc.h>
+#include <driver/adc_deprecated.h>
+
+#if !ENABLE_AUDIO
+#error You must have ENABLE_AUDIO set true to include this header file, as it relies on audio hardware
+#endif
+
+void IRAM_ATTR AudioSamplerTaskEntry(void *);
+void IRAM_ATTR AudioSerialTaskEntry(void *);
+
+extern float gScaler;                            // Instantaneous read of LED display vertical scaling
+extern float gLogScale;                          // How exponential the peaks are made to be
+extern volatile float gVURatio;             // Current VU as a ratio to its recent min and max
+extern volatile float gVURatioFade;
+extern volatile float gVU;                 // Instantaneous read of VU value
+extern volatile float gPeakVU;             // How high our peak VU scale is in live mode
+extern volatile float gMinVU;                    // How low our peak VU scale is in live mode
+extern volatile unsigned long g_cSamples;  // Total number of samples successfully collected
+extern int g_AudioFPS;                           // Framerate of the audio sampler
+extern unsigned long g_lastPeak1Time[NUM_BANDS];
+extern float g_peak1Decay[NUM_BANDS];
+extern float g_peak2Decay[NUM_BANDS];
+extern float g_peak1DecayRate;
+extern float g_peak2DecayRate;
+#if !ENABLE_AUDIO
+extern volatile float gVURatio;         
+#endif
+
+#if ENABLE_AUDIO 
+
+#if ENABLE_WEBSERVER
+#include "spiffswebserver.h"               // Handle web server requests
+extern CSPIFFSWebServer g_WebServer;
+#endif
+
+#define USE_I2S 1
+
+using namespace std;
+
+// PeakData class
+//
+// Simple data class that holds the music peaks for up to 32 bands.  When the sound analyzer finishes a pass, its
+// results are simplified down to this small class of band peaks.
+
+#define SUPERSAMPLES 2                                    // How many supersamples to take
+#define SAMPLE_BITS  12                                   // Sample resolution (0-4095)
+#define MAX_ANALOG_IN ((1 << SAMPLE_BITS) * SUPERSAMPLES) // What our max analog input value is on all analog pins (4096 is default 12 bit resolution)
+#define MAX_VU MAX_ANALOG_IN
+
+ // The MAX9814 mic has different sensitivity than th M5's mic, so each needs its own value here
+
+#if (M5STICKC || M5STICKCPLUS)                           
+    #define MIN_VU 128
+#else
+    #define MIN_VU 512
+#endif
+
+#ifndef GAINDAMPEN
+#define GAINDAMPEN  1                                     // How slowly brackets narrow in for spectrum bands
+#define GAINDAMPENMIN 1000                                //   We want the quiet part to adjust quite slowly
+#endif
+
+#ifndef VUDAMPEN
+#define VUDAMPEN    0                                     // How slowly VU reacts
+#endif
+
+#define VUDAMPENMIN 5                                 // How slowly VU min creeps up to test noise floor
+#define VUDAMPENMAX 5                                    // How slowly VU max drops down to test noise ceiling
+
+#define MS_PER_SECOND 1000
+
+class PeakData
+{
+  protected:
+
+   static float _Min[NUM_BANDS];
+    static float _Max[NUM_BANDS];
+    static float _Last[NUM_BANDS];
+    static float _allBandsMax;
+
+    float _Level[NUM_BANDS];
+    float _Ratio[NUM_BANDS];
+
+    void UpdateMinMax()
+    {
+        const bool bScaleAllBands = true;
+        _allBandsMax = 0.0f;
+        for (int band = 0; band < 4; band++)
+        {
+            // If new peak is above the max, it becomes the new max.  Otherwise we drift
+            // towards it using a weighted average.
+
+            if (_Level[band] < _Last[band])
+                _Level[band] = (_Last[band] * GAINDAMPEN + _Level[band]) / (GAINDAMPEN + 1);
+
+            if (_Level[band] > _Max[band])
+                _Max[band] = _Level[band];
+            else 
+                _Max[band] = (_Max[band] * GAINDAMPEN + _Level[band]) / (GAINDAMPEN + 1);
+
+            //_Max[band] = max(_Max[band], 0.6f);
+
+            // If new peak is below the min, it becomes the new min. Otherwise we drift
+            // toward it using a weighted average
+
+            if (_Level[band] < _Min[band])
+                _Min[band] = _Level[band];
+            else
+                _Min[band] = (_Min[band] * GAINDAMPEN + _Level[band]) / (GAINDAMPEN + 1);
+
+            _Min[band] = min(_Min[band], 0.4f);
+            
+            // Keep track of the highest peak in any band above its own min
+
+            if (_Max[band] - _Min[band] > _allBandsMax)
+                _allBandsMax = _Max[band] - _Min[band];
+        }
+
+        debugV("_allBandsMax: %f", _allBandsMax);
+
+        for (int band = 0; band < NUM_BANDS; band++)
+        {
+            float denominator = bScaleAllBands ? _allBandsMax : _Max[band] - _Min[band];
+            if (denominator <= 0.0f)
+                _Ratio[band] = 0.0f;
+            else
+                _Ratio[band] = (_Max[band]-_Min[band]) / denominator;
+        }
+
+        debugV("Min:    %f, %f, %f, %f", _Min[0], _Min[1], _Min[2], _Min[3] );
+        debugV("Max:    %f, %f, %f, %f", _Max[0], _Max[1], _Max[2], _Max[3] );
+        debugV("Level:  %f, %f, %f, %f", _Level[0], _Level[1], _Level[2], _Level[3] );
+        debugV("Ratio:  %f, %f, %f, %f", _Ratio[0], _Ratio[1], _Ratio[2], _Ratio[3] );
+        debugV("======");
+    }
+
+  public:
+    
+    PeakData()
+    {
+        for (int i = 0; i < NUM_BANDS; i++)
+            _Level[i] = _Ratio[i] = 0.0f;
+    }
+
+    PeakData(float * pFloats)
+    {
+        for (int i = 0; i < NUM_BANDS; i++)
+            _Level[i] =_Ratio[i] = 0.0f;
+
+        SetData(pFloats);
+    }
+
+    PeakData & operator=(const PeakData & other)
+    {
+        for (int i = 0; i < NUM_BANDS; i++)
+        {
+            _Level[i] = other._Level[i];
+            _Ratio[i] = other._Ratio[i];
+        }
+        _allBandsMax = other._allBandsMax;
+        return *this;
+    }
+
+    const float operator[](std::size_t n) const
+    {
+        return _Level[n];
+    }
+
+    float Ratio(std::size_t n) const
+    {
+        return _Ratio[n];
+    }
+    
+    float Max(std::size_t n) const
+    {
+        return _Max[n];
+    }
+
+    void SetData(float * pFloats)
+    {
+        for (int i = 0; i < NUM_BANDS; i++)
+        {
+            _Level[i] = pFloats[i];
+        }
+        UpdateMinMax();
+    }
+};
+
+extern PeakData g_Peaks;
+const size_t    MAX_SAMPLES        = 256;
+const size_t    SAMPLING_FREQUENCY = 44100;
+
+extern PeakData g_Peaks;
+
+// DecayPeaks
+//
+// Every so many ms we decay the peaks by a given amount
+
+inline void DecayPeaks()
+{
+  // REVIEW(davepl) Can be updated to use the frame timers from g_AppTime
+
+  static unsigned long lastDecay = 0;
+  float seconds = (millis() - lastDecay) / (float)MS_PER_SECOND;
+  lastDecay = millis();
+
+  float decayAmount1 = std::max(0.0f, seconds * g_peak1DecayRate);
+  float decayAmount2 = std::max(0.0f, seconds * g_peak2DecayRate);
+
+  for (int iBand = 0; iBand < NUM_BANDS; iBand++)
+  {
+      g_peak1Decay[iBand] -= min(decayAmount1, g_peak1Decay[iBand]);    
+      g_peak2Decay[iBand] -= min(decayAmount2, g_peak2Decay[iBand]);    
+  }
+}
+ 
+// Update the local band peaks from the global sound data.  If we establish a new peak in any band, 
+// we reset the peak timestamp on that band
+
+inline void UpdatePeakData()
+{
+  for (int i = 0; i < NUM_BANDS; i++)
+  {
+      if (g_Peaks[i] > g_peak1Decay[i])
+      {
+          g_peak1Decay[i] = g_Peaks[i];
+          g_lastPeak1Time[i] = millis();
+      }
+      if (g_Peaks[i] > g_peak2Decay[i])
+      {
+          g_peak2Decay[i] = g_Peaks[i];
+      }
+  }
+}
+
+// SampleBuffer
+//
+// Contains the actual samples; This used to be fairly complicated and used frequent IRQs
+// until I switched to I2S, which made things a lot simpler
+
+class SampleBuffer
+{
+  private:
+    arduinoFFT        _FFT;                 // Perhaps could be static, but might have state info, so one per buffer
+    size_t            _MaxSamples;          // Number of samples we will take, must be a power of 2
+    size_t            _SamplingFrequency;   // Sampling Frequency should be at least twice that of highest freq sampled
+    size_t            _BandCount;
+    float           * _vPeaks; 
+    int               _InputPin;
+    static float      _oldVU;
+    static float      _oldPeakVU;
+    static float      _oldMinVU;
+    
+    // BucketFrequency
+    //
+    // Return the frequency corresponding to the Nth sample bucket.  Skips the first two 
+    // buckets which are overall amplitude and something else.
+
+    int BucketFrequency(int iBucket) const
+    {
+        if (iBucket <= 1)
+            return 0;
+
+        int iOffset = iBucket - 2;
+        return iOffset * (_SamplingFrequency / 2) / (_MaxSamples / 2);
+    }
+
+    // BandCutoffTable
+    //
+    // Depending on how many bands we have, returns the cutoffs of where those bands are in the spectrum
+
+    const int * BandCutoffTable(int bandCount);             
+    const float * GetBandScalars(int bandCount);
+
+  public:
+
+    volatile int      _cSamples;
+    double          * _vReal;
+    double          * _vImaginary;
+
+    SampleBuffer(size_t MaxSamples, size_t BandCount, size_t SamplingFrequency, int InputPin)
+    {
+        _BandCount         = BandCount;
+        _SamplingFrequency = SamplingFrequency;
+        _MaxSamples        = MaxSamples;
+        _InputPin          = InputPin;
+
+        _vReal             = (double *) malloc(MaxSamples * sizeof(_vReal[0]));
+        _vImaginary        = (double *) malloc(MaxSamples * sizeof(_vImaginary[0]));
+        _vPeaks            = (float *)  malloc(BandCount  * sizeof(_vPeaks[0]));
+
+        _oldVU             = 0.0f;
+        _oldPeakVU         = 0.0f;
+        _oldMinVU          = 0.0f;
+
+#if USE_I2S
+        SampleBufferInitI2S();
+#endif
+
+        Reset();
+    }
+    ~SampleBuffer()
+    {
+        free(_vReal);
+        free(_vImaginary);
+        free(_vPeaks);
+    }
+
+    // SampleBuffer::Reset
+    //
+    // Resets (clears) everything about the buffer except for the time stamp.
+
+    void Reset()
+    {
+        _cSamples = 0;
+        for (int i = 0; i < _MaxSamples; i++)
+        {
+            _vReal[i] = 0.0;
+            _vImaginary[i] = 0.0f;
+        }
+        for (int i = 0; i < _BandCount; i++)
+            _vPeaks[i] = 0;
+    }
+
+    // SampleBuffer::FFT
+    //
+    // Run the FFT on the sample buffer.  When done the first two buckets are VU data and only the first MAX_SAMPLES/2
+    // are valid.  For each bucket afterwards you can call BucketFrequency to find out what freq corresponds to what bucket
+
+    void FFT()
+    {
+        #if SHOW_FFT_TIMING
+        unsigned long fftStart = millis();
+        #endif
+
+        _FFT.Windowing(_vReal, _MaxSamples, FFT_WIN_TYP_RECTANGLE, FFT_FORWARD);
+        _FFT.Compute(_vReal, _vImaginary, _MaxSamples, FFT_FORWARD);            // REVIEW(davepl)
+        _FFT.ComplexToMagnitude(_vReal, _vImaginary, _MaxSamples);              // This and MajorPeak may only actually need _MaxSamples/2
+        _FFT.MajorPeak(_vReal, _MaxSamples, _SamplingFrequency);                //   but I can't tell, and it was no perf win when I tried it.
+
+        #if SHOW_FFT_TIMING
+        debugV("FFT took %ld ms at %d FPS", millis() - fftStart, FPS(fftStart, millis()));
+        #endif
+    }
+    
+    inline bool IsBufferFull() const __attribute__((always_inline))
+    {
+        return (_cSamples >= _MaxSamples);
+    }
+
+#if USE_I2S
+
+    // SampleBuffferInitI2S
+    // 
+    // Do the initial setup required if we're going to capture the audio with I2S
+
+    //i2s number
+    #define EXAMPLE_I2S_NUM           (I2S_NUM_0)
+    //i2s sample rate
+    #define EXAMPLE_I2S_SAMPLE_BITS   (I2S_COMM_FORMAT_STAND_I2S | I2S_COMM_FORMAT_STAND_MSB)
+    //enable display buffer for debug
+    #define EXAMPLE_I2S_BUF_DEBUG     (0)
+    //I2S read buffer length
+    #define EXAMPLE_I2S_READ_LEN      (MAX_SAMPLES)
+    //I2S data format
+    #define EXAMPLE_I2S_FORMAT        (I2S_CHANNEL_FMT_RIGHT_LEFT)
+    //I2S channel number
+    #define EXAMPLE_I2S_CHANNEL_NUM   ((EXAMPLE_I2S_FORMAT < I2S_CHANNEL_FMT_ONLY_RIGHT) ? (2) : (1))
+    //I2S built-in ADC unit
+    #define I2S_ADC_UNIT              ADC_UNIT_1
+    //I2S built-in ADC channel
+    #define I2S_ADC_CHANNEL           ADC1_CHANNEL_0
+
+    //flash record size, for recording 5 second
+    void SampleBufferInitI2S()
+    {
+        //install and start i2s driver
+
+        debugV("Begin SamplerBufferInitI2S...");
+
+        #if M5STICKC || M5STICKCPLUS
+
+            i2s_config_t i2s_config = 
+            {
+                .mode = (i2s_mode_t)(I2S_MODE_MASTER | I2S_MODE_RX | I2S_MODE_PDM),
+                .sample_rate =  SAMPLING_FREQUENCY,
+                .bits_per_sample = I2S_BITS_PER_SAMPLE_16BIT, // is fixed at 12bit, stereo, MSB
+                .channel_format = I2S_CHANNEL_FMT_ALL_RIGHT,
+                #if ESP_IDF_VERSION > ESP_IDF_VERSION_VAL(4, 1, 0)
+                        .communication_format = I2S_COMM_FORMAT_STAND_I2S,  // Set the format of the communication.
+                #else 
+                        .communication_format = I2S_COMM_FORMAT_I2S,
+                #endif
+                .intr_alloc_flags = ESP_INTR_FLAG_LEVEL1,
+                .dma_buf_count = 2,
+                .dma_buf_len = 256,
+            };
+
+            i2s_pin_config_t pin_config;
+
+            #if (ESP_IDF_VERSION > ESP_IDF_VERSION_VAL(4, 3, 0))
+                pin_config.mck_io_num = I2S_PIN_NO_CHANGE;
+            #endif
+            
+            pin_config.bck_io_num   = I2S_PIN_NO_CHANGE;
+            pin_config.ws_io_num    = IO_PIN;
+            pin_config.data_out_num = I2S_PIN_NO_CHANGE;
+            pin_config.data_in_num  = INPUT_PIN;
+            
+            i2s_driver_install(I2S_NUM_0, &i2s_config, 0, NULL);
+            i2s_set_pin(I2S_NUM_0, &pin_config);
+            i2s_set_clk(I2S_NUM_0, SAMPLING_FREQUENCY, I2S_BITS_PER_SAMPLE_16BIT, I2S_CHANNEL_MONO);
+
+        #elif TTGO || MESMERIZER
+
+            i2s_config_t i2s_config;
+            i2s_config.mode = (i2s_mode_t)(I2S_MODE_MASTER | I2S_MODE_RX | I2S_MODE_ADC_BUILT_IN);
+            i2s_config.sample_rate = SAMPLING_FREQUENCY;            
+            i2s_config.dma_buf_len = MAX_SAMPLES;                   
+            i2s_config.bits_per_sample = I2S_BITS_PER_SAMPLE_16BIT;
+            i2s_config.channel_format = I2S_CHANNEL_FMT_ONLY_LEFT;  
+            i2s_config.use_apll = false,
+            i2s_config.communication_format = I2S_COMM_FORMAT_STAND_I2S;
+            i2s_config.intr_alloc_flags = ESP_INTR_FLAG_LEVEL1;
+            i2s_config.dma_buf_count = 2;
+            ESP_ERROR_CHECK( adc1_config_width(ADC_WIDTH_BIT_12) );
+            ESP_ERROR_CHECK( adc1_config_channel_atten(ADC1_CHANNEL_0, ADC_ATTEN_DB_0) );
+            ESP_ERROR_CHECK( i2s_driver_install(EXAMPLE_I2S_NUM, &i2s_config,  0, NULL) );
+            ESP_ERROR_CHECK( i2s_set_adc_mode(I2S_ADC_UNIT, I2S_ADC_CHANNEL) );     
+        #else
+            i2s_config_t i2s_config;
+            i2s_config.mode = (i2s_mode_t)(I2S_MODE_MASTER | I2S_MODE_RX | I2S_MODE_ADC_BUILT_IN);
+            i2s_config.sample_rate = SAMPLING_FREQUENCY;            
+            i2s_config.dma_buf_len = MAX_SAMPLES;                   
+            i2s_config.bits_per_sample = I2S_BITS_PER_SAMPLE_16BIT;
+            i2s_config.channel_format = I2S_CHANNEL_FMT_ONLY_LEFT;  
+            i2s_config.use_apll = false,
+            i2s_config.communication_format = I2S_COMM_FORMAT_STAND_I2S;
+            i2s_config.intr_alloc_flags = ESP_INTR_FLAG_LEVEL1;
+            i2s_config.dma_buf_count = 2;
+    
+            ESP_ERROR_CHECK( adc1_config_width(ADC_WIDTH_BIT_12) );
+            ESP_ERROR_CHECK( adc1_config_channel_atten(ADC1_CHANNEL_0,ADC_ATTEN_DB_0) );  
+            ESP_ERROR_CHECK( i2s_driver_install(EXAMPLE_I2S_NUM, &i2s_config,  0, NULL) );
+            ESP_ERROR_CHECK( i2s_set_adc_mode(I2S_ADC_UNIT, I2S_ADC_CHANNEL) );     
+
+        #endif
+        debugV("SamplerBufferInitI2S Complete\n");
+    }
+
+
+    void FillBufferI2S()
+    {
+        int16_t byteBuffer[MAX_SAMPLES];        
+
+        if (IsBufferFull())
+        {
+            debugW("BUG: FillBUfferI2S found buffer already full.");
+            return;
+        }
+        size_t bytesRead = 0;
+
+        #if M5STICKC || M5STICKCPLUS
+        // REVIEW(davepl) - If I do not indicate one less byte of length, i2s_read will corrupt the heap
+            ESP_ERROR_CHECK( i2s_read(I2S_NUM_0, (void*) byteBuffer, sizeof(byteBuffer), &bytesRead, (100 / portTICK_RATE_MS)) );
+        #else
+            ESP_ERROR_CHECK( i2s_adc_enable(EXAMPLE_I2S_NUM) );
+            ESP_ERROR_CHECK( i2s_read(EXAMPLE_I2S_NUM, (void*) byteBuffer, sizeof(byteBuffer), &bytesRead, portMAX_DELAY) );
+            ESP_ERROR_CHECK( i2s_adc_disable(EXAMPLE_I2S_NUM) );
+        #endif
+
+        _cSamples = _MaxSamples;
+        if (bytesRead != sizeof(byteBuffer))
+        {
+            debugW("Could only read %u bytes of %u in FillBufferI2S()\n", bytesRead, sizeof(byteBuffer));
+            return;
+        }
+
+        for (int i = 0; i < ARRAYSIZE(byteBuffer); i++)
+        {
+            #if M5STICKC || M5STICKCPLUS
+                _vReal[i] = ::map(byteBuffer[i], INT16_MIN, INT16_MAX, 0, MAX_VU);
+            #else
+                _vReal[i] = byteBuffer[i];
+            #endif
+
+        }
+    }
+#endif
+
+    // SampleBuffer::AcquireSampleAnalogRead
+    //
+    // IRQ calls here through the IRQ stub
+
+    void AcquireSampleAnalogRead()
+    {
+        if (false == IsBufferFull())
+        { 
+            //_vReal[_cSamples] = adcEnd(_InputPin);
+            _vReal[_cSamples] = analogRead(_InputPin);
+            _vImaginary[_cSamples] = 0;
+            _cSamples++;
+            g_cSamples++;
+
+            if (_cSamples % 16 == 0)
+                delay(1);
+        }
+    }
+
+    void FillBufferAnalogRead()
+    {
+        while (false == IsBufferFull())
+            AcquireSampleAnalogRead();
+    }
+
+    // SampleBuffer::ProcessPeaks
+    //
+    // Runs through and figures out what the peak level is in each of the bands.  Also calculates
+    // the overall VU level and adjusts the auto gain.
+
+    PeakData ProcessPeaks()
+    {
+        #ifndef NOISE_CUTOFF
+        #define NOISE_CUTOFF 50
+        #endif
+
+        // Find the peak and the average
+
+        float averageSum = 0.0f;
+        double samplesPeak = 0.0f;
+
+        for (int i = 2; i < _MaxSamples / 2; i++)
+        {
+            // Track the average and the peak value
+
+            averageSum += _vReal[i];                    
+            if (_vReal[i] > samplesPeak)
+                samplesPeak = _vReal[i];
+
+            // If it's above the noise floor, figure out which band this belongs to and
+            // if it's a new peak for that band, record that fact
+
+            if (_vReal[i] > NOISE_CUTOFF)
+            {
+                int freq = BucketFrequency(i);
+
+                int iBand = 0;
+                while (iBand < _BandCount - 1)
+                {
+                    if (freq < BandCutoffTable(_BandCount)[iBand])
+                        break;
+                    iBand++;
+                }
+                if (iBand > _BandCount-1)
+                    iBand = _BandCount-1;
+                if (_vReal[i] > _vPeaks[iBand])
+                    _vPeaks[iBand] = _vReal[i];
+            }
+        }
+
+        // Print out the low 4 and high 4 bands so we can monitor levels in the debugger if needed
+        debugV("Raw Peaks: %0.1lf %0.1lf  %0.1lf  %0.1lf <--> %0.1lf  %0.1lf  %0.1lf  %0.1lf", 
+                _vPeaks[0], _vPeaks[1], _vPeaks[2], _vPeaks[3], _vPeaks[12], _vPeaks[13], _vPeaks[14], _vPeaks[15]);
+
+        for (int i = 0; i < _BandCount; i++)
+        {
+                _vPeaks[i] *= GetBandScalars(_BandCount)[i];
+        }
+
+        // If you want the peaks to be a lot more prominent, you can exponentially raise the values
+        // and then they'll be scaled back down linearly, but you'd have to adjust allBandsPeak 
+        // accordingly as well as the value there now is based on no exponential scaling.
+        //
+        //  _vPeaks[i] = powf(_vPeaks[i], 2.0);
+
+        float allBandsPeak = 0;
+        for (int i = 0; i < _BandCount; i++)
+            allBandsPeak = max(allBandsPeak, _vPeaks[i]);           
+        
+        // It's hard to know what to use for a "minimum" volume so I aimed for a light ambient noise background
+        // just triggering the bottom pixel, and real silence yielding darkness
+        
+        debugV("All Bands Peak: %f", allBandsPeak);
+        allBandsPeak = max(NOISE_FLOOR, allBandsPeak);        
+
+        auto multiplier = mapDouble(gVURatio, 0.0, 2.0, 1.5, 1.0);
+        allBandsPeak *= multiplier;
+
+        for (int i = 0; i < _BandCount; i++)
+        {
+            _vPeaks[i] /= allBandsPeak;
+        }
+
+        // We'll use the average as the gVU.  I assume the average of the samples tracks sound pressure level, but don't really know...
+
+        float newval = averageSum / (_MaxSamples / 2 - 2);
+        debugV("AverageSumL: %f", averageSum);
+
+        if (newval > _oldVU)
+            gVU = newval;
+        else
+            gVU = (_oldVU * VUDAMPEN + newval) / (VUDAMPEN + 1);
+    
+        _oldVU = gVU;
+
+        debugV("PEAK: %lf, VU: %f", samplesPeak, gVU);
+
+        // If we crest above the max VU, update the max VU up to that.  Otherwise drift it towards the new value.
+
+        if (gVU > gPeakVU)
+            gPeakVU = gVU; 
+        else
+            gPeakVU = (_oldPeakVU * VUDAMPENMAX + gVU) / (VUDAMPENMAX+1);   
+        _oldPeakVU = gPeakVU;
+
+        // If we dip below the min VU, update the min VU down to that.  Otherwise drift it towards the new value.
+
+        if (gVU < gMinVU)
+            gMinVU = gVU; 
+        else
+            gMinVU = (_oldMinVU * VUDAMPENMIN + gVU) / (VUDAMPENMIN+1);
+        _oldMinVU = gMinVU;
+
+        EVERY_N_MILLISECONDS(100)
+        {
+            debugV("Audio Data -- Sum: %0.2f, gMinVU: %f0.2, gPeakVU: %f0.2, gVU: %f, Peak0: %f, Peak1: %f, Peak2: %f, Peak3: %f", averageSum, gMinVU, gPeakVU, gVU, g_Peaks[0], g_Peaks[1], g_Peaks[2], g_Peaks[3]);
+        }
+
+        return GetBandPeaks();
+    }
+    
+    // SampleBuffer::GetBandPeaks
+    //
+    // Once the FFT processing is complete you can call this function to get a copy of what each of the
+    // peaks in the various bands is
+
+    PeakData GetBandPeaks()
+    {
+        return PeakData(_vPeaks);
+    }
+
+};
+
+// SoundAnalyzer
+//
+// The SoundAnalyzer class uses I2S to read samples from the microphone and then runs an FFT on the
+// results to generate the peaks in each band, as well as tracking an overall VU and VU ratio, the
+// latter being the ratio of the current VU to the trailing min and max VU.
+
+class SoundAnalyzer
+{
+  private:
+
+    SampleBuffer    _buffer;                                                                // A front buffer and a back buffer
+    unsigned int    _sampling_period_us = PERIOD_FROM_FREQ(SAMPLING_FREQUENCY);
+    uint8_t         _inputPin;                                                              // Which hardware pin do we actually sample audio from?
+                                                            
+  public:
+
+    SoundAnalyzer(uint8_t inputPin)
+        : _buffer(MAX_SAMPLES, NUM_BANDS, SAMPLING_FREQUENCY, INPUT_PIN),
+          _sampling_period_us(PERIOD_FROM_FREQ(SAMPLING_FREQUENCY)),
+          _inputPin(inputPin)
+    {
+    }
+
+    //
+    // RunSamplerPass
+    //
+
+    PeakData RunSamplerPass()
+    {
+        _buffer.Reset();
+        _buffer.FillBufferI2S();
+        _buffer.FFT();
+
+        return _buffer.ProcessPeaks();
+    }
+};
+
+#endif // ENABLE_AUDIO