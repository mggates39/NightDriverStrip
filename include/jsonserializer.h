--- conflicted
+++ resolved
@@ -1,180 +1,174 @@
-//+--------------------------------------------------------------------------
-//
-// File:        jsonserializer.h
-//
-// NightDriverStrip - (c) 2018 Plummer's Software LLC.  All Rights Reserved.
-//
-// This file is part of the NightDriver software project.
-//
-//    NightDriver is free software: you can redistribute it and/or modify
-//    it under the terms of the GNU General Public License as published by
-//    the Free Software Foundation, either version 3 of the License, or
-//    (at your option) any later version.
-//
-//    NightDriver is distributed in the hope that it will be useful,
-//    but WITHOUT ANY WARRANTY; without even the implied warranty of
-//    MERCHANTABILITY or FITNESS FOR A PARTICULAR PURPOSE.  See the
-//    GNU General Public License for more details.
-//
-//    You should have received a copy of the GNU General Public License
-//    along with Nightdriver.  It is normally found in copying.txt
-//    If not, see <https://www.gnu.org/licenses/>.
-//
-// Description:
-//
-//    Declares classes for JSON (de)serialization of selected
-//    properties of selected classes
-//
-// History:     Mar-29-2023         Rbergen      Created for NightDriverStrip
-//
-//---------------------------------------------------------------------------
-
-#pragma once
-
-#include <atomic>
-#include <ArduinoJson.h>
-#include "jsonbase.h"
-#include "FastLED.h"
-
-struct IJSONSerializable
-{
-    virtual bool SerializeToJSON(JsonObject& jsonObject) = 0;
-    virtual bool DeserializeFromJSON(const JsonObjectConst& jsonObject) { return false; }
-};
-
-template <class E>
-constexpr auto to_value(E e) noexcept
-{
-	return static_cast<std::underlying_type_t<E>>(e);
-}
-
-#if USE_PSRAM
-    struct JsonPsramAllocator
-    {
-        void* allocate(size_t size) {
-            return ps_malloc(size);
-        }
-
-        void deallocate(void* pointer) {
-            free(pointer);
-        }
-
-        void* reallocate(void* ptr, size_t new_size) {
-            return ps_realloc(ptr, new_size);
-        }
-    };
-
-    typedef BasicJsonDocument<JsonPsramAllocator> AllocatedJsonDocument;
-
-#else
-    typedef DynamicJsonDocument AllocatedJsonDocument;
-#endif
-
-namespace ArduinoJson
-{
-    template <>
-    struct Converter<CRGB>
-    {
-        static bool toJson(const CRGB& color, JsonVariant dst)
-        {
-            return dst.set((uint32_t)((color.r << 16) | (color.g << 8) | color.b));
-        }
-
-        static CRGB fromJson(JsonVariantConst src)
-        {
-            return CRGB(src.as<uint32_t>());
-        }
-
-        static bool checkJson(JsonVariantConst src)
-        {
-            return src.is<uint32_t>();
-        }
-    };
-
-    template <>
-    struct Converter<CRGBPalette16>
-    {
-        static bool toJson(const CRGBPalette16& palette, JsonVariant dst)
-        {
-            AllocatedJsonDocument doc(384);
-
-            JsonArray colors = doc.to<JsonArray>();
-
-            for (auto& color: palette.entries)
-                colors.add(color);
-
-            return dst.set(doc);
-        }
-
-        static CRGBPalette16 fromJson(JsonVariantConst src)
-        {
-            CRGB colors[16];
-            int colorIndex = 0;
-
-            JsonArrayConst componentsArray = src.as<JsonArrayConst>();
-            for (JsonVariantConst value : componentsArray)
-                colors[colorIndex++] = value.as<CRGB>();
-
-            return CRGBPalette16(colors);
-        }
-
-        static bool checkJson(JsonVariantConst src)
-        {
-            return src.is<JsonArrayConst>() && src.as<JsonArrayConst>().size() == 16;
-        }
-    };
-}
-
-<<<<<<< HEAD
-bool LoadJSONFile(const String & fileName, size_t& bufferSize, std::unique_ptr<AllocatedJsonDocument>& pJsonDoc);
-bool SaveToJSONFile(const String & fileName, size_t& bufferSize, IJSONSerializable& object);
-bool RemoveJSONFile(const String & fileName);
-=======
-bool BoolFromText(const String& text);
-void SerializeWithBufferSize(std::unique_ptr<AllocatedJsonDocument>& pJsonDoc, size_t& bufferSize, std::function<bool(JsonObject&)> serializationFunction);
-bool LoadJSONFile(const char *fileName, size_t& bufferSize, std::unique_ptr<AllocatedJsonDocument>& pJsonDoc);
-bool SaveToJSONFile(const char *fileName, size_t& bufferSize, IJSONSerializable& object);
-bool RemoveJSONFile(const char *fileName);
->>>>>>> 4f9fcd87
-
-#define JSON_WRITER_DELAY 3000
-
-class JSONWriter
-{
-    // We allow the main JSON Writer task entry point function to access private members
-    friend void IRAM_ATTR JSONWriterTaskEntry(void *);
-
-  private:
-
-    // Writer function and flag combo
-    struct WriterEntry
-    {
-        std::atomic_bool flag = false;
-        std::function<void()> writer;
-
-        WriterEntry(std::function<void()> writer) :
-            writer(writer)
-        {}
-
-        WriterEntry(WriterEntry&& entry) : WriterEntry(entry.writer)
-        {}
-    };
-
-    std::vector<WriterEntry> writers;
-    std::atomic_ulong        latestFlagMs;
-    std::atomic_bool         flushRequested;
-    std::atomic_bool         haltWrites;
-
-  public:
-
-    // Add a writer to the collection. Returns the index of the added writer, for use with FlagWriter()
-    size_t RegisterWriter(std::function<void()> writer);
-
-    // Flag a writer for invocation and wake up the task that calls them
-    void FlagWriter(size_t index);
-
-    // Flush pending writes now
-    void FlushWrites(bool halt = false);
-};
-
-extern DRAM_ATTR std::unique_ptr<JSONWriter> g_ptrJSONWriter;
+//+--------------------------------------------------------------------------
+//
+// File:        jsonserializer.h
+//
+// NightDriverStrip - (c) 2018 Plummer's Software LLC.  All Rights Reserved.
+//
+// This file is part of the NightDriver software project.
+//
+//    NightDriver is free software: you can redistribute it and/or modify
+//    it under the terms of the GNU General Public License as published by
+//    the Free Software Foundation, either version 3 of the License, or
+//    (at your option) any later version.
+//
+//    NightDriver is distributed in the hope that it will be useful,
+//    but WITHOUT ANY WARRANTY; without even the implied warranty of
+//    MERCHANTABILITY or FITNESS FOR A PARTICULAR PURPOSE.  See the
+//    GNU General Public License for more details.
+//
+//    You should have received a copy of the GNU General Public License
+//    along with Nightdriver.  It is normally found in copying.txt
+//    If not, see <https://www.gnu.org/licenses/>.
+//
+// Description:
+//
+//    Declares classes for JSON (de)serialization of selected
+//    properties of selected classes
+//
+// History:     Mar-29-2023         Rbergen      Created for NightDriverStrip
+//
+//---------------------------------------------------------------------------
+
+#pragma once
+
+#include <atomic>
+#include <ArduinoJson.h>
+#include "jsonbase.h"
+#include "FastLED.h"
+
+struct IJSONSerializable
+{
+    virtual bool SerializeToJSON(JsonObject& jsonObject) = 0;
+    virtual bool DeserializeFromJSON(const JsonObjectConst& jsonObject) { return false; }
+};
+
+template <class E>
+constexpr auto to_value(E e) noexcept
+{
+	return static_cast<std::underlying_type_t<E>>(e);
+}
+
+#if USE_PSRAM
+    struct JsonPsramAllocator
+    {
+        void* allocate(size_t size) {
+            return ps_malloc(size);
+        }
+
+        void deallocate(void* pointer) {
+            free(pointer);
+        }
+
+        void* reallocate(void* ptr, size_t new_size) {
+            return ps_realloc(ptr, new_size);
+        }
+    };
+
+    typedef BasicJsonDocument<JsonPsramAllocator> AllocatedJsonDocument;
+
+#else
+    typedef DynamicJsonDocument AllocatedJsonDocument;
+#endif
+
+namespace ArduinoJson
+{
+    template <>
+    struct Converter<CRGB>
+    {
+        static bool toJson(const CRGB& color, JsonVariant dst)
+        {
+            return dst.set((uint32_t)((color.r << 16) | (color.g << 8) | color.b));
+        }
+
+        static CRGB fromJson(JsonVariantConst src)
+        {
+            return CRGB(src.as<uint32_t>());
+        }
+
+        static bool checkJson(JsonVariantConst src)
+        {
+            return src.is<uint32_t>();
+        }
+    };
+
+    template <>
+    struct Converter<CRGBPalette16>
+    {
+        static bool toJson(const CRGBPalette16& palette, JsonVariant dst)
+        {
+            AllocatedJsonDocument doc(384);
+
+            JsonArray colors = doc.to<JsonArray>();
+
+            for (auto& color: palette.entries)
+                colors.add(color);
+
+            return dst.set(doc);
+        }
+
+        static CRGBPalette16 fromJson(JsonVariantConst src)
+        {
+            CRGB colors[16];
+            int colorIndex = 0;
+
+            JsonArrayConst componentsArray = src.as<JsonArrayConst>();
+            for (JsonVariantConst value : componentsArray)
+                colors[colorIndex++] = value.as<CRGB>();
+
+            return CRGBPalette16(colors);
+        }
+
+        static bool checkJson(JsonVariantConst src)
+        {
+            return src.is<JsonArrayConst>() && src.as<JsonArrayConst>().size() == 16;
+        }
+    };
+}
+
+bool BoolFromText(const String& text);
+void SerializeWithBufferSize(std::unique_ptr<AllocatedJsonDocument>& pJsonDoc, size_t& bufferSize, std::function<bool(JsonObject&)> serializationFunction);
+bool LoadJSONFile(const String & fileName, size_t& bufferSize, std::unique_ptr<AllocatedJsonDocument>& pJsonDoc);
+bool SaveToJSONFile(const String & fileName, size_t& bufferSize, IJSONSerializable& object);
+bool RemoveJSONFile(const String & fileName);
+
+#define JSON_WRITER_DELAY 3000
+
+class JSONWriter
+{
+    // We allow the main JSON Writer task entry point function to access private members
+    friend void IRAM_ATTR JSONWriterTaskEntry(void *);
+
+  private:
+
+    // Writer function and flag combo
+    struct WriterEntry
+    {
+        std::atomic_bool flag = false;
+        std::function<void()> writer;
+
+        WriterEntry(std::function<void()> writer) :
+            writer(writer)
+        {}
+
+        WriterEntry(WriterEntry&& entry) : WriterEntry(entry.writer)
+        {}
+    };
+
+    std::vector<WriterEntry> writers;
+    std::atomic_ulong        latestFlagMs;
+    std::atomic_bool         flushRequested;
+    std::atomic_bool         haltWrites;
+
+  public:
+
+    // Add a writer to the collection. Returns the index of the added writer, for use with FlagWriter()
+    size_t RegisterWriter(std::function<void()> writer);
+
+    // Flag a writer for invocation and wake up the task that calls them
+    void FlagWriter(size_t index);
+
+    // Flush pending writes now
+    void FlushWrites(bool halt = false);
+};
+
+extern DRAM_ATTR std::unique_ptr<JSONWriter> g_ptrJSONWriter;