//+--------------------------------------------------------------------------
//
// File:        spectrumeffects.h
//
// NightDriverStrip - (c) 2018 Plummer's Software LLC.  All Rights Reserved.
//
// This file is part of the NightDriver software project.
//
//    NightDriver is free software: you can redistribute it and/or modify
//    it under the terms of the GNU General Public License as published by
//    the Free Software Foundation, either version 3 of the License, or
//    (at your option) any later version.
//
//    NightDriver is distributed in the hope that it will be useful,
//    but WITHOUT ANY WARRANTY; without even the implied warranty of
//    MERCHANTABILITY or FITNESS FOR A PARTICULAR PURPOSE.  See the
//    GNU General Public License for more details.
//
//    You should have received a copy of the GNU General Public License
//    along with Nightdriver.  It is normally found in copying.txt
//    If not, see <https://www.gnu.org/licenses/>.
//
// Description:
//
//   Classes for moving and fading little render objects over time,
//   used as a base for the star and insulator effects
//
// History:     Jul-7-2021         Davepl      Commented
//
//---------------------------------------------------------------------------

#pragma once


#include "effects/strip/musiceffect.h"
#include "effects/strip/particles.h"

extern AppTime  g_AppTime;
extern DRAM_ATTR uint8_t giInfoPage;                   // Which page of the display is being shown
extern DRAM_ATTR std::unique_ptr<EffectManager<GFXBase>> g_ptrEffectManager;

#if ENABLE_AUDIO

class InsulatorSpectrumEffect : public LEDStripEffect, public BeatEffectBase, public ParticleSystem<SpinningPaletteRingParticle>
{
    int                    _iLastInsulator = 0;
    const CRGBPalette16 & _Palette;
    CRGB _baseColor = CRGB::Black;

  public:

    InsulatorSpectrumEffect(const String & strName, const CRGBPalette16 & Palette) :
        LEDStripEffect(EFFECT_MATRIX_INSULATOR_SPECTRUM, strName),
        BeatEffectBase(1.50, 0.25),
        ParticleSystem<SpinningPaletteRingParticle>(),
        _Palette(Palette)
    {
    }

    InsulatorSpectrumEffect(const JsonObjectConst& jsonObject) :
        LEDStripEffect(jsonObject),
        BeatEffectBase(1.50, 0.25),
        ParticleSystem<SpinningPaletteRingParticle>(),
        _Palette(jsonObject[PTY_PALETTE].as<CRGBPalette16>())
    {
    }

    virtual bool SerializeToJSON(JsonObject& jsonObject)
    {
        AllocatedJsonDocument jsonDoc(512);

        JsonObject root = jsonDoc.to<JsonObject>();
        LEDStripEffect::SerializeToJSON(root);

        jsonDoc[PTY_PALETTE] = _Palette;

        return jsonObject.set(jsonDoc.as<JsonObjectConst>());
    }

    virtual void Draw() override
    {
        auto peaks = g_Analyzer.GetPeakData();

        for (int band = 0; band < min(NUM_BANDS, NUM_FANS); band++)
        {
            CRGB color = ColorFromPalette(_Palette, ::map(band, 0, min(NUM_BANDS, NUM_FANS), 0, 255) + beatsin8(1) );
            color = color.fadeToBlackBy(255 - 255 * peaks[band]);
            color = color.fadeToBlackBy((2.0 - g_Analyzer._VURatio) * 228);
            DrawRingPixels(0, FAN_SIZE * peaks[band], color, NUM_FANS-1-band, 0);
        }

        ProcessAudio();
        ParticleSystem<SpinningPaletteRingParticle>::Render(_GFX);

        fadeAllChannelsToBlackBy(min(255.0,2000.0 * g_AppTime.DeltaTime()));
    }

    virtual void HandleBeat(bool bMajor, float elapsed, float span)
    {
        int iInsulator;
        do
        {
          iInsulator = random(0, NUM_FANS);
        } while (NUM_FANS > 3 && iInsulator == _iLastInsulator);
        _iLastInsulator = iInsulator;


        // REVIEW(davepl) This might look interesting if it didn't erase...
        bool bFlash = g_Analyzer._VURatio > 1.99 && span > 1.9 && elapsed > 0.25;

        _allParticles.push_back(SpinningPaletteRingParticle(_GFX, iInsulator, 0, _Palette, 256.0/FAN_SIZE, 4, -0.5, RING_SIZE_0, 0, LINEARBLEND, true, 1.0, bFlash ? max(0.12f, elapsed/8) : 0));
    }
};

class VUMeterEffect
{
  protected:

    // DrawVUPixels
    //
    // Draw i-th pixel in row y

    void DrawVUPixels(std::shared_ptr<GFXBase> pGFXChannel, int i, int yVU, int fadeBy = 0, const CRGBPalette16 * pPalette = nullptr)
    {
        if (g_Analyzer.MicMode() == PeakData::PCREMOTE)
            pPalette = &vuPaletteBlue;

        int xHalf = pGFXChannel->width()/2;
        pGFXChannel->setPixel(xHalf-i-1, yVU, ColorFromPalette(pPalette ? *pPalette : vu_gpGreen,  i*(256/xHalf)).fadeToBlackBy(fadeBy));
        pGFXChannel->setPixel(xHalf+i,   yVU, ColorFromPalette(pPalette ? *pPalette : vu_gpGreen, i*(256/xHalf)).fadeToBlackBy(fadeBy));
    }


    // DrawVUMeter
    //
    // Draws the symmetrical VU meter along with its fading peaks up at the top of the display.

    int iPeakVUy = 0;                 // size (in LED pixels) of the VU peak
    unsigned long msPeakVU = 0;       // timestamp in ms when that peak happened so we know how old it is

  public:

    inline void EraseVUMeter(std::shared_ptr<GFXBase> pGFXChannel, int start, int yVU) const
    {
        int xHalf = pGFXChannel->width()/2;
        for (int i = start; i <= xHalf; i++)
        {
            pGFXChannel->setPixel(xHalf-i,   yVU, CRGB::Black);
            pGFXChannel->setPixel(xHalf-1+i,   yVU, CRGB::Black);
        }
    }

    void DrawVUMeter(std::shared_ptr<GFXBase> pGFXChannel, int yVU, const CRGBPalette16 * pPalette = nullptr)
    {
        const int MAX_FADE = 256;

        int xHalf = pGFXChannel->width()/2-1;
        int bars  = g_Analyzer._VURatioFade / 2.0 * xHalf; // map(g_Analyzer._VU, 0, MAX_VU/8, 1, xHalf);
        bars = min(bars, xHalf);

        EraseVUMeter(pGFXChannel, bars, yVU);

        if (bars >= iPeakVUy)
        {
            msPeakVU = millis();
            iPeakVUy = bars;
        }
        else if (millis() - msPeakVU > MS_PER_SECOND / 2)
        {
            iPeakVUy = 0;
        }

        if (iPeakVUy > 1)
        {
            int fade = MAX_FADE * (millis() - msPeakVU) / (float) MS_PER_SECOND * 2;
            DrawVUPixels(pGFXChannel, iPeakVUy,   yVU, fade);
            DrawVUPixels(pGFXChannel, iPeakVUy-1, yVU, fade);
        }

        for (int i = 0; i < bars; i++)
            DrawVUPixels(pGFXChannel, i, yVU, i > bars ? 255 : 0, pPalette);
    }
};


// SpectrumAnalyzerEffect
//
// An effect that draws an audio spectrum analyzer on a matrix.  It is assumed that the
// matrix is 48x16 using LED Channel 0 only.   Has a VU meter up top and 16 bands.

class SpectrumAnalyzerEffect : public LEDStripEffect, virtual public VUMeterEffect
{
  protected:

    bool      _bShowVU;
    uint8_t   _colorOffset;
    uint16_t  _scrollSpeed;
    uint8_t   _fadeRate;
    uint8_t   _numBars;

    const CRGBPalette16 _palette;
    float _peak1DecayRate;
    float _peak2DecayRate;

    virtual size_t DesiredFramesPerSecond() const override
    {
        return 60;
    }

    virtual bool RequiresDoubleBuffering() const
    {
        return _fadeRate != 0;
    }

    // DrawBar
    //
    // Draws the bar graph rectangle for a bar and then the white line on top of it.  Interpolates odd bars when you
    // have twice as many bars as bands.

    void DrawBar(const uint8_t iBar, CRGB baseColor)
    {
        auto pGFXChannel = _GFX[0];
        int value, value2;

        static_assert(!(NUM_BANDS & 1));     // We assume an even number of bars because we peek ahead from an odd one below

        int iBand = ::map(iBar, 0, _numBars, 0, NUM_BANDS);
        int iNextBand = (iBand + 1) % NUM_BANDS;

        if (_numBars >= NUM_BANDS * 4)
        {
            // Interpolate across four bars

            if (iBar % 4 == 0)
            {
                value  = g_Analyzer.g_peak1Decay[iBand] * (pGFXChannel->height() - 1);
                value2 = g_Analyzer.g_peak2Decay[iBand] *  pGFXChannel->height();
            }
            else if (iBar % 4 == 1)
            {
                value  = (g_Analyzer.g_peak1Decay[iBand] * 3 + g_Analyzer.g_peak1Decay[iNextBand] * 1 ) / 4 * (pGFXChannel->height() - 1);
                value2 = (g_Analyzer.g_peak2Decay[iBand] * 3 + g_Analyzer.g_peak2Decay[iNextBand] * 1 ) / 4 *  pGFXChannel->height();
            }
            else if (iBar % 4 == 2)
            {
                value  = (g_Analyzer.g_peak1Decay[iBand] * 2 + g_Analyzer.g_peak1Decay[iNextBand] * 2 ) / 4 * (pGFXChannel->height() - 1);
                value2 = (g_Analyzer.g_peak2Decay[iBand] * 2 + g_Analyzer.g_peak2Decay[iNextBand] * 2 ) / 4 *  pGFXChannel->height();
            }
            else if (iBar % 4 == 3)
            {
                value  = (g_Analyzer.g_peak1Decay[iBand] * 1 + g_Analyzer.g_peak1Decay[iNextBand] * 3) / 4 * (pGFXChannel->height() - 1);
                value2 = (g_Analyzer.g_peak2Decay[iBand] * 1 + g_Analyzer.g_peak2Decay[iNextBand] * 3) / 4 *  pGFXChannel->height();
            }
        }
        else if ((_numBars > NUM_BANDS) && (iBar % 2 == 1))
        {
            // For odd bars, average the bars to the left and right of this one
            value  = ((g_Analyzer.g_peak1Decay[iBand] + g_Analyzer.g_peak1Decay[iNextBand]) / 2) * (pGFXChannel->height() - 1);
            value2 = ((g_Analyzer.g_peak2Decay[iBand] + g_Analyzer.g_peak2Decay[iNextBand]) / 2) *  pGFXChannel->height();
        }
        else
        {
            // One to one case
            value  = g_Analyzer.g_peak1Decay[iBand] * (pGFXChannel->height() - 1);
            value2 = g_Analyzer.g_peak2Decay[iBand] *  pGFXChannel->height();
        }

        debugV("Band: %d, Value: %f\n", iBar, g_Analyzer.g_peak1Decay[iBar] );

        if (value > pGFXChannel->height())
            value = pGFXChannel->height();

        if (value2 > pGFXChannel->height())
            value2 = pGFXChannel->height();

        int barWidth  = pGFXChannel->width() / _numBars;
        int xOffset   = iBar * barWidth;
        int yOffset   = pGFXChannel->height() - value;
        int yOffset2  = pGFXChannel->height() - value2;

        if (_fadeRate == 0)
            for (int y = 1; y < yOffset2; y++)
                for (int x = xOffset; x < xOffset + barWidth; x++)
<<<<<<< HEAD
                    g()->setPixel(x, y, CRGB::Black);
        
        for (int y = yOffset2; y < pGFXChannel->height(); y++)
            for (int x = xOffset; x < xOffset + barWidth; x++)
                g()->setPixel(x, y, baseColor);
        
=======
                    graphics()->setPixel(x, y, CRGB::Black);
        }

        for (int y = yOffset2; y < pGFXChannel->height(); y++)
            for (int x = xOffset; x < xOffset + barWidth; x++)
                graphics()->setPixel(x, y, baseColor);

>>>>>>> d0567be8
        const int PeakFadeTime_ms = 1000;

        CRGB colorHighlight = CRGB(CRGB::White);
        unsigned long msPeakAge = millis() - g_Analyzer.g_lastPeak1Time[iBand];
        if (msPeakAge > PeakFadeTime_ms)
            msPeakAge = PeakFadeTime_ms;

        float agePercent = (float) msPeakAge / (float) MS_PER_SECOND;
        uint8_t fadeAmount = std::min(255.0f, agePercent * 256);

        colorHighlight = CRGB(CRGB::White).fadeToBlackBy(fadeAmount);

        if (value == 0)
            colorHighlight = baseColor;

        // if decay rate is less than zero we interpret that here to mean "don't draw it at all".

        if (_peak1DecayRate >= 0.0f)
            pGFXChannel->drawLine(xOffset, max(0, yOffset-1), xOffset + barWidth - 1, max(0, yOffset-1), colorHighlight);
    }

  public:

    SpectrumAnalyzerEffect(const char   * pszFriendlyName,
                           int                    cNumBars = 12,
                           const CRGBPalette16  & palette = spectrumBasicColors,
                           uint16_t           scrollSpeed = 0,
                           uint8_t               fadeRate = 0,
                           float           peak1DecayRate = 1.0,
                           float           peak2DecayRate = 1.0)
        : LEDStripEffect(EFFECT_MATRIX_SPECTRUM_ANALYZER, pszFriendlyName),
          _numBars(cNumBars),
          _colorOffset(0),
          _scrollSpeed(scrollSpeed),
          _fadeRate(fadeRate),
          _palette(palette),
          _peak1DecayRate(peak1DecayRate),
          _peak2DecayRate(peak2DecayRate)
    {
    }

    SpectrumAnalyzerEffect(const char   * pszFriendlyName,
                           int                    cNumBars = 12,
                           const CRGB &          baseColor = CRGB::Red,
                           uint8_t                fadeRate = 0,
                           float            peak1DecayRate = 1.0,
                           float            peak2DecayRate = 1.0)
        : LEDStripEffect(EFFECT_MATRIX_SPECTRUM_ANALYZER, pszFriendlyName),
          _numBars(cNumBars),
          _colorOffset(0),
          _scrollSpeed(0),
          _fadeRate(fadeRate),
          _palette(baseColor),
          _peak1DecayRate(peak1DecayRate),
          _peak2DecayRate(peak2DecayRate)

    {
    }

    SpectrumAnalyzerEffect(const JsonObjectConst& jsonObject)
        : LEDStripEffect(jsonObject),
          _numBars(jsonObject["nmb"]),
          _colorOffset(0),
          _scrollSpeed(jsonObject[PTY_SPEED]),
          _fadeRate(jsonObject["frt"]),
          _palette(jsonObject[PTY_PALETTE].as<CRGBPalette16>()),
          _peak1DecayRate(jsonObject["pd1"]),
          _peak2DecayRate(jsonObject["pd2"])

    {
    }

    virtual bool SerializeToJSON(JsonObject& jsonObject)
    {
        AllocatedJsonDocument jsonDoc(512);

        JsonObject root = jsonDoc.to<JsonObject>();
        LEDStripEffect::SerializeToJSON(root);

        jsonDoc[PTY_PALETTE] = _palette;
        jsonDoc["nmb"] = _numBars;
        jsonDoc[PTY_SPEED] = _scrollSpeed;
        jsonDoc["frt"] = _fadeRate;
        jsonDoc["pd1"] = _peak1DecayRate;
        jsonDoc["pd2"] = _peak2DecayRate;

        return jsonObject.set(jsonDoc.as<JsonObjectConst>());
    }

    virtual void Draw() override
    {
        // The peaks and their decay rates are global, so we load up our values every time we draw so they're current

        g_Analyzer.g_peak1DecayRate = _peak1DecayRate;
        g_Analyzer.g_peak2DecayRate = _peak2DecayRate;

        auto pGFXChannel = _GFX[0];

        if (_scrollSpeed > 0)
        {
            EVERY_N_MILLISECONDS(_scrollSpeed)
            {
                _colorOffset+=2;
            }
        }

        if (_fadeRate)
            fadeAllChannelsToBlackBy(_fadeRate);

<<<<<<< HEAD
=======
        //if (_bShowVU)
        //    DrawVUMeter(pGFXChannel, 0);

>>>>>>> d0567be8
        for (int i = 0; i < _numBars; i++)
        {
            // We don't use the auto-cycling palette, but we'll use the paused palette if the user has asked for one
            if (pGFXChannel->IsPalettePaused())
            {
                int q = ::map(i, 0, _numBars, 0, 240) + _colorOffset;
                DrawBar(i, pGFXChannel->ColorFromCurrentPalette(q % 240, 255, LINEARBLEND));
            }
            else
            {
                int q = ::map(i, 0, _numBars, 0, 255) + _colorOffset;
                DrawBar(i, ColorFromPalette(_palette, (q) % 255, 255, LINEARBLEND));
            }
        }
    }
};


// WaveformEffect [MATRIX EFFECT]
//
// Draws a colorful scrolling waveform driven by instantaneous VU as it scrolls

class WaveformEffect : public LEDStripEffect
{
  protected:
    uint8_t                      _iColorOffset = 0;
    uint8_t                      _increment = 0;
    float                        _iPeakVUy = 0;
    unsigned long                _msPeakVU = 0;

  public:

    WaveformEffect(const String & pszFriendlyName, uint8_t increment = 0)
        : LEDStripEffect(EFFECT_MATRIX_WAVEFORM, pszFriendlyName),
          _increment(increment)
    {
    }

    WaveformEffect(const JsonObjectConst& jsonObject)
        : LEDStripEffect(jsonObject),
          _increment(jsonObject["inc"])
    {
    }

    virtual bool SerializeToJSON(JsonObject& jsonObject)
    {
        StaticJsonDocument<128> jsonDoc;

        JsonObject root = jsonDoc.to<JsonObject>();
        LEDStripEffect::SerializeToJSON(root);

        jsonDoc["inc"] = _increment;

        return jsonObject.set(jsonDoc.as<JsonObjectConst>());
    }

    void DrawSpike(int x, float v, bool bErase = true)
    {
        v = std::min(v, 1.0f);
        v = std::max(v, 0.0f);

        auto g = g_ptrEffectManager->g();

        int yTop = (MATRIX_HEIGHT / 2) - v * (MATRIX_HEIGHT  / 2);
        int yBottom = (MATRIX_HEIGHT / 2) + v * (MATRIX_HEIGHT / 2) ;
        if (yTop < 0)
            yTop = 0;
        if (yBottom > MATRIX_HEIGHT - 1)
            yBottom = MATRIX_HEIGHT - 1;

        for (int y=0; y < MATRIX_HEIGHT; y++)
        {
            int x1 = abs(MATRIX_HEIGHT / 2 - y);
            int dx = 256 / std::max(1, (MATRIX_HEIGHT / 2));
            CRGB color = CRGB::Black;
            // Invert index so that a rainbow ends up with red at the end, which would match
            // our red VU pixels
            auto index = (x1 * dx +_iColorOffset) % 256;
            if (y >= yTop && y <= yBottom )
            {
                uint16_t ms = millis();
                if (y < 2 || y > (MATRIX_HEIGHT - 2))
                    color  = CRGB::Red;
                else
                    color = g->ColorFromCurrentPalette(255-index + ms / 11, 255, LINEARBLEND);
            }

            bErase ? g->setPixel(x, y, color) : g->drawPixel(x, y, color);

        }
        _iColorOffset = (_iColorOffset + _increment) % 255;

    }

    virtual size_t DesiredFramesPerSecond() const override
    {
        // I found a pleasing scroll speed to be 24-30, not much faster or its too mesmerizing :-)
        return 24;
    }

    virtual void Draw() override
    {
<<<<<<< HEAD
        auto g = g_ptrEffectManager->g();
        
        int top = g_ptrEffectManager->IsVUVisible() ? 1 : 0;
=======
        auto g = g_aptrEffectManager->graphics();

        int top = g_aptrEffectManager->IsVUVisible() ? 1 : 0;
>>>>>>> d0567be8
        g->MoveInwardX(top);                            // Start on Y=1 so we don't shift the VU meter
        DrawSpike(63, g_Analyzer._VURatio/2.0);
        DrawSpike(0, g_Analyzer._VURatio/2.0);
    }
};

class GhostWave : public WaveformEffect
{
    uint8_t                   _blur     = 0;
    bool                      _erase    = true;
    int                       _fade     = 0;

    void construct()
    {
        _effectNumber = EFFECT_MATRIX_GHOST_WAVE;
    }
  public:

    GhostWave(const String & pszFriendlyName, uint8_t increment = 0, uint8_t blur = 0, bool erase = true, int fade = 20)
        : WaveformEffect(pszFriendlyName, increment),
          _blur(blur),
          _erase(erase),
          _fade(fade)
    {
        construct();
    }

    GhostWave(const JsonObjectConst& jsonObject)
        : WaveformEffect(jsonObject),
          _blur(jsonObject[PTY_BLUR]),
          _erase(jsonObject[PTY_ERASE]),
          _fade(jsonObject[PTY_FADE])
    {
        construct();
    }

    virtual bool SerializeToJSON(JsonObject& jsonObject)
    {
        StaticJsonDocument<128> jsonDoc;

        JsonObject root = jsonDoc.to<JsonObject>();
        LEDStripEffect::SerializeToJSON(root);

        jsonDoc[PTY_BLUR] = _blur;
        jsonDoc[PTY_ERASE] = _erase;
        jsonDoc[PTY_FADE] = _fade;

        return jsonObject.set(jsonDoc.as<JsonObjectConst>());
    }

    virtual bool RequiresDoubleBuffering() const
    {
        return true; 
    }

    virtual size_t DesiredFramesPerSecond() const override
    {
        // Looks cool at the low-50s it can actually achieve
        return _blur > 0 ? 60 : 30;
    }

    virtual void Draw() override
    {
        auto g = g_ptrEffectManager->g();

        int top = g_ptrEffectManager->IsVUVisible() ? 1 : 0;

        g->DimAll(250 - _fade * g_Analyzer._VURatio);
        g->MoveOutwardsX(top);

        if (_blur)
            g->blurRows(g->leds, MATRIX_WIDTH, MATRIX_HEIGHT, 0, _blur);

        // VURatio is too fast, VURatioFade looks too slow, but averaged is just right

        float audioLevel = (g_Analyzer._VURatioFade + g_Analyzer._VURatio) / 2;

        // Offsetting by 0.5, which is a very low ratio, helps keep the line thin when sound is low
        DrawSpike(MATRIX_WIDTH/2, (audioLevel - 0.5) / 1.5, _erase);
        DrawSpike(MATRIX_WIDTH/2-1, (audioLevel - 0.5) / 1.5, _erase);
    }
};

#endif
<|MERGE_RESOLUTION|>--- conflicted
+++ resolved
@@ -1,609 +1,587 @@
-//+--------------------------------------------------------------------------
-//
-// File:        spectrumeffects.h
-//
-// NightDriverStrip - (c) 2018 Plummer's Software LLC.  All Rights Reserved.
-//
-// This file is part of the NightDriver software project.
-//
-//    NightDriver is free software: you can redistribute it and/or modify
-//    it under the terms of the GNU General Public License as published by
-//    the Free Software Foundation, either version 3 of the License, or
-//    (at your option) any later version.
-//
-//    NightDriver is distributed in the hope that it will be useful,
-//    but WITHOUT ANY WARRANTY; without even the implied warranty of
-//    MERCHANTABILITY or FITNESS FOR A PARTICULAR PURPOSE.  See the
-//    GNU General Public License for more details.
-//
-//    You should have received a copy of the GNU General Public License
-//    along with Nightdriver.  It is normally found in copying.txt
-//    If not, see <https://www.gnu.org/licenses/>.
-//
-// Description:
-//
-//   Classes for moving and fading little render objects over time,
-//   used as a base for the star and insulator effects
-//
-// History:     Jul-7-2021         Davepl      Commented
-//
-//---------------------------------------------------------------------------
-
-#pragma once
-
-
-#include "effects/strip/musiceffect.h"
-#include "effects/strip/particles.h"
-
-extern AppTime  g_AppTime;
-extern DRAM_ATTR uint8_t giInfoPage;                   // Which page of the display is being shown
-extern DRAM_ATTR std::unique_ptr<EffectManager<GFXBase>> g_ptrEffectManager;
-
-#if ENABLE_AUDIO
-
-class InsulatorSpectrumEffect : public LEDStripEffect, public BeatEffectBase, public ParticleSystem<SpinningPaletteRingParticle>
-{
-    int                    _iLastInsulator = 0;
-    const CRGBPalette16 & _Palette;
-    CRGB _baseColor = CRGB::Black;
-
-  public:
-
-    InsulatorSpectrumEffect(const String & strName, const CRGBPalette16 & Palette) :
-        LEDStripEffect(EFFECT_MATRIX_INSULATOR_SPECTRUM, strName),
-        BeatEffectBase(1.50, 0.25),
-        ParticleSystem<SpinningPaletteRingParticle>(),
-        _Palette(Palette)
-    {
-    }
-
-    InsulatorSpectrumEffect(const JsonObjectConst& jsonObject) :
-        LEDStripEffect(jsonObject),
-        BeatEffectBase(1.50, 0.25),
-        ParticleSystem<SpinningPaletteRingParticle>(),
-        _Palette(jsonObject[PTY_PALETTE].as<CRGBPalette16>())
-    {
-    }
-
-    virtual bool SerializeToJSON(JsonObject& jsonObject)
-    {
-        AllocatedJsonDocument jsonDoc(512);
-
-        JsonObject root = jsonDoc.to<JsonObject>();
-        LEDStripEffect::SerializeToJSON(root);
-
-        jsonDoc[PTY_PALETTE] = _Palette;
-
-        return jsonObject.set(jsonDoc.as<JsonObjectConst>());
-    }
-
-    virtual void Draw() override
-    {
-        auto peaks = g_Analyzer.GetPeakData();
-
-        for (int band = 0; band < min(NUM_BANDS, NUM_FANS); band++)
-        {
-            CRGB color = ColorFromPalette(_Palette, ::map(band, 0, min(NUM_BANDS, NUM_FANS), 0, 255) + beatsin8(1) );
-            color = color.fadeToBlackBy(255 - 255 * peaks[band]);
-            color = color.fadeToBlackBy((2.0 - g_Analyzer._VURatio) * 228);
-            DrawRingPixels(0, FAN_SIZE * peaks[band], color, NUM_FANS-1-band, 0);
-        }
-
-        ProcessAudio();
-        ParticleSystem<SpinningPaletteRingParticle>::Render(_GFX);
-
-        fadeAllChannelsToBlackBy(min(255.0,2000.0 * g_AppTime.DeltaTime()));
-    }
-
-    virtual void HandleBeat(bool bMajor, float elapsed, float span)
-    {
-        int iInsulator;
-        do
-        {
-          iInsulator = random(0, NUM_FANS);
-        } while (NUM_FANS > 3 && iInsulator == _iLastInsulator);
-        _iLastInsulator = iInsulator;
-
-
-        // REVIEW(davepl) This might look interesting if it didn't erase...
-        bool bFlash = g_Analyzer._VURatio > 1.99 && span > 1.9 && elapsed > 0.25;
-
-        _allParticles.push_back(SpinningPaletteRingParticle(_GFX, iInsulator, 0, _Palette, 256.0/FAN_SIZE, 4, -0.5, RING_SIZE_0, 0, LINEARBLEND, true, 1.0, bFlash ? max(0.12f, elapsed/8) : 0));
-    }
-};
-
-class VUMeterEffect
-{
-  protected:
-
-    // DrawVUPixels
-    //
-    // Draw i-th pixel in row y
-
-    void DrawVUPixels(std::shared_ptr<GFXBase> pGFXChannel, int i, int yVU, int fadeBy = 0, const CRGBPalette16 * pPalette = nullptr)
-    {
-        if (g_Analyzer.MicMode() == PeakData::PCREMOTE)
-            pPalette = &vuPaletteBlue;
-
-        int xHalf = pGFXChannel->width()/2;
-        pGFXChannel->setPixel(xHalf-i-1, yVU, ColorFromPalette(pPalette ? *pPalette : vu_gpGreen,  i*(256/xHalf)).fadeToBlackBy(fadeBy));
-        pGFXChannel->setPixel(xHalf+i,   yVU, ColorFromPalette(pPalette ? *pPalette : vu_gpGreen, i*(256/xHalf)).fadeToBlackBy(fadeBy));
-    }
-
-
-    // DrawVUMeter
-    //
-    // Draws the symmetrical VU meter along with its fading peaks up at the top of the display.
-
-    int iPeakVUy = 0;                 // size (in LED pixels) of the VU peak
-    unsigned long msPeakVU = 0;       // timestamp in ms when that peak happened so we know how old it is
-
-  public:
-
-    inline void EraseVUMeter(std::shared_ptr<GFXBase> pGFXChannel, int start, int yVU) const
-    {
-        int xHalf = pGFXChannel->width()/2;
-        for (int i = start; i <= xHalf; i++)
-        {
-            pGFXChannel->setPixel(xHalf-i,   yVU, CRGB::Black);
-            pGFXChannel->setPixel(xHalf-1+i,   yVU, CRGB::Black);
-        }
-    }
-
-    void DrawVUMeter(std::shared_ptr<GFXBase> pGFXChannel, int yVU, const CRGBPalette16 * pPalette = nullptr)
-    {
-        const int MAX_FADE = 256;
-
-        int xHalf = pGFXChannel->width()/2-1;
-        int bars  = g_Analyzer._VURatioFade / 2.0 * xHalf; // map(g_Analyzer._VU, 0, MAX_VU/8, 1, xHalf);
-        bars = min(bars, xHalf);
-
-        EraseVUMeter(pGFXChannel, bars, yVU);
-
-        if (bars >= iPeakVUy)
-        {
-            msPeakVU = millis();
-            iPeakVUy = bars;
-        }
-        else if (millis() - msPeakVU > MS_PER_SECOND / 2)
-        {
-            iPeakVUy = 0;
-        }
-
-        if (iPeakVUy > 1)
-        {
-            int fade = MAX_FADE * (millis() - msPeakVU) / (float) MS_PER_SECOND * 2;
-            DrawVUPixels(pGFXChannel, iPeakVUy,   yVU, fade);
-            DrawVUPixels(pGFXChannel, iPeakVUy-1, yVU, fade);
-        }
-
-        for (int i = 0; i < bars; i++)
-            DrawVUPixels(pGFXChannel, i, yVU, i > bars ? 255 : 0, pPalette);
-    }
-};
-
-
-// SpectrumAnalyzerEffect
-//
-// An effect that draws an audio spectrum analyzer on a matrix.  It is assumed that the
-// matrix is 48x16 using LED Channel 0 only.   Has a VU meter up top and 16 bands.
-
-class SpectrumAnalyzerEffect : public LEDStripEffect, virtual public VUMeterEffect
-{
-  protected:
-
-    bool      _bShowVU;
-    uint8_t   _colorOffset;
-    uint16_t  _scrollSpeed;
-    uint8_t   _fadeRate;
-    uint8_t   _numBars;
-
-    const CRGBPalette16 _palette;
-    float _peak1DecayRate;
-    float _peak2DecayRate;
-
-    virtual size_t DesiredFramesPerSecond() const override
-    {
-        return 60;
-    }
-
-    virtual bool RequiresDoubleBuffering() const
-    {
-        return _fadeRate != 0;
-    }
-
-    // DrawBar
-    //
-    // Draws the bar graph rectangle for a bar and then the white line on top of it.  Interpolates odd bars when you
-    // have twice as many bars as bands.
-
-    void DrawBar(const uint8_t iBar, CRGB baseColor)
-    {
-        auto pGFXChannel = _GFX[0];
-        int value, value2;
-
-        static_assert(!(NUM_BANDS & 1));     // We assume an even number of bars because we peek ahead from an odd one below
-
-        int iBand = ::map(iBar, 0, _numBars, 0, NUM_BANDS);
-        int iNextBand = (iBand + 1) % NUM_BANDS;
-
-        if (_numBars >= NUM_BANDS * 4)
-        {
-            // Interpolate across four bars
-
-            if (iBar % 4 == 0)
-            {
-                value  = g_Analyzer.g_peak1Decay[iBand] * (pGFXChannel->height() - 1);
-                value2 = g_Analyzer.g_peak2Decay[iBand] *  pGFXChannel->height();
-            }
-            else if (iBar % 4 == 1)
-            {
-                value  = (g_Analyzer.g_peak1Decay[iBand] * 3 + g_Analyzer.g_peak1Decay[iNextBand] * 1 ) / 4 * (pGFXChannel->height() - 1);
-                value2 = (g_Analyzer.g_peak2Decay[iBand] * 3 + g_Analyzer.g_peak2Decay[iNextBand] * 1 ) / 4 *  pGFXChannel->height();
-            }
-            else if (iBar % 4 == 2)
-            {
-                value  = (g_Analyzer.g_peak1Decay[iBand] * 2 + g_Analyzer.g_peak1Decay[iNextBand] * 2 ) / 4 * (pGFXChannel->height() - 1);
-                value2 = (g_Analyzer.g_peak2Decay[iBand] * 2 + g_Analyzer.g_peak2Decay[iNextBand] * 2 ) / 4 *  pGFXChannel->height();
-            }
-            else if (iBar % 4 == 3)
-            {
-                value  = (g_Analyzer.g_peak1Decay[iBand] * 1 + g_Analyzer.g_peak1Decay[iNextBand] * 3) / 4 * (pGFXChannel->height() - 1);
-                value2 = (g_Analyzer.g_peak2Decay[iBand] * 1 + g_Analyzer.g_peak2Decay[iNextBand] * 3) / 4 *  pGFXChannel->height();
-            }
-        }
-        else if ((_numBars > NUM_BANDS) && (iBar % 2 == 1))
-        {
-            // For odd bars, average the bars to the left and right of this one
-            value  = ((g_Analyzer.g_peak1Decay[iBand] + g_Analyzer.g_peak1Decay[iNextBand]) / 2) * (pGFXChannel->height() - 1);
-            value2 = ((g_Analyzer.g_peak2Decay[iBand] + g_Analyzer.g_peak2Decay[iNextBand]) / 2) *  pGFXChannel->height();
-        }
-        else
-        {
-            // One to one case
-            value  = g_Analyzer.g_peak1Decay[iBand] * (pGFXChannel->height() - 1);
-            value2 = g_Analyzer.g_peak2Decay[iBand] *  pGFXChannel->height();
-        }
-
-        debugV("Band: %d, Value: %f\n", iBar, g_Analyzer.g_peak1Decay[iBar] );
-
-        if (value > pGFXChannel->height())
-            value = pGFXChannel->height();
-
-        if (value2 > pGFXChannel->height())
-            value2 = pGFXChannel->height();
-
-        int barWidth  = pGFXChannel->width() / _numBars;
-        int xOffset   = iBar * barWidth;
-        int yOffset   = pGFXChannel->height() - value;
-        int yOffset2  = pGFXChannel->height() - value2;
-
-        if (_fadeRate == 0)
-            for (int y = 1; y < yOffset2; y++)
-                for (int x = xOffset; x < xOffset + barWidth; x++)
-<<<<<<< HEAD
-                    g()->setPixel(x, y, CRGB::Black);
-        
-        for (int y = yOffset2; y < pGFXChannel->height(); y++)
-            for (int x = xOffset; x < xOffset + barWidth; x++)
-                g()->setPixel(x, y, baseColor);
-        
-=======
-                    graphics()->setPixel(x, y, CRGB::Black);
-        }
-
-        for (int y = yOffset2; y < pGFXChannel->height(); y++)
-            for (int x = xOffset; x < xOffset + barWidth; x++)
-                graphics()->setPixel(x, y, baseColor);
-
->>>>>>> d0567be8
-        const int PeakFadeTime_ms = 1000;
-
-        CRGB colorHighlight = CRGB(CRGB::White);
-        unsigned long msPeakAge = millis() - g_Analyzer.g_lastPeak1Time[iBand];
-        if (msPeakAge > PeakFadeTime_ms)
-            msPeakAge = PeakFadeTime_ms;
-
-        float agePercent = (float) msPeakAge / (float) MS_PER_SECOND;
-        uint8_t fadeAmount = std::min(255.0f, agePercent * 256);
-
-        colorHighlight = CRGB(CRGB::White).fadeToBlackBy(fadeAmount);
-
-        if (value == 0)
-            colorHighlight = baseColor;
-
-        // if decay rate is less than zero we interpret that here to mean "don't draw it at all".
-
-        if (_peak1DecayRate >= 0.0f)
-            pGFXChannel->drawLine(xOffset, max(0, yOffset-1), xOffset + barWidth - 1, max(0, yOffset-1), colorHighlight);
-    }
-
-  public:
-
-    SpectrumAnalyzerEffect(const char   * pszFriendlyName,
-                           int                    cNumBars = 12,
-                           const CRGBPalette16  & palette = spectrumBasicColors,
-                           uint16_t           scrollSpeed = 0,
-                           uint8_t               fadeRate = 0,
-                           float           peak1DecayRate = 1.0,
-                           float           peak2DecayRate = 1.0)
-        : LEDStripEffect(EFFECT_MATRIX_SPECTRUM_ANALYZER, pszFriendlyName),
-          _numBars(cNumBars),
-          _colorOffset(0),
-          _scrollSpeed(scrollSpeed),
-          _fadeRate(fadeRate),
-          _palette(palette),
-          _peak1DecayRate(peak1DecayRate),
-          _peak2DecayRate(peak2DecayRate)
-    {
-    }
-
-    SpectrumAnalyzerEffect(const char   * pszFriendlyName,
-                           int                    cNumBars = 12,
-                           const CRGB &          baseColor = CRGB::Red,
-                           uint8_t                fadeRate = 0,
-                           float            peak1DecayRate = 1.0,
-                           float            peak2DecayRate = 1.0)
-        : LEDStripEffect(EFFECT_MATRIX_SPECTRUM_ANALYZER, pszFriendlyName),
-          _numBars(cNumBars),
-          _colorOffset(0),
-          _scrollSpeed(0),
-          _fadeRate(fadeRate),
-          _palette(baseColor),
-          _peak1DecayRate(peak1DecayRate),
-          _peak2DecayRate(peak2DecayRate)
-
-    {
-    }
-
-    SpectrumAnalyzerEffect(const JsonObjectConst& jsonObject)
-        : LEDStripEffect(jsonObject),
-          _numBars(jsonObject["nmb"]),
-          _colorOffset(0),
-          _scrollSpeed(jsonObject[PTY_SPEED]),
-          _fadeRate(jsonObject["frt"]),
-          _palette(jsonObject[PTY_PALETTE].as<CRGBPalette16>()),
-          _peak1DecayRate(jsonObject["pd1"]),
-          _peak2DecayRate(jsonObject["pd2"])
-
-    {
-    }
-
-    virtual bool SerializeToJSON(JsonObject& jsonObject)
-    {
-        AllocatedJsonDocument jsonDoc(512);
-
-        JsonObject root = jsonDoc.to<JsonObject>();
-        LEDStripEffect::SerializeToJSON(root);
-
-        jsonDoc[PTY_PALETTE] = _palette;
-        jsonDoc["nmb"] = _numBars;
-        jsonDoc[PTY_SPEED] = _scrollSpeed;
-        jsonDoc["frt"] = _fadeRate;
-        jsonDoc["pd1"] = _peak1DecayRate;
-        jsonDoc["pd2"] = _peak2DecayRate;
-
-        return jsonObject.set(jsonDoc.as<JsonObjectConst>());
-    }
-
-    virtual void Draw() override
-    {
-        // The peaks and their decay rates are global, so we load up our values every time we draw so they're current
-
-        g_Analyzer.g_peak1DecayRate = _peak1DecayRate;
-        g_Analyzer.g_peak2DecayRate = _peak2DecayRate;
-
-        auto pGFXChannel = _GFX[0];
-
-        if (_scrollSpeed > 0)
-        {
-            EVERY_N_MILLISECONDS(_scrollSpeed)
-            {
-                _colorOffset+=2;
-            }
-        }
-
-        if (_fadeRate)
-            fadeAllChannelsToBlackBy(_fadeRate);
-
-<<<<<<< HEAD
-=======
-        //if (_bShowVU)
-        //    DrawVUMeter(pGFXChannel, 0);
-
->>>>>>> d0567be8
-        for (int i = 0; i < _numBars; i++)
-        {
-            // We don't use the auto-cycling palette, but we'll use the paused palette if the user has asked for one
-            if (pGFXChannel->IsPalettePaused())
-            {
-                int q = ::map(i, 0, _numBars, 0, 240) + _colorOffset;
-                DrawBar(i, pGFXChannel->ColorFromCurrentPalette(q % 240, 255, LINEARBLEND));
-            }
-            else
-            {
-                int q = ::map(i, 0, _numBars, 0, 255) + _colorOffset;
-                DrawBar(i, ColorFromPalette(_palette, (q) % 255, 255, LINEARBLEND));
-            }
-        }
-    }
-};
-
-
-// WaveformEffect [MATRIX EFFECT]
-//
-// Draws a colorful scrolling waveform driven by instantaneous VU as it scrolls
-
-class WaveformEffect : public LEDStripEffect
-{
-  protected:
-    uint8_t                      _iColorOffset = 0;
-    uint8_t                      _increment = 0;
-    float                        _iPeakVUy = 0;
-    unsigned long                _msPeakVU = 0;
-
-  public:
-
-    WaveformEffect(const String & pszFriendlyName, uint8_t increment = 0)
-        : LEDStripEffect(EFFECT_MATRIX_WAVEFORM, pszFriendlyName),
-          _increment(increment)
-    {
-    }
-
-    WaveformEffect(const JsonObjectConst& jsonObject)
-        : LEDStripEffect(jsonObject),
-          _increment(jsonObject["inc"])
-    {
-    }
-
-    virtual bool SerializeToJSON(JsonObject& jsonObject)
-    {
-        StaticJsonDocument<128> jsonDoc;
-
-        JsonObject root = jsonDoc.to<JsonObject>();
-        LEDStripEffect::SerializeToJSON(root);
-
-        jsonDoc["inc"] = _increment;
-
-        return jsonObject.set(jsonDoc.as<JsonObjectConst>());
-    }
-
-    void DrawSpike(int x, float v, bool bErase = true)
-    {
-        v = std::min(v, 1.0f);
-        v = std::max(v, 0.0f);
-
-        auto g = g_ptrEffectManager->g();
-
-        int yTop = (MATRIX_HEIGHT / 2) - v * (MATRIX_HEIGHT  / 2);
-        int yBottom = (MATRIX_HEIGHT / 2) + v * (MATRIX_HEIGHT / 2) ;
-        if (yTop < 0)
-            yTop = 0;
-        if (yBottom > MATRIX_HEIGHT - 1)
-            yBottom = MATRIX_HEIGHT - 1;
-
-        for (int y=0; y < MATRIX_HEIGHT; y++)
-        {
-            int x1 = abs(MATRIX_HEIGHT / 2 - y);
-            int dx = 256 / std::max(1, (MATRIX_HEIGHT / 2));
-            CRGB color = CRGB::Black;
-            // Invert index so that a rainbow ends up with red at the end, which would match
-            // our red VU pixels
-            auto index = (x1 * dx +_iColorOffset) % 256;
-            if (y >= yTop && y <= yBottom )
-            {
-                uint16_t ms = millis();
-                if (y < 2 || y > (MATRIX_HEIGHT - 2))
-                    color  = CRGB::Red;
-                else
-                    color = g->ColorFromCurrentPalette(255-index + ms / 11, 255, LINEARBLEND);
-            }
-
-            bErase ? g->setPixel(x, y, color) : g->drawPixel(x, y, color);
-
-        }
-        _iColorOffset = (_iColorOffset + _increment) % 255;
-
-    }
-
-    virtual size_t DesiredFramesPerSecond() const override
-    {
-        // I found a pleasing scroll speed to be 24-30, not much faster or its too mesmerizing :-)
-        return 24;
-    }
-
-    virtual void Draw() override
-    {
-<<<<<<< HEAD
-        auto g = g_ptrEffectManager->g();
-        
-        int top = g_ptrEffectManager->IsVUVisible() ? 1 : 0;
-=======
-        auto g = g_aptrEffectManager->graphics();
-
-        int top = g_aptrEffectManager->IsVUVisible() ? 1 : 0;
->>>>>>> d0567be8
-        g->MoveInwardX(top);                            // Start on Y=1 so we don't shift the VU meter
-        DrawSpike(63, g_Analyzer._VURatio/2.0);
-        DrawSpike(0, g_Analyzer._VURatio/2.0);
-    }
-};
-
-class GhostWave : public WaveformEffect
-{
-    uint8_t                   _blur     = 0;
-    bool                      _erase    = true;
-    int                       _fade     = 0;
-
-    void construct()
-    {
-        _effectNumber = EFFECT_MATRIX_GHOST_WAVE;
-    }
-  public:
-
-    GhostWave(const String & pszFriendlyName, uint8_t increment = 0, uint8_t blur = 0, bool erase = true, int fade = 20)
-        : WaveformEffect(pszFriendlyName, increment),
-          _blur(blur),
-          _erase(erase),
-          _fade(fade)
-    {
-        construct();
-    }
-
-    GhostWave(const JsonObjectConst& jsonObject)
-        : WaveformEffect(jsonObject),
-          _blur(jsonObject[PTY_BLUR]),
-          _erase(jsonObject[PTY_ERASE]),
-          _fade(jsonObject[PTY_FADE])
-    {
-        construct();
-    }
-
-    virtual bool SerializeToJSON(JsonObject& jsonObject)
-    {
-        StaticJsonDocument<128> jsonDoc;
-
-        JsonObject root = jsonDoc.to<JsonObject>();
-        LEDStripEffect::SerializeToJSON(root);
-
-        jsonDoc[PTY_BLUR] = _blur;
-        jsonDoc[PTY_ERASE] = _erase;
-        jsonDoc[PTY_FADE] = _fade;
-
-        return jsonObject.set(jsonDoc.as<JsonObjectConst>());
-    }
-
-    virtual bool RequiresDoubleBuffering() const
-    {
-        return true; 
-    }
-
-    virtual size_t DesiredFramesPerSecond() const override
-    {
-        // Looks cool at the low-50s it can actually achieve
-        return _blur > 0 ? 60 : 30;
-    }
-
-    virtual void Draw() override
-    {
-        auto g = g_ptrEffectManager->g();
-
-        int top = g_ptrEffectManager->IsVUVisible() ? 1 : 0;
-
-        g->DimAll(250 - _fade * g_Analyzer._VURatio);
-        g->MoveOutwardsX(top);
-
-        if (_blur)
-            g->blurRows(g->leds, MATRIX_WIDTH, MATRIX_HEIGHT, 0, _blur);
-
-        // VURatio is too fast, VURatioFade looks too slow, but averaged is just right
-
-        float audioLevel = (g_Analyzer._VURatioFade + g_Analyzer._VURatio) / 2;
-
-        // Offsetting by 0.5, which is a very low ratio, helps keep the line thin when sound is low
-        DrawSpike(MATRIX_WIDTH/2, (audioLevel - 0.5) / 1.5, _erase);
-        DrawSpike(MATRIX_WIDTH/2-1, (audioLevel - 0.5) / 1.5, _erase);
-    }
-};
-
-#endif
+//+--------------------------------------------------------------------------
+//
+// File:        spectrumeffects.h
+//
+// NightDriverStrip - (c) 2018 Plummer's Software LLC.  All Rights Reserved.
+//
+// This file is part of the NightDriver software project.
+//
+//    NightDriver is free software: you can redistribute it and/or modify
+//    it under the terms of the GNU General Public License as published by
+//    the Free Software Foundation, either version 3 of the License, or
+//    (at your option) any later version.
+//
+//    NightDriver is distributed in the hope that it will be useful,
+//    but WITHOUT ANY WARRANTY; without even the implied warranty of
+//    MERCHANTABILITY or FITNESS FOR A PARTICULAR PURPOSE.  See the
+//    GNU General Public License for more details.
+//
+//    You should have received a copy of the GNU General Public License
+//    along with Nightdriver.  It is normally found in copying.txt
+//    If not, see <https://www.gnu.org/licenses/>.
+//
+// Description:
+//
+//   Classes for moving and fading little render objects over time,
+//   used as a base for the star and insulator effects
+//
+// History:     Jul-7-2021         Davepl      Commented
+//
+//---------------------------------------------------------------------------
+
+#pragma once
+
+
+#include "effects/strip/musiceffect.h"
+#include "effects/strip/particles.h"
+
+extern AppTime  g_AppTime;
+extern DRAM_ATTR uint8_t giInfoPage;                   // Which page of the display is being shown
+extern DRAM_ATTR std::unique_ptr<EffectManager<GFXBase>> g_ptrEffectManager;
+
+#if ENABLE_AUDIO
+
+class InsulatorSpectrumEffect : public LEDStripEffect, public BeatEffectBase, public ParticleSystem<SpinningPaletteRingParticle>
+{
+    int                    _iLastInsulator = 0;
+    const CRGBPalette16 & _Palette;
+    CRGB _baseColor = CRGB::Black;
+
+  public:
+
+    InsulatorSpectrumEffect(const String & strName, const CRGBPalette16 & Palette) :
+        LEDStripEffect(EFFECT_MATRIX_INSULATOR_SPECTRUM, strName),
+        BeatEffectBase(1.50, 0.25),
+        ParticleSystem<SpinningPaletteRingParticle>(),
+        _Palette(Palette)
+    {
+    }
+
+    InsulatorSpectrumEffect(const JsonObjectConst& jsonObject) :
+        LEDStripEffect(jsonObject),
+        BeatEffectBase(1.50, 0.25),
+        ParticleSystem<SpinningPaletteRingParticle>(),
+        _Palette(jsonObject[PTY_PALETTE].as<CRGBPalette16>())
+    {
+    }
+
+    virtual bool SerializeToJSON(JsonObject& jsonObject)
+    {
+        AllocatedJsonDocument jsonDoc(512);
+
+        JsonObject root = jsonDoc.to<JsonObject>();
+        LEDStripEffect::SerializeToJSON(root);
+
+        jsonDoc[PTY_PALETTE] = _Palette;
+
+        return jsonObject.set(jsonDoc.as<JsonObjectConst>());
+    }
+
+    virtual void Draw() override
+    {
+        auto peaks = g_Analyzer.GetPeakData();
+
+        for (int band = 0; band < min(NUM_BANDS, NUM_FANS); band++)
+        {
+            CRGB color = ColorFromPalette(_Palette, ::map(band, 0, min(NUM_BANDS, NUM_FANS), 0, 255) + beatsin8(1) );
+            color = color.fadeToBlackBy(255 - 255 * peaks[band]);
+            color = color.fadeToBlackBy((2.0 - g_Analyzer._VURatio) * 228);
+            DrawRingPixels(0, FAN_SIZE * peaks[band], color, NUM_FANS-1-band, 0);
+        }
+
+        ProcessAudio();
+        ParticleSystem<SpinningPaletteRingParticle>::Render(_GFX);
+
+        fadeAllChannelsToBlackBy(min(255.0,2000.0 * g_AppTime.DeltaTime()));
+    }
+
+    virtual void HandleBeat(bool bMajor, float elapsed, float span)
+    {
+        int iInsulator;
+        do
+        {
+          iInsulator = random(0, NUM_FANS);
+        } while (NUM_FANS > 3 && iInsulator == _iLastInsulator);
+        _iLastInsulator = iInsulator;
+
+
+        // REVIEW(davepl) This might look interesting if it didn't erase...
+        bool bFlash = g_Analyzer._VURatio > 1.99 && span > 1.9 && elapsed > 0.25;
+
+        _allParticles.push_back(SpinningPaletteRingParticle(_GFX, iInsulator, 0, _Palette, 256.0/FAN_SIZE, 4, -0.5, RING_SIZE_0, 0, LINEARBLEND, true, 1.0, bFlash ? max(0.12f, elapsed/8) : 0));
+    }
+};
+
+class VUMeterEffect
+{
+  protected:
+
+    // DrawVUPixels
+    //
+    // Draw i-th pixel in row y
+
+    void DrawVUPixels(std::shared_ptr<GFXBase> pGFXChannel, int i, int yVU, int fadeBy = 0, const CRGBPalette16 * pPalette = nullptr)
+    {
+        if (g_Analyzer.MicMode() == PeakData::PCREMOTE)
+            pPalette = &vuPaletteBlue;
+
+        int xHalf = pGFXChannel->width()/2;
+        pGFXChannel->setPixel(xHalf-i-1, yVU, ColorFromPalette(pPalette ? *pPalette : vu_gpGreen,  i*(256/xHalf)).fadeToBlackBy(fadeBy));
+        pGFXChannel->setPixel(xHalf+i,   yVU, ColorFromPalette(pPalette ? *pPalette : vu_gpGreen, i*(256/xHalf)).fadeToBlackBy(fadeBy));
+    }
+
+
+    // DrawVUMeter
+    //
+    // Draws the symmetrical VU meter along with its fading peaks up at the top of the display.
+
+    int iPeakVUy = 0;                 // size (in LED pixels) of the VU peak
+    unsigned long msPeakVU = 0;       // timestamp in ms when that peak happened so we know how old it is
+
+  public:
+
+    inline void EraseVUMeter(std::shared_ptr<GFXBase> pGFXChannel, int start, int yVU) const
+    {
+        int xHalf = pGFXChannel->width()/2;
+        for (int i = start; i <= xHalf; i++)
+        {
+            pGFXChannel->setPixel(xHalf-i,   yVU, CRGB::Black);
+            pGFXChannel->setPixel(xHalf-1+i,   yVU, CRGB::Black);
+        }
+    }
+
+    void DrawVUMeter(std::shared_ptr<GFXBase> pGFXChannel, int yVU, const CRGBPalette16 * pPalette = nullptr)
+    {
+        const int MAX_FADE = 256;
+
+        int xHalf = pGFXChannel->width()/2-1;
+        int bars  = g_Analyzer._VURatioFade / 2.0 * xHalf; // map(g_Analyzer._VU, 0, MAX_VU/8, 1, xHalf);
+        bars = min(bars, xHalf);
+
+        EraseVUMeter(pGFXChannel, bars, yVU);
+
+        if (bars >= iPeakVUy)
+        {
+            msPeakVU = millis();
+            iPeakVUy = bars;
+        }
+        else if (millis() - msPeakVU > MS_PER_SECOND / 2)
+        {
+            iPeakVUy = 0;
+        }
+
+        if (iPeakVUy > 1)
+        {
+            int fade = MAX_FADE * (millis() - msPeakVU) / (float) MS_PER_SECOND * 2;
+            DrawVUPixels(pGFXChannel, iPeakVUy,   yVU, fade);
+            DrawVUPixels(pGFXChannel, iPeakVUy-1, yVU, fade);
+        }
+
+        for (int i = 0; i < bars; i++)
+            DrawVUPixels(pGFXChannel, i, yVU, i > bars ? 255 : 0, pPalette);
+    }
+};
+
+
+// SpectrumAnalyzerEffect
+//
+// An effect that draws an audio spectrum analyzer on a matrix.  It is assumed that the
+// matrix is 48x16 using LED Channel 0 only.   Has a VU meter up top and 16 bands.
+
+class SpectrumAnalyzerEffect : public LEDStripEffect, virtual public VUMeterEffect
+{
+  protected:
+
+    bool      _bShowVU;
+    uint8_t   _colorOffset;
+    uint16_t  _scrollSpeed;
+    uint8_t   _fadeRate;
+    uint8_t   _numBars;
+
+    const CRGBPalette16 _palette;
+    float _peak1DecayRate;
+    float _peak2DecayRate;
+
+    virtual size_t DesiredFramesPerSecond() const override
+    {
+        return 60;
+    }
+
+    virtual bool RequiresDoubleBuffering() const
+    {
+        return _fadeRate != 0;
+    }
+
+    // DrawBar
+    //
+    // Draws the bar graph rectangle for a bar and then the white line on top of it.  Interpolates odd bars when you
+    // have twice as many bars as bands.
+
+    void DrawBar(const uint8_t iBar, CRGB baseColor)
+    {
+        auto pGFXChannel = _GFX[0];
+        int value, value2;
+
+        static_assert(!(NUM_BANDS & 1));     // We assume an even number of bars because we peek ahead from an odd one below
+
+        int iBand = ::map(iBar, 0, _numBars, 0, NUM_BANDS);
+        int iNextBand = (iBand + 1) % NUM_BANDS;
+
+        if (_numBars >= NUM_BANDS * 4)
+        {
+            // Interpolate across four bars
+
+            if (iBar % 4 == 0)
+            {
+                value  = g_Analyzer.g_peak1Decay[iBand] * (pGFXChannel->height() - 1);
+                value2 = g_Analyzer.g_peak2Decay[iBand] *  pGFXChannel->height();
+            }
+            else if (iBar % 4 == 1)
+            {
+                value  = (g_Analyzer.g_peak1Decay[iBand] * 3 + g_Analyzer.g_peak1Decay[iNextBand] * 1 ) / 4 * (pGFXChannel->height() - 1);
+                value2 = (g_Analyzer.g_peak2Decay[iBand] * 3 + g_Analyzer.g_peak2Decay[iNextBand] * 1 ) / 4 *  pGFXChannel->height();
+            }
+            else if (iBar % 4 == 2)
+            {
+                value  = (g_Analyzer.g_peak1Decay[iBand] * 2 + g_Analyzer.g_peak1Decay[iNextBand] * 2 ) / 4 * (pGFXChannel->height() - 1);
+                value2 = (g_Analyzer.g_peak2Decay[iBand] * 2 + g_Analyzer.g_peak2Decay[iNextBand] * 2 ) / 4 *  pGFXChannel->height();
+            }
+            else if (iBar % 4 == 3)
+            {
+                value  = (g_Analyzer.g_peak1Decay[iBand] * 1 + g_Analyzer.g_peak1Decay[iNextBand] * 3) / 4 * (pGFXChannel->height() - 1);
+                value2 = (g_Analyzer.g_peak2Decay[iBand] * 1 + g_Analyzer.g_peak2Decay[iNextBand] * 3) / 4 *  pGFXChannel->height();
+            }
+        }
+        else if ((_numBars > NUM_BANDS) && (iBar % 2 == 1))
+        {
+            // For odd bars, average the bars to the left and right of this one
+            value  = ((g_Analyzer.g_peak1Decay[iBand] + g_Analyzer.g_peak1Decay[iNextBand]) / 2) * (pGFXChannel->height() - 1);
+            value2 = ((g_Analyzer.g_peak2Decay[iBand] + g_Analyzer.g_peak2Decay[iNextBand]) / 2) *  pGFXChannel->height();
+        }
+        else
+        {
+            // One to one case
+            value  = g_Analyzer.g_peak1Decay[iBand] * (pGFXChannel->height() - 1);
+            value2 = g_Analyzer.g_peak2Decay[iBand] *  pGFXChannel->height();
+        }
+
+        debugV("Band: %d, Value: %f\n", iBar, g_Analyzer.g_peak1Decay[iBar] );
+
+        if (value > pGFXChannel->height())
+            value = pGFXChannel->height();
+
+        if (value2 > pGFXChannel->height())
+            value2 = pGFXChannel->height();
+
+        int barWidth  = pGFXChannel->width() / _numBars;
+        int xOffset   = iBar * barWidth;
+        int yOffset   = pGFXChannel->height() - value;
+        int yOffset2  = pGFXChannel->height() - value2;
+
+        if (_fadeRate == 0)
+            for (int y = 1; y < yOffset2; y++)
+                for (int x = xOffset; x < xOffset + barWidth; x++)
+                    g()->setPixel(x, y, CRGB::Black);
+
+        for (int y = yOffset2; y < pGFXChannel->height(); y++)
+            for (int x = xOffset; x < xOffset + barWidth; x++)
+                g()->setPixel(x, y, baseColor);
+
+        const int PeakFadeTime_ms = 1000;
+
+        CRGB colorHighlight = CRGB(CRGB::White);
+        unsigned long msPeakAge = millis() - g_Analyzer.g_lastPeak1Time[iBand];
+        if (msPeakAge > PeakFadeTime_ms)
+            msPeakAge = PeakFadeTime_ms;
+
+        float agePercent = (float) msPeakAge / (float) MS_PER_SECOND;
+        uint8_t fadeAmount = std::min(255.0f, agePercent * 256);
+
+        colorHighlight = CRGB(CRGB::White).fadeToBlackBy(fadeAmount);
+
+        if (value == 0)
+            colorHighlight = baseColor;
+
+        // if decay rate is less than zero we interpret that here to mean "don't draw it at all".
+
+        if (_peak1DecayRate >= 0.0f)
+            pGFXChannel->drawLine(xOffset, max(0, yOffset-1), xOffset + barWidth - 1, max(0, yOffset-1), colorHighlight);
+    }
+
+  public:
+
+    SpectrumAnalyzerEffect(const char   * pszFriendlyName,
+                           int                    cNumBars = 12,
+                           const CRGBPalette16  & palette = spectrumBasicColors,
+                           uint16_t           scrollSpeed = 0,
+                           uint8_t               fadeRate = 0,
+                           float           peak1DecayRate = 1.0,
+                           float           peak2DecayRate = 1.0)
+        : LEDStripEffect(EFFECT_MATRIX_SPECTRUM_ANALYZER, pszFriendlyName),
+          _numBars(cNumBars),
+          _colorOffset(0),
+          _scrollSpeed(scrollSpeed),
+          _fadeRate(fadeRate),
+          _palette(palette),
+          _peak1DecayRate(peak1DecayRate),
+          _peak2DecayRate(peak2DecayRate)
+    {
+    }
+
+    SpectrumAnalyzerEffect(const char   * pszFriendlyName,
+                           int                    cNumBars = 12,
+                           const CRGB &          baseColor = CRGB::Red,
+                           uint8_t                fadeRate = 0,
+                           float            peak1DecayRate = 1.0,
+                           float            peak2DecayRate = 1.0)
+        : LEDStripEffect(EFFECT_MATRIX_SPECTRUM_ANALYZER, pszFriendlyName),
+          _numBars(cNumBars),
+          _colorOffset(0),
+          _scrollSpeed(0),
+          _fadeRate(fadeRate),
+          _palette(baseColor),
+          _peak1DecayRate(peak1DecayRate),
+          _peak2DecayRate(peak2DecayRate)
+
+    {
+    }
+
+    SpectrumAnalyzerEffect(const JsonObjectConst& jsonObject)
+        : LEDStripEffect(jsonObject),
+          _numBars(jsonObject["nmb"]),
+          _colorOffset(0),
+          _scrollSpeed(jsonObject[PTY_SPEED]),
+          _fadeRate(jsonObject["frt"]),
+          _palette(jsonObject[PTY_PALETTE].as<CRGBPalette16>()),
+          _peak1DecayRate(jsonObject["pd1"]),
+          _peak2DecayRate(jsonObject["pd2"])
+
+    {
+    }
+
+    virtual bool SerializeToJSON(JsonObject& jsonObject)
+    {
+        AllocatedJsonDocument jsonDoc(512);
+
+        JsonObject root = jsonDoc.to<JsonObject>();
+        LEDStripEffect::SerializeToJSON(root);
+
+        jsonDoc[PTY_PALETTE] = _palette;
+        jsonDoc["nmb"] = _numBars;
+        jsonDoc[PTY_SPEED] = _scrollSpeed;
+        jsonDoc["frt"] = _fadeRate;
+        jsonDoc["pd1"] = _peak1DecayRate;
+        jsonDoc["pd2"] = _peak2DecayRate;
+
+        return jsonObject.set(jsonDoc.as<JsonObjectConst>());
+    }
+
+    virtual void Draw() override
+    {
+        // The peaks and their decay rates are global, so we load up our values every time we draw so they're current
+
+        g_Analyzer.g_peak1DecayRate = _peak1DecayRate;
+        g_Analyzer.g_peak2DecayRate = _peak2DecayRate;
+
+        auto pGFXChannel = _GFX[0];
+
+        if (_scrollSpeed > 0)
+        {
+            EVERY_N_MILLISECONDS(_scrollSpeed)
+            {
+                _colorOffset+=2;
+            }
+        }
+
+        if (_fadeRate)
+            fadeAllChannelsToBlackBy(_fadeRate);
+
+        for (int i = 0; i < _numBars; i++)
+        {
+            // We don't use the auto-cycling palette, but we'll use the paused palette if the user has asked for one
+            if (pGFXChannel->IsPalettePaused())
+            {
+                int q = ::map(i, 0, _numBars, 0, 240) + _colorOffset;
+                DrawBar(i, pGFXChannel->ColorFromCurrentPalette(q % 240, 255, LINEARBLEND));
+            }
+            else
+            {
+                int q = ::map(i, 0, _numBars, 0, 255) + _colorOffset;
+                DrawBar(i, ColorFromPalette(_palette, (q) % 255, 255, LINEARBLEND));
+            }
+        }
+    }
+};
+
+
+// WaveformEffect [MATRIX EFFECT]
+//
+// Draws a colorful scrolling waveform driven by instantaneous VU as it scrolls
+
+class WaveformEffect : public LEDStripEffect
+{
+  protected:
+    uint8_t                      _iColorOffset = 0;
+    uint8_t                      _increment = 0;
+    float                        _iPeakVUy = 0;
+    unsigned long                _msPeakVU = 0;
+
+  public:
+
+    WaveformEffect(const String & pszFriendlyName, uint8_t increment = 0)
+        : LEDStripEffect(EFFECT_MATRIX_WAVEFORM, pszFriendlyName),
+          _increment(increment)
+    {
+    }
+
+    WaveformEffect(const JsonObjectConst& jsonObject)
+        : LEDStripEffect(jsonObject),
+          _increment(jsonObject["inc"])
+    {
+    }
+
+    virtual bool SerializeToJSON(JsonObject& jsonObject)
+    {
+        StaticJsonDocument<128> jsonDoc;
+
+        JsonObject root = jsonDoc.to<JsonObject>();
+        LEDStripEffect::SerializeToJSON(root);
+
+        jsonDoc["inc"] = _increment;
+
+        return jsonObject.set(jsonDoc.as<JsonObjectConst>());
+    }
+
+    void DrawSpike(int x, float v, bool bErase = true)
+    {
+        v = std::min(v, 1.0f);
+        v = std::max(v, 0.0f);
+
+        auto g = g_ptrEffectManager->g();
+
+        int yTop = (MATRIX_HEIGHT / 2) - v * (MATRIX_HEIGHT  / 2);
+        int yBottom = (MATRIX_HEIGHT / 2) + v * (MATRIX_HEIGHT / 2) ;
+        if (yTop < 0)
+            yTop = 0;
+        if (yBottom > MATRIX_HEIGHT - 1)
+            yBottom = MATRIX_HEIGHT - 1;
+
+        for (int y=0; y < MATRIX_HEIGHT; y++)
+        {
+            int x1 = abs(MATRIX_HEIGHT / 2 - y);
+            int dx = 256 / std::max(1, (MATRIX_HEIGHT / 2));
+            CRGB color = CRGB::Black;
+            // Invert index so that a rainbow ends up with red at the end, which would match
+            // our red VU pixels
+            auto index = (x1 * dx +_iColorOffset) % 256;
+            if (y >= yTop && y <= yBottom )
+            {
+                uint16_t ms = millis();
+                if (y < 2 || y > (MATRIX_HEIGHT - 2))
+                    color  = CRGB::Red;
+                else
+                    color = g->ColorFromCurrentPalette(255-index + ms / 11, 255, LINEARBLEND);
+            }
+
+            bErase ? g->setPixel(x, y, color) : g->drawPixel(x, y, color);
+
+        }
+        _iColorOffset = (_iColorOffset + _increment) % 255;
+
+    }
+
+    virtual size_t DesiredFramesPerSecond() const override
+    {
+        // I found a pleasing scroll speed to be 24-30, not much faster or its too mesmerizing :-)
+        return 24;
+    }
+
+    virtual void Draw() override
+    {
+        auto g = g_ptrEffectManager->g();
+
+        int top = g_ptrEffectManager->IsVUVisible() ? 1 : 0;
+        g->MoveInwardX(top);                            // Start on Y=1 so we don't shift the VU meter
+        DrawSpike(63, g_Analyzer._VURatio/2.0);
+        DrawSpike(0, g_Analyzer._VURatio/2.0);
+    }
+};
+
+class GhostWave : public WaveformEffect
+{
+    uint8_t                   _blur     = 0;
+    bool                      _erase    = true;
+    int                       _fade     = 0;
+
+    void construct()
+    {
+        _effectNumber = EFFECT_MATRIX_GHOST_WAVE;
+    }
+  public:
+
+    GhostWave(const String & pszFriendlyName, uint8_t increment = 0, uint8_t blur = 0, bool erase = true, int fade = 20)
+        : WaveformEffect(pszFriendlyName, increment),
+          _blur(blur),
+          _erase(erase),
+          _fade(fade)
+    {
+        construct();
+    }
+
+    GhostWave(const JsonObjectConst& jsonObject)
+        : WaveformEffect(jsonObject),
+          _blur(jsonObject[PTY_BLUR]),
+          _erase(jsonObject[PTY_ERASE]),
+          _fade(jsonObject[PTY_FADE])
+    {
+        construct();
+    }
+
+    virtual bool SerializeToJSON(JsonObject& jsonObject)
+    {
+        StaticJsonDocument<128> jsonDoc;
+
+        JsonObject root = jsonDoc.to<JsonObject>();
+        LEDStripEffect::SerializeToJSON(root);
+
+        jsonDoc[PTY_BLUR] = _blur;
+        jsonDoc[PTY_ERASE] = _erase;
+        jsonDoc[PTY_FADE] = _fade;
+
+        return jsonObject.set(jsonDoc.as<JsonObjectConst>());
+    }
+
+    virtual bool RequiresDoubleBuffering() const
+    {
+        return true;
+    }
+
+    virtual size_t DesiredFramesPerSecond() const override
+    {
+        // Looks cool at the low-50s it can actually achieve
+        return _blur > 0 ? 60 : 30;
+    }
+
+    virtual void Draw() override
+    {
+        auto g = g_ptrEffectManager->g();
+
+        int top = g_ptrEffectManager->IsVUVisible() ? 1 : 0;
+
+        g->DimAll(250 - _fade * g_Analyzer._VURatio);
+        g->MoveOutwardsX(top);
+
+        if (_blur)
+            g->blurRows(g->leds, MATRIX_WIDTH, MATRIX_HEIGHT, 0, _blur);
+
+        // VURatio is too fast, VURatioFade looks too slow, but averaged is just right
+
+        float audioLevel = (g_Analyzer._VURatioFade + g_Analyzer._VURatio) / 2;
+
+        // Offsetting by 0.5, which is a very low ratio, helps keep the line thin when sound is low
+        DrawSpike(MATRIX_WIDTH/2, (audioLevel - 0.5) / 1.5, _erase);
+        DrawSpike(MATRIX_WIDTH/2-1, (audioLevel - 0.5) / 1.5, _erase);
+    }
+};
+
+#endif