--- conflicted
+++ resolved
@@ -26,14 +26,7 @@
  public:
   PatternSMRadialWave()
       :
-<<<<<<< HEAD
-#if ENABLE_AUDIO
-        BeatEffectBase(1.50, 0.05),
-#endif
         LEDStripEffect(EFFECT_MATRIX_SMRADIAL_WAVE, "RadialWave") {
-=======
-        LEDStripEffect(EFFECT_MATRIX_SMRADIAL_WAVE, "Radial Wave") {
->>>>>>> 6cd9a5fb
   }
 
   PatternSMRadialWave(const JsonObjectConst& jsonObject)
