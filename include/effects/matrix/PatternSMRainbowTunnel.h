--- conflicted
+++ resolved
@@ -25,20 +25,11 @@
 
  public:
   PatternSMRainbowTunnel()
-      :
-<<<<<<< HEAD
-#if ENABLE_AUDIO
-        BeatEffectBase(1.50, 0.05),
-#endif
-        LEDStripEffect(EFFECT_MATRIX_SMRAINBOW_TUNNEL, "Colorspin") {
-=======
-        LEDStripEffect(EFFECT_MATRIX_SMRAINBOW_TUNNEL, "Rainbow Tunnel") {
->>>>>>> 6cd9a5fb
+      : LEDStripEffect(EFFECT_MATRIX_SMRAINBOW_TUNNEL, "Colorspin") {
   }
 
   PatternSMRainbowTunnel(const JsonObjectConst& jsonObject)
-      :
-        LEDStripEffect(jsonObject) {
+      : LEDStripEffect(jsonObject) {
   }
 
   void Start() override {
