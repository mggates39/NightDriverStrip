--- conflicted
+++ resolved
@@ -88,20 +88,11 @@
 
  public:
   PatternSMWalkingMachine()
-      :
-<<<<<<< HEAD
-#if ENABLE_AUDIO
-        BeatEffectBase(1.50, 0.05),
-#endif
-        LEDStripEffect(EFFECT_MATRIX_SMWALKING_MACHINE, "Machine") {
-=======
-        LEDStripEffect(EFFECT_MATRIX_SMWALKING_MACHINE, "Walking Machine") {
->>>>>>> 6cd9a5fb
+      : LEDStripEffect(EFFECT_MATRIX_SMWALKING_MACHINE, "Machine") {
   }
 
   PatternSMWalkingMachine(const JsonObjectConst& jsonObject)
-      :
-        LEDStripEffect(jsonObject) {
+      : LEDStripEffect(jsonObject) {
   }
 
   void Start() override { g()->Clear(); }
