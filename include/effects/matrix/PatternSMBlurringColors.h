--- conflicted
+++ resolved
@@ -180,14 +180,10 @@
  public:
   PatternSMBlurringColors()
       :
-<<<<<<< HEAD
 #if ENABLE_AUDIO
         BeatEffectBase(1.50, 0.05),
 #endif
         LEDStripEffect(EFFECT_MATRIX_SMBLURRING_COLORS, "Powder") {
-=======
-        LEDStripEffect(EFFECT_MATRIX_SMBLURRING_COLORS, "Blurring Colors") {
->>>>>>> 6cd9a5fb
   }
 
   PatternSMBlurringColors(const JsonObjectConst& jsonObject)
@@ -228,19 +224,9 @@
     }
   }
 
-<<<<<<< HEAD
-  void Draw() override
-  {
-#if ENABLE_AUDIO
-    ProcessAudio();
-#endif
-    step = deltaValue; // счётчик количества частиц в очереди на зарождение в
-                       // этом цикле
-=======
   void Draw() override {
     step = deltaValue;  //счётчик количества частиц в очереди на зарождение в
                         //этом цикле
->>>>>>> 6cd9a5fb
     // dimAll(10);
     g()->blur2d(g()->leds, MATRIX_WIDTH, 0, MATRIX_HEIGHT, 0, 27);
     // go over particles and update matrix cells on the way
