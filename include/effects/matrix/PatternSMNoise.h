#pragma once

#include "effectmanager.h"

// Derived from https://editor.soulmatelights.com/gallery/1509-noise-palettes
// Cycles through 17 effects if pallette noise, looking like a surreal topo.

// Leave these as globals so they're kept in Flash.
DEFINE_GRADIENT_PALETTE(temperature_gp){
    0,   1,   27,  105, 14,  1,   27,  105, 14,  1,   40,  127, 28,  1,   40,
    127, 28,  1,   70,  168, 42,  1,   70,  168, 42,  1,   92,  197, 56,  1,
    92,  197, 56,  1,   119, 221, 70,  1,   119, 221, 70,  3,   130, 151, 84,
    3,   130, 151, 84,  23,  156, 149, 99,  23,  156, 149, 99,  67,  182, 112,
    113, 67,  182, 112, 113, 121, 201, 52,  127, 121, 201, 52,  127, 142, 203,
    11,  141, 142, 203, 11,  141, 224, 223, 1,   155, 224, 223, 1,   155, 252,
    187, 2,   170, 252, 187, 2,   170, 247, 147, 1,   184, 247, 147, 1,   184,
    237, 87,  1,   198, 237, 87,  1,   198, 229, 43,  1,   212, 229, 43,  1,
    212, 220, 15,  1,   226, 220, 15,  1,   226, 171, 2,   2,   240, 171, 2,
    2,   240, 80,  3,   3,   255, 80,  3,   3};

// Gradient palette "Analogous_1_gp", originally from
// http://soliton.vm.bytemark.co.uk/pub/cpt-city/nd/red/tn/Analogous_1.png.index.html
// converted for FastLED with gammas (2.6, 2.2, 2.5)
// Size: 20 bytes of program space.

DEFINE_GRADIENT_PALETTE(Analogous_1_gp){0,   3,   0,   255, 63,  23,  0,
                                        255, 127, 67,  0,   255, 191, 142,
                                        0,   45,  255, 255, 0,   0};

// Gradient palette "es_pinksplash_08_gp", originally from
// http://soliton.vm.bytemark.co.uk/pub/cpt-city/es/pink_splash/tn/es_pinksplash_08.png.index.html
// converted for FastLED with gammas (2.6, 2.2, 2.5)
// Size: 20 bytes of program space.

DEFINE_GRADIENT_PALETTE(es_pinksplash_08_gp){0,  126, 11,  255, 127, 197, 1,
                                             22, 175, 210, 157, 172, 221, 157,
                                             3,  112, 255, 157, 3,   112};

// Gradient palette "es_pinksplash_07_gp", originally from
// http://soliton.vm.bytemark.co.uk/pub/cpt-city/es/pink_splash/tn/es_pinksplash_07.png.index.html
// converted for FastLED with gammas (2.6, 2.2, 2.5)
// Size: 28 bytes of program space.

DEFINE_GRADIENT_PALETTE(es_pinksplash_07_gp){
    0,  229, 1,   1,   61, 242, 4,   63,  101, 255, 12,  255, 127, 249,
    81, 252, 153, 255, 11, 235, 193, 244, 5,   68,  255, 232, 1,   5};

// Gradient palette "Coral_reef_gp", originally from
// http://soliton.vm.bytemark.co.uk/pub/cpt-city/nd/other/tn/Coral_reef.png.index.html
// converted for FastLED with gammas (2.6, 2.2, 2.5)
// Size: 24 bytes of program space.

DEFINE_GRADIENT_PALETTE(Coral_reef_gp){0,   40, 199, 197, 50,  10, 152, 155,
                                       96,  1,  111, 120, 96,  43, 127, 162,
                                       139, 10, 73,  111, 255, 1,  34,  71};

// Gradient palette "es_ocean_breeze_068_gp", originally from
// http://soliton.vm.bytemark.co.uk/pub/cpt-city/es/ocean_breeze/tn/es_ocean_breeze_068.png.index.html
// converted for FastLED with gammas (2.6, 2.2, 2.5)
// Size: 24 bytes of program space.

DEFINE_GRADIENT_PALETTE(es_ocean_breeze_068_gp){
    0,   100, 156, 153, 51,  1, 99, 137, 101, 1, 68, 84,
    104, 35,  142, 168, 178, 0, 63, 117, 255, 1, 10, 10};

// Gradient palette "es_ocean_breeze_036_gp", originally from
// http://soliton.vm.bytemark.co.uk/pub/cpt-city/es/ocean_breeze/tn/es_ocean_breeze_036.png.index.html
// converted for FastLED with gammas (2.6, 2.2, 2.5)
// Size: 16 bytes of program space.

DEFINE_GRADIENT_PALETTE(es_ocean_breeze_036_gp){
    0, 1, 6, 7, 89, 1, 99, 111, 153, 144, 209, 255, 255, 0, 73, 82};

// Gradient palette "es_ocean_breeze_026_gp", originally from
// http://soliton.vm.bytemark.co.uk/pub/cpt-city/es/ocean_breeze/tn/es_ocean_breeze_026.png.index.html
// converted for FastLED with gammas (2.6, 2.2, 2.5)
// Size: 20 bytes of program space.

DEFINE_GRADIENT_PALETTE(es_ocean_breeze_026_gp){0,  52,  78,  71, 76, 0,   16,
                                                29, 127, 1,   1,  1,  178, 0,
                                                16, 29,  255, 52, 78, 71};

// Gradient palette "colorcube_gp", originally from
// http://soliton.vm.bytemark.co.uk/pub/cpt-city/h5/tn/colorcube.png.index.html
// converted for FastLED with gammas (2.6, 2.2, 2.5)
// Size: 256 bytes of program space.

DEFINE_GRADIENT_PALETTE(colorcube_gp){
    0,   14,  22,  0,   4,   14,  104, 0,   8,   14,  255, 0,   12,  88,  22,
    0,   16,  88,  104, 0,   20,  88,  255, 0,   24,  255, 22,  0,   28,  255,
    104, 0,   32,  255, 255, 0,   36,  0,   22,  44,  40,  0,   104, 44,  44,
    0,   255, 44,  48,  14,  0,   44,  52,  14,  22,  44,  56,  14,  104, 44,
    60,  14,  255, 44,  64,  88,  0,   44,  68,  88,  22,  44,  72,  88,  104,
    44,  76,  88,  255, 44,  80,  255, 0,   44,  84,  255, 22,  44,  89,  255,
    104, 44,  93,  255, 255, 44,  97,  0,   22,  255, 101, 0,   104, 255, 105,
    0,   255, 255, 109, 14,  0,   255, 113, 14,  22,  255, 117, 14,  104, 255,
    121, 14,  255, 255, 125, 88,  0,   255, 129, 88,  22,  255, 133, 88,  104,
    255, 137, 88,  255, 255, 141, 255, 0,   255, 145, 255, 22,  255, 149, 255,
    104, 255, 153, 2,   0,   0,   157, 14,  0,   0,   161, 41,  0,   0,   165,
    88,  0,   0,   170, 157, 0,   0,   174, 255, 0,   0,   178, 0,   4,   0,
    182, 0,   22,  0,   186, 0,   55,  0,   190, 0,   104, 0,   194, 0,   169,
    0,   198, 0,   255, 0,   202, 0,   0,   2,   206, 0,   0,   15,  210, 0,
    0,   44,  214, 0,   0,   92,  218, 0,   0,   160, 222, 0,   0,   255, 226,
    0,   0,   0,   230, 1,   3,   1,   234, 9,   15,  10,  238, 27,  39,  30,
    242, 58,  73,  62,  246, 106, 121, 109, 250, 169, 180, 172, 255, 255, 255,
    255};

// Gradient palette "es_landscape_64_gp", originally from
// http://soliton.vm.bytemark.co.uk/pub/cpt-city/es/landscape/tn/es_landscape_64.png.index.html
// converted for FastLED with gammas (2.6, 2.2, 2.5)
// Size: 36 bytes of program space.

DEFINE_GRADIENT_PALETTE(es_landscape_64_gp){
    0,   0,   0,   0,   37,  2,   25,  1,   76,  15,  115, 5,
    127, 79,  213, 1,   128, 126, 211, 47,  130, 188, 209, 247,
    153, 144, 182, 205, 204, 59,  117, 250, 255, 1,   37,  192};

// Gradient palette "es_landscape_33_gp", originally from
// http://soliton.vm.bytemark.co.uk/pub/cpt-city/es/landscape/tn/es_landscape_33.png.index.html
// converted for FastLED with gammas (2.6, 2.2, 2.5)
// Size: 24 bytes of program space.

DEFINE_GRADIENT_PALETTE(es_landscape_33_gp){0,  1,   5,   0,  19,  32,  23,  1,
                                            38, 161, 55,  1,  63,  229, 144, 1,
                                            66, 39,  142, 74, 255, 1,   4,   1};

// Gradient palette "rainbowsherbet_gp", originally from
// http://soliton.vm.bytemark.co.uk/pub/cpt-city/ma/icecream/tn/rainbowsherbet.png.index.html
// converted for FastLED with gammas (2.6, 2.2, 2.5)
// Size: 28 bytes of program space.

DEFINE_GRADIENT_PALETTE(rainbowsherbet_gp){
    0,  255, 33,  4,   43,  255, 68,  25, 86,  255, 7,   25, 127, 255,
    82, 103, 170, 255, 255, 242, 209, 42, 255, 22,  255, 87, 255, 65};

// Gradient palette "gr65_hult_gp", originally from
// http://soliton.vm.bytemark.co.uk/pub/cpt-city/hult/tn/gr65_hult.png.index.html
// converted for FastLED with gammas (2.6, 2.2, 2.5)
// Size: 24 bytes of program space.

DEFINE_GRADIENT_PALETTE(gr65_hult_gp){0,   247, 176, 247, 48,  255, 136, 255,
                                      89,  220, 29,  226, 160, 7,   82,  178,
                                      216, 1,   124, 109, 255, 1,   124, 109};

// Gradient palette "gr64_hult_gp", originally from
// http://soliton.vm.bytemark.co.uk/pub/cpt-city/hult/tn/gr64_hult.png.index.html
// converted for FastLED with gammas (2.6, 2.2, 2.5)
// Size: 32 bytes of program space.

DEFINE_GRADIENT_PALETTE(gr64_hult_gp){
    0,   1,  124, 109, 66,  1, 93, 79, 104, 52, 65, 1,  130, 115, 127, 1,
    150, 52, 65,  1,   201, 1, 86, 72, 239, 0,  55, 45, 255, 0,   55,  45};

// Gradient palette "GMT_drywet_gp", originally from
// http://soliton.vm.bytemark.co.uk/pub/cpt-city/gmt/tn/GMT_drywet.png.index.html
// converted for FastLED with gammas (2.6, 2.2, 2.5)
// Size: 28 bytes of program space.

DEFINE_GRADIENT_PALETTE(GMT_drywet_gp){
    0,   47,  30,  2, 42, 213, 147, 24, 84, 103, 219, 52, 127, 3,
    219, 207, 170, 1, 48, 214, 212, 1,  1,  111, 255, 1,  7,   33};

// Gradient palette "ib15_gp", originally from
// http://soliton.vm.bytemark.co.uk/pub/cpt-city/ing/general/tn/ib15.png.index.html
// converted for FastLED with gammas (2.6, 2.2, 2.5)
// Size: 24 bytes of program space.

DEFINE_GRADIENT_PALETTE(ib15_gp){0,   113, 91, 147, 72,  157, 88, 78,
                                 89,  208, 85, 33,  107, 255, 29, 11,
                                 141, 137, 31, 39,  255, 59,  33, 89};

// Gradient palette "Fuschia_7_gp", originally from
// http://soliton.vm.bytemark.co.uk/pub/cpt-city/ds/fuschia/tn/Fuschia-7.png.index.html
// converted for FastLED with gammas (2.6, 2.2, 2.5)
// Size: 20 bytes of program space.

DEFINE_GRADIENT_PALETTE(Fuschia_7_gp){0,   43,  3,   153, 63, 100, 4,
                                      103, 127, 188, 5,   66, 191, 161,
                                      11,  115, 255, 135, 20, 182};

// Gradient palette "es_emerald_dragon_08_gp", originally from
// http://soliton.vm.bytemark.co.uk/pub/cpt-city/es/emerald_dragon/tn/es_emerald_dragon_08.png.index.html
// converted for FastLED with gammas (2.6, 2.2, 2.5)
// Size: 16 bytes of program space.

DEFINE_GRADIENT_PALETTE(es_emerald_dragon_08_gp){
    0, 97, 255, 1, 101, 47, 133, 1, 178, 13, 43, 1, 255, 2, 10, 1};

// Gradient palette "lava_gp", originally from
// http://soliton.vm.bytemark.co.uk/pub/cpt-city/neota/elem/tn/lava.png.index.html
// converted for FastLED with gammas (2.6, 2.2, 2.5)
// Size: 52 bytes of program space.

DEFINE_GRADIENT_PALETTE(lava_gp){
    0,   0,   0,   0,   46,  18,  0,   0,   96,  113, 0,   0,   108,
    142, 3,   1,   119, 175, 17,  1,   146, 213, 44,  2,   174, 255,
    82,  4,   188, 255, 115, 4,   202, 255, 156, 4,   218, 255, 203,
    4,   234, 255, 255, 4,   244, 255, 255, 71,  255, 255, 255, 255};

// Gradient palette "fire_gp", originally from
// http://soliton.vm.bytemark.co.uk/pub/cpt-city/neota/elem/tn/fire.png.index.html
// converted for FastLED with gammas (2.6, 2.2, 2.5)
// Size: 28 bytes of program space.

DEFINE_GRADIENT_PALETTE(fire_gp){
    0,   1, 1,   0,   76,  32, 5,   0,   146, 192, 24,  0,   197, 220,
    105, 5, 240, 252, 255, 31, 250, 252, 255, 111, 255, 255, 255, 255};

// Gradient palette "Colorfull_gp", originally from
// http://soliton.vm.bytemark.co.uk/pub/cpt-city/nd/atmospheric/tn/Colorfull.png.index.html
// converted for FastLED with gammas (2.6, 2.2, 2.5)
// Size: 44 bytes of program space.

DEFINE_GRADIENT_PALETTE(Colorfull_gp){
    0,   10,  85,  5,   25,  29,  109, 18,  60,  59,  138, 42, 93,  83,  99,
    52,  106, 110, 66,  64,  109, 123, 49,  65,  113, 139, 35, 66,  116, 192,
    117, 98,  124, 255, 255, 137, 168, 100, 180, 155, 255, 22, 121, 174};

// Gradient palette "Magenta_Evening_gp", originally from
// http://soliton.vm.bytemark.co.uk/pub/cpt-city/nd/atmospheric/tn/Magenta_Evening.png.index.html
// converted for FastLED with gammas (2.6, 2.2, 2.5)
// Size: 28 bytes of program space.

DEFINE_GRADIENT_PALETTE(Magenta_Evening_gp){
    0, 71, 27, 39,  31, 130, 11,  51,  63, 213, 2,   64, 70, 232,
    1, 66, 76, 252, 1,  69,  108, 123, 2,  51,  255, 46, 9,  35};

// Gradient palette "Pink_Purple_gp", originally from
// http://soliton.vm.bytemark.co.uk/pub/cpt-city/nd/atmospheric/tn/Pink_Purple.png.index.html
// converted for FastLED with gammas (2.6, 2.2, 2.5)
// Size: 44 bytes of program space.

DEFINE_GRADIENT_PALETTE(Pink_Purple_gp){
    0,   19,  2,   39,  25,  26,  4,   45,  51,  33,  6,   52,  76,  68,  62,
    125, 102, 118, 187, 240, 109, 163, 215, 247, 114, 217, 244, 255, 122, 159,
    149, 221, 149, 113, 78,  188, 183, 128, 57,  155, 255, 146, 40,  123};

// Gradient palette "Sunset_Real_gp", originally from
// http://soliton.vm.bytemark.co.uk/pub/cpt-city/nd/atmospheric/tn/Sunset_Real.png.index.html
// converted for FastLED with gammas (2.6, 2.2, 2.5)
// Size: 28 bytes of program space.

DEFINE_GRADIENT_PALETTE(Sunset_Real_gp){
    0,  120, 0,   0,   22, 179, 22,  0,  51, 255, 104, 0, 85, 167,
    22, 18,  135, 100, 0,  103, 198, 16, 0,  130, 255, 0, 0,  160};

// Gradient palette "es_autumn_19_gp", originally from
// http://soliton.vm.bytemark.co.uk/pub/cpt-city/es/autumn/tn/es_autumn_19.png.index.html
// converted for FastLED with gammas (2.6, 2.2, 2.5)
// Size: 52 bytes of program space.

DEFINE_GRADIENT_PALETTE(es_autumn_19_gp){
    0,   26,  1,   1,   51,  67,  4,   1,   84,  118, 14,  1,   104,
    137, 152, 52,  112, 113, 65,  1,   122, 133, 149, 59,  124, 137,
    152, 52,  135, 113, 65,  1,   142, 139, 154, 46,  163, 113, 13,
    1,   204, 55,  3,   1,   249, 17,  1,   1,   255, 17,  1,   1};

// Gradient palette "BlacK_Blue_Magenta_White_gp", originally from
// http://soliton.vm.bytemark.co.uk/pub/cpt-city/nd/basic/tn/BlacK_Blue_Magenta_White.png.index.html
// converted for FastLED with gammas (2.6, 2.2, 2.5)
// Size: 28 bytes of program space.

DEFINE_GRADIENT_PALETTE(BlacK_Blue_Magenta_White_gp){
    0, 0,   0,   0,   42, 0,   0,   45,  84, 0,   0,   255, 127, 42,
    0, 255, 170, 255, 0,  255, 212, 255, 55, 255, 255, 255, 255, 255};

// Gradient palette "BlacK_Magenta_Red_gp", originally from
// http://soliton.vm.bytemark.co.uk/pub/cpt-city/nd/basic/tn/BlacK_Magenta_Red.png.index.html
// converted for FastLED with gammas (2.6, 2.2, 2.5)
// Size: 20 bytes of program space.

DEFINE_GRADIENT_PALETTE(BlacK_Magenta_Red_gp){0,  0,   0,   0,   63,  42,  0,
                                              45, 127, 255, 0,   255, 191, 255,
                                              0,  45,  255, 255, 0,   0};

// Gradient palette "BlacK_Red_Magenta_Yellow_gp", originally from
// http://soliton.vm.bytemark.co.uk/pub/cpt-city/nd/basic/tn/BlacK_Red_Magenta_Yellow.png.index.html
// converted for FastLED with gammas (2.6, 2.2, 2.5)
// Size: 28 bytes of program space.

DEFINE_GRADIENT_PALETTE(BlacK_Red_Magenta_Yellow_gp){
    0, 0,  0,   0,   42, 42,  0,   0,   84, 255, 0,   0,   127, 255,
    0, 45, 170, 255, 0,  255, 212, 255, 55, 45,  255, 255, 255, 0};

// Gradient palette "Blue_Cyan_Yellow_gp", originally from
// http://soliton.vm.bytemark.co.uk/pub/cpt-city/nd/basic/tn/Blue_Cyan_Yellow.png.index.html
// converted for FastLED with gammas (2.6, 2.2, 2.5)
// Size: 20 bytes of program space.

DEFINE_GRADIENT_PALETTE(Blue_Cyan_Yellow_gp){0,   0,   0,   255, 63,  0,   55,
                                             255, 127, 0,   255, 255, 191, 42,
                                             255, 45,  255, 255, 255, 0};

// Gradient palette "BlacK_Blue_gp", originally from
// http://soliton.vm.bytemark.co.uk/pub/cpt-city/nd/basic/tn/BlacK_Blue.png.index.html
// converted for FastLED with gammas (2.6, 2.2, 2.5)
// Size: 12 bytes of program space.

DEFINE_GRADIENT_PALETTE(BlacK_Blue_gp){0, 0,  0,   0, 127, 0,
                                       0, 45, 255, 0, 0,   255};

// Gradient palette "Stripped_Spectrum_gp", originally from
// http://soliton.vm.bytemark.co.uk/pub/cpt-city/nd/strips/tn/Stripped_Spectrum.png.index.html
// converted for FastLED with gammas (2.6, 2.2, 2.5)
// Size: 512 bytes of program space.

DEFINE_GRADIENT_PALETTE(Stripped_Spectrum_gp){
    0,   255, 0,   0,   2,   255, 1,   0,   4,   255, 1,   0,   6,   255, 4,
    0,   9,   255, 8,   0,   11,  255, 13,  0,   13,  255, 21,  0,   15,  255,
    29,  0,   15,  0,   0,   0,   18,  0,   0,   0,   20,  0,   0,   0,   22,
    0,   0,   0,   25,  0,   0,   0,   27,  0,   0,   0,   29,  0,   0,   0,
    31,  0,   0,   0,   31,  255, 135, 0,   34,  255, 157, 0,   36,  255, 182,
    0,   38,  255, 207, 0,   40,  255, 235, 0,   43,  242, 255, 0,   45,  210,
    255, 0,   47,  179, 255, 0,   47,  0,   0,   0,   50,  0,   0,   0,   52,
    0,   0,   0,   54,  0,   0,   0,   56,  0,   0,   0,   59,  0,   0,   0,
    61,  0,   0,   0,   63,  0,   0,   0,   63,  42,  255, 0,   66,  31,  255,
    0,   68,  22,  255, 0,   57,  0,   0,   0,   159, 0,   0,   0,   159, 0,
    12,  255, 161, 0,   7,   255, 163, 0,   3,   255, 166, 0,   1,   255, 168,
    0,   1,   255, 170, 1,   0,   255, 173, 1,   0,   255, 175, 1,   0,   255,
    175, 0,   0,   0,   177, 0,   0,   0,   179, 0,   0,   0,   182, 0,   0,
    0,   184, 0,   0,   0,   186, 0,   0,   0,   188, 0,   0,   0,   191, 0,
    0,   0,   191, 42,  0,   255, 193, 54,  0,   255, 195, 69,  0,   255, 198,
    86,  0,   255, 200, 106, 0,   255, 202, 128, 0,   255, 204, 152, 0,   255,
    207, 179, 0,   255, 207, 0,   0,   0,   209, 0,   0,   0,   211, 0,   0,
    0,   214, 0,   0,   0,   216, 0,   0,   0,   218, 0,   0,   0,   220, 0,
    0,   0,   223, 0,   0,   0,   223, 255, 0,   123, 225, 255, 0,   112, 227,
    255, 0,   103, 229, 255, 0,   93,  232, 255, 0,   84,  234, 255, 0,   75,
    236, 255, 0,   67,  239, 255, 0,   60,  239, 0,   0,   0,   241, 0,   0,
    0,   243, 0,   0,   0,   245, 0,   0,   0,   248, 0,   0,   0,   250, 0,
    0,   0,   252, 0,   0,   0,   255, 0,   0,   0};

// Gradient palette "bhw1_14_gp", originally from
// http://soliton.vm.bytemark.co.uk/pub/cpt-city/bhw/bhw1/tn/bhw1_14.png.index.html
// converted for FastLED with gammas (2.6, 2.2, 2.5)
// Size: 36 bytes of program space.

DEFINE_GRADIENT_PALETTE(bhw1_14_gp){
    0,  0,   0,   0, 12, 1,  1,   3,  53, 8,  1,   22, 80, 4, 6,   89, 119, 2,
    25, 216, 145, 7, 10, 99, 186, 15, 2,  31, 233, 2,  1,  5, 255, 0,  0,   0};

// Gradient palette "bhw2_22_gp", originally from
// http://soliton.vm.bytemark.co.uk/pub/cpt-city/bhw/bhw2/tn/bhw2_22.png.index.html
// converted for FastLED with gammas (2.6, 2.2, 2.5)
// Size: 20 bytes of program space.

DEFINE_GRADIENT_PALETTE(bhw2_22_gp){
    0, 0, 0, 0, 99, 227, 1, 1, 130, 249, 199, 95, 155, 227, 1, 1, 255, 0, 0, 0};

// Gradient palette "bhw3_52_gp", originally from
// http://soliton.vm.bytemark.co.uk/pub/cpt-city/bhw/bhw3/tn/bhw3_52.png.index.html
// converted for FastLED with gammas (2.6, 2.2, 2.5)
// Size: 28 bytes of program space.

DEFINE_GRADIENT_PALETTE(bhw3_52_gp){
    0,   31, 1,   27,  45, 34, 1,   16,  99, 137, 5,   9, 132, 213,
    128, 10, 175, 199, 22, 1,  201, 199, 9,  6,   255, 1, 0,   1};

// Gradient palette "Deep_Sea_gp", originally from
// http://soliton.vm.bytemark.co.uk/pub/cpt-city/ggr/tn/Deep_Sea.png.index.html
// converted for FastLED with gammas (2.6, 2.2, 2.5)
// Size: 20 bytes of program space.

DEFINE_GRADIENT_PALETTE(Deep_Sea_gp){0,   0,   1,   2,  148, 1,   7,
                                     24,  194, 2,   31, 77,  226, 1,
                                     108, 144, 255, 0,  237, 235};

// Gradient palette "ofaurora_gp", originally from
// http://soliton.vm.bytemark.co.uk/pub/cpt-city/pj/2/tn/ofaurora.png.index.html
// converted for FastLED with gammas (2.6, 2.2, 2.5)
// Size: 124 bytes of program space.

DEFINE_GRADIENT_PALETTE(ofaurora_gp){
    0,   255, 241, 242, 10,  237, 1,   9,   15,  42,  1,   2,   22,  1,  1, 1,
    35,  237, 1,   9,   48,  255, 241, 242, 58,  239, 57,  1,   66,  1,  1, 1,
    76,  239, 57,  1,   84,  255, 241, 242, 94,  242, 217, 1,   101, 1,  1, 1,
    109, 242, 217, 1,   119, 255, 241, 242, 127, 9,   144, 36,  132, 1,  1, 1,
    140, 9,   144, 36,  147, 255, 241, 242, 158, 1,   156, 186, 168, 1,  1, 1,
    178, 1,   156, 186, 186, 255, 241, 242, 198, 16,  13,  255, 206, 1,  1, 1,
    216, 16,  13,  255, 224, 255, 241, 242, 234, 78,  1,   156, 237, 14, 1, 30,
    239, 1,   1,   1,   244, 78,  1,   156, 255, 255, 241, 242};

// Gradient palette "shikon_22_gp", originally from
// http://soliton.vm.bytemark.co.uk/pub/cpt-city/gacruxa/shikon/tn/shikon-22.png.index.html
// converted for FastLED with gammas (2.6, 2.2, 2.5)
// Size: 84 bytes of program space.

DEFINE_GRADIENT_PALETTE(shikon_22_gp){
    0,   2,   2,   2,  24,  217, 47,  0,  26,  2,   2,   2,   49,  126,
    0,   1,   51,  2,  2,   2,   73,  0,  223, 64,  76,  2,   2,   2,
    100, 126, 0,   59, 102, 2,   2,   2,  125, 0,   219, 219, 127, 2,
    2,   2,   151, 0,  25,  219, 153, 2,  2,   2,   175, 44,  223, 0,
    179, 2,   2,   2,  201, 55,  2,   32, 203, 2,   2,   2,   226, 199,
    223, 0,   229, 2,  2,   2,   252, 26, 0,   219, 255, 2,   2,   2};

// Gradient palette "shikon_23_gp", originally from
// http://soliton.vm.bytemark.co.uk/pub/cpt-city/gacruxa/shikon/tn/shikon-23.png.index.html
// converted for FastLED with gammas (2.6, 2.2, 2.5)
// Size: 164 bytes of program space.

DEFINE_GRADIENT_PALETTE(shikon_23_gp){
    0,   2,   2,   2,   8,   2,   2,   2,   10,  126, 0,   1,   24,  126, 0,
    1,   25,  2,   2,   2,   37,  2,   2,   2,   38,  199, 223, 0,   49,  199,
    223, 0,   50,  2,   2,   2,   63,  2,   2,   2,   65,  44,  223, 0,   77,
    44,  223, 0,   77,  2,   2,   2,   88,  2,   2,   2,   89,  0,   223, 64,
    101, 0,   223, 64,  102, 2,   2,   2,   113, 2,   2,   2,   114, 0,   219,
    219, 128, 0,   219, 219, 129, 2,   2,   2,   140, 2,   2,   2,   141, 0,
    25,  219, 153, 0,   25,  219, 153, 2,   2,   2,   165, 2,   2,   2,   166,
    126, 0,   59,  178, 126, 0,   59,  179, 2,   2,   2,   191, 2,   2,   2,
    192, 55,  2,   32,  204, 55,  2,   32,  205, 2,   2,   2,   216, 2,   2,
    2,   217, 217, 47,  0,   228, 217, 47,  0,   228, 2,   2,   2,   242, 2,
    2,   2,   243, 26,  0,   219, 250, 26,  0,   219, 255, 2,   2,   2};

class PatternSMNoise : public LEDStripEffect
{
 private:
  uint8_t mode{0};  // Which of the 17 effects(!) are we showing?

  static const int MAX_DIMENSION =
      ((MATRIX_WIDTH > MATRIX_HEIGHT) ? MATRIX_WIDTH : MATRIX_HEIGHT);

  // The 16 bit version of our coordinates
  uint16_t noisex;
  uint16_t noisey;
  uint16_t noisez;

  // We're using the x/y dimensions to map to the x/y pixels on the matrix.
  // We'll use the z-axis for "time".  speed determines how fast time moves
  // forward.  Try 1 for a very slow moving effect, or 60 for something that
  // ends up looking like water.
  uint32_t noisespeedx = 1;
  uint32_t noisespeedy = 1;
  uint32_t noisespeedz = 1;

  // Scale determines how far apart the pixels in our noise matrix are.  Try
  // changing these values around to see how it affects the motion of the
  // display.  The higher the value of scale, the more "zoomed out" the noise
  // will be.  A value of 1 will be so zoomed in, you'll mostly see solid
  // colors.
  uint16_t noisescale = 30;  // scale is set dynamically once we've started up

  // This is the array that we keep our computed noise values in
  uint8_t noise[MAX_DIMENSION][MAX_DIMENSION];

  uint8_t colorLoop = 0;

  CRGBPalette16 blackAndWhiteStripedPalette;

  // This function sets up a palette of black and white stripes,
  // using code.  Since the palette is effectively an array of
  // sixteen CRGB colors, the various fill_* functions can be used
  // to set them up.
  void SetupBlackAndWhiteStripedPalette() {
    // 'black out' all 16 palette entries...
    fill_solid(blackAndWhiteStripedPalette, 16, CRGB::Black);
    // and set every fourth one to white.
    blackAndWhiteStripedPalette[0] = CRGB::White;
    blackAndWhiteStripedPalette[4] = CRGB::White;
    blackAndWhiteStripedPalette[8] = CRGB::White;
    blackAndWhiteStripedPalette[12] = CRGB::White;
  }

  CRGBPalette16 blackAndBlueStripedPalette;

  // This function sets up a palette of black and blue stripes,
  // using code.  Since the palette is effectively an array of
  // sixteen CRGB colors, the various fill_* functions can be used
  // to set them up.
  void SetupBlackAndBlueStripedPalette() {
    // 'black out' all 16 palette entries...
    fill_solid(blackAndBlueStripedPalette, 16, CRGB::Black);

    for (uint8_t i = 0; i < 6; i++) {
      blackAndBlueStripedPalette[i] = CRGB::Blue;
    }
  }

  // Fill the x/y array of 8-bit noise values using the inoise8 function.
  void fillnoise8() {
    // If we're runing at a low "speed", some 8-bit artifacts become visible
    // from frame-to-frame.  In order to reduce this, we can do some fast
    // data-smoothing. The amount of data smoothing we're doing depends on
    // "speed".
    uint8_t dataSmoothing = 0;
    uint16_t lowestNoise =
        noisespeedx < noisespeedy ? noisespeedx : noisespeedy;
    lowestNoise = lowestNoise < noisespeedz ? lowestNoise : noisespeedz;
    if (lowestNoise < 8) {
      dataSmoothing = 200 - (lowestNoise * 4);
    }

    for (int i = 0; i < MAX_DIMENSION; i++) {
      int ioffset = noisescale * i;
      for (int j = 0; j < MAX_DIMENSION; j++) {
        int joffset = noisescale * j;

        uint8_t data = inoise8(noisex + ioffset, noisey + joffset, noisez);

        // The range of the inoise8 function is roughly 16-238.
        // These two operations expand those values out to roughly 0..255
        // You can comment them out if you want the raw noise data.
        data = qsub8(data, 16);
        data = qadd8(data, scale8(data, 39));

        if (dataSmoothing) {
          uint8_t olddata = noise[i][j];
          uint8_t newdata = scale8(olddata, dataSmoothing) +
                            scale8(data, 256 - dataSmoothing);
          data = newdata;
        }

        noise[i][j] = data;
      }
    }

    noisex += noisespeedx;
    noisey += noisespeedy;
    noisez += noisespeedz;
  }

  void mapNoiseToLEDsUsingPalette(CRGBPalette16 palette,
                                  uint8_t hueReduce = 0) {
    static uint8_t ihue = 0;

    for (int i = 0; i < MATRIX_WIDTH; i++) {
      for (int j = 0; j < MATRIX_HEIGHT; j++) {
        // We use the value at the (i,j) coordinate in the noise
        // array for our brightness, and the flipped value from (j,i)
        // for our pixel's index into the color palette.

        uint8_t index = noise[j][i];
        uint8_t bri = noise[i][j];

        // if this palette is a 'loop', add a slowly-changing base value
        if (colorLoop) {
          index += ihue;
        }

        // brighten up, as the color palette itself often contains the
        // light/dark dynamic range desired
        if (bri > 127) {
          bri = 255;
        } else {
          bri = dim8_raw(bri * 2);
        }

        if (hueReduce > 0) {
          if (index < hueReduce)
            index = 0;
          else
            index -= hueReduce;
        }

        CRGB color = ColorFromPalette(palette, index, bri);
        uint16_t n = g()->xy(i, j);

        g()->leds[n] = color;
      }
    }
    ihue += 1;
  }

  uint16_t drawNoise(CRGBPalette16 palette, uint8_t hueReduce = 0) {
    // generate noise data
    fillnoise8();

    // convert the noise data to colors in the LED array
    // using the current palette
    mapNoiseToLEDsUsingPalette(palette, hueReduce);

    return 10;
  }
  //===============================================
  uint16_t LavaLampRainbow() {
    noisespeedx = 1;
    noisespeedy = 0;
    noisespeedz = 0;
    noisescale = 10;
    colorLoop = 0;
    return drawNoise(RainbowColors_p);
  }
  //===============================================
  uint16_t LavaLampRainbowStripe() {
    noisespeedx = 2;
    noisespeedy = 0;
    noisespeedz = 0;
    noisescale = 20;
    colorLoop = 0;
    return drawNoise(RainbowStripeColors_p);
  }
  //===============================================
  uint16_t Party() {
    noisespeedx = 1;
    noisespeedy = 0;
    noisespeedz = 0;
    noisescale = 50;
    colorLoop = 0;
    return drawNoise(PartyColors_p);
  }
  //===============================================
  uint16_t Forest() {
    noisespeedx = 9;
    noisespeedy = 0;
    noisespeedz = 0;
    noisescale = 120;
    colorLoop = 0;
    return drawNoise(ForestColors_p);
  }
  //===============================================
  uint16_t Cloud() {
    noisespeedx = 9;
    noisespeedy = 0;
    noisespeedz = 0;
    noisescale = 30;
    colorLoop = 0;
    return drawNoise(CloudColors_p);
  }
  //===============================================
  uint16_t Fire() {
    noisespeedx = 8;  // 24;
    noisespeedy = 0;
    noisespeedz = 8;
    noisescale = 50;
    colorLoop = 0;
    return drawNoise(HeatColors_p, 60);
  }
  //===============================================
  uint16_t FireNoise() {
    noisespeedx = 8;  // 24;
    noisespeedy = 0;
    noisespeedz = 8;
    noisescale = 50;
    colorLoop = 0;
    return drawNoise(HeatColors_p, 60);
  }
  //===============================================
  uint16_t Lava() {
    noisespeedx = 2;
    noisespeedy = 0;
    noisespeedz = 2;
    noisescale = 20;
    colorLoop = 0;
    return drawNoise(LavaColors_p);
  }
  //===============================================
  uint16_t Ocean() {
    noisespeedx = 9;
    noisespeedy = 0;
    noisespeedz = 0;
    noisescale = 90;
    colorLoop = 0;
    return drawNoise(OceanColors_p);
  }
  //===============================================
  uint16_t BlackAndWhite() {
    SetupBlackAndWhiteStripedPalette();
    noisespeedx = 9;
    noisespeedy = 0;
    noisespeedz = 0;
    noisescale = 30;
    colorLoop = 0;
    return drawNoise(blackAndWhiteStripedPalette);
  }
  //===============================================
  uint16_t BlackAndBlue() {
    SetupBlackAndBlueStripedPalette();
    noisespeedx = 9;
    noisespeedy = 0;
    noisespeedz = 0;
    noisescale = 30;
    colorLoop = 0;
    return drawNoise(blackAndBlueStripedPalette);
  }
  //===============================================
  uint16_t Temperature() {
    noisespeedx = 1;
    noisespeedy = 0;
    noisespeedz = 1;
    noisescale = 25;  // 20
    colorLoop = 0;
    return drawNoise(temperature_gp);
  }
  //===============================================
  uint16_t Spectrum() {
    noisespeedx = 1;
    noisespeedy = 0;
    noisespeedz = 1;
    noisescale = 25;  // 20
    colorLoop = 0;
    return drawNoise(Stripped_Spectrum_gp);
  }
  //===============================================
  uint16_t OceanBreeze() {
    noisespeedx = 1;
    noisespeedy = 0;
    noisespeedz = 1;
    noisescale = 25;  // 20
    colorLoop = 0;
    return drawNoise(es_ocean_breeze_026_gp);
  }
  //===============================================
  uint16_t DeepSea() {
    noisespeedx = 1;
    noisespeedy = 1;
    noisespeedz = 0;
    noisescale = 30;  // 20
    colorLoop = 0;
    return drawNoise(Deep_Sea_gp);
  }
  //===============================================
  uint16_t Aurora() {
    noisespeedx = 0;
    noisespeedy = 1;
    noisespeedz = 0;
    noisescale = 30;  // 20
    colorLoop = 0;
    return drawNoise(ofaurora_gp);
  }
  //===============================================
  uint16_t Shikon() {
    noisespeedx = 1;
    noisespeedy = 1;
    noisespeedz = 0;
    noisescale = 10;  // 20
    colorLoop = 0;
    return drawNoise(shikon_23_gp);
    return drawNoise(shikon_22_gp);
  }
  //===============================================
  uint16_t ColorCube() {
    noisespeedx = 1;
    noisespeedy = 1;
    noisespeedz = 0;
    noisescale = 15;  // 20
    colorLoop = 0;
    return drawNoise(colorcube_gp);
  }

 public:
  PatternSMNoise()
      :
<<<<<<< HEAD
#if ENABLE_AUDIO
        BeatEffectBase(1.50, 0.05),
#endif
        LEDStripEffect(EFFECT_MATRIX_SMNOISE, "Lava Lamp") {
=======
        LEDStripEffect(EFFECT_MATRIX_SMNOISE, "Noise Patterns") {
>>>>>>> 6cd9a5fb
  }

  PatternSMNoise(const JsonObjectConst& jsonObject)
      :
        LEDStripEffect(jsonObject) {
  }

  void Start() override {
    g()->Clear();
    noisex = random16();
    noisey = random16();
    noisez = random16();
  }

  void Draw() override {
    // For Mesmerizer/Nightdriver, I'm not sure this is the best
    // final presentation. It just zips through 17 effects without
    // announcing them in any way. Should it interact with audio or
    // the remote or splash labels on the display or ... ?
    EVERY_N_SECONDS(15) {
      if (mode++ > 3) mode = 0;
    }
    switch (mode) {
      case 0:
        LavaLampRainbow();
        break;
      case 1:
        LavaLampRainbowStripe();
        break;
      case 2:
        Shikon();     
        break;
      case 3:
        ColorCube();
        break;
    }
  }
};<|MERGE_RESOLUTION|>--- conflicted
+++ resolved
@@ -738,14 +738,7 @@
  public:
   PatternSMNoise()
       :
-<<<<<<< HEAD
-#if ENABLE_AUDIO
-        BeatEffectBase(1.50, 0.05),
-#endif
         LEDStripEffect(EFFECT_MATRIX_SMNOISE, "Lava Lamp") {
-=======
-        LEDStripEffect(EFFECT_MATRIX_SMNOISE, "Noise Patterns") {
->>>>>>> 6cd9a5fb
   }
 
   PatternSMNoise(const JsonObjectConst& jsonObject)
