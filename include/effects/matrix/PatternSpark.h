--- conflicted
+++ resolved
@@ -1,154 +1,149 @@
-//+--------------------------------------------------------------------------
-//
-// File:        PatternSpark.h
-//
-// NightDriverStrip - (c) 2018 Plummer's Software LLC.  All Rights Reserved.
-//
-// This file is part of the NightDriver software project.
-//
-//    NightDriver is free software: you can redistribute it and/or modify
-//    it under the terms of the GNU General Public License as published by
-//    the Free Software Foundation, either version 3 of the License, or
-//    (at your option) any later version.
-//
-//    NightDriver is distributed in the hope that it will be useful,
-//    but WITHOUT ANY WARRANTY; without even the implied warranty of
-//    MERCHANTABILITY or FITNESS FOR A PARTICULAR PURPOSE.  See the
-//    GNU General Public License for more details.
-//
-//    You should have received a copy of the GNU General Public License
-//    along with Nightdriver.  It is normally found in copying.txt
-//    If not, see <https://www.gnu.org/licenses/>.
-//
-//
-// Description:
-//
-//   Effect code ported from Aurora to Mesmerizer's draw routines
-//
-// History:     Jun-25-202         Davepl      Adapted from own code
-//
-//---------------------------------------------------------------------------
-
-/*
- * Aurora: https://github.com/pixelmatix/aurora
- * Copyright (c) 2014 Jason Coon
- *
- * Portions of this code are adapted from FastLED Fire2012 example by Mark Kriegsman: https://github.com/FastLED/FastLED/tree/master/examples/Fire2012WithPalette
- * Copyright (c) 2013 FastLED
- *
- * Permission is hereby granted, free of charge, to any person obtaining a copy of
- * this software and associated documentation files (the "Software"), to deal in
- * the Software without restriction, including without limitation the rights to
- * use, copy, modify, merge, publish, distribute, sublicense, and/or sell copies of
- * the Software, and to permit persons to whom the Software is furnished to do so,
- * subject to the following conditions:
- *
- * The above copyright notice and this permission notice shall be included in all
- * copies or substantial portions of the Software.
- *
- * THE SOFTWARE IS PROVIDED "AS IS", WITHOUT WARRANTY OF ANY KIND, EXPRESS OR
- * IMPLIED, INCLUDING BUT NOT LIMITED TO THE WARRANTIES OF MERCHANTABILITY, FITNESS
- * FOR A PARTICULAR PURPOSE AND NONINFRINGEMENT. IN NO EVENT SHALL THE AUTHORS OR
- * COPYRIGHT HOLDERS BE LIABLE FOR ANY CLAIM, DAMAGES OR OTHER LIABILITY, WHETHER
- * IN AN ACTION OF CONTRACT, TORT OR OTHERWISE, ARISING FROM, OUT OF OR IN
- * CONNECTION WITH THE SOFTWARE OR THE USE OR OTHER DEALINGS IN THE SOFTWARE.
- */
-
-#ifndef PatternSpark_H
-#define PatternSpark_H
-
-class PatternSpark : public LEDStripEffect
-{
-  private:
-
-  public:
-    PatternSpark() : LEDStripEffect(EFFECT_MATRIX_SPARK, "Spark")
-    {
-    }
-
-    PatternSpark(const JsonObjectConst& jsonObject) : LEDStripEffect(jsonObject)
-    {
-    }
-
-    // There are two main parameters you can play with to control the look and
-    // feel of your fire: COOLING (used in step 1 above), and SPARKING (used
-    // in step 3 above).
-    //
-    // COOLING: How much does the air cool as it rises?
-    // Less cooling = taller flames.  More cooling = shorter flames.
-    // Default 55, suggested range 20-100
-    uint8_t cooling = 100;
-
-    // SPARKING: What chance (out of 255) is there that a new spark will be lit?
-    // Higher chance = more roaring fire.  Lower chance = more flickery fire.
-    // Default 120, suggested range 50-200.
-    uint8_t sparking = 50;
-
-    unsigned int drawFrame() {
-      // Add entropy to random number generator; we use a lot of it.
-      random16_add_entropy( random16());
-
-<<<<<<< HEAD
-      g()->DimAll(235);
-      for (uint8_t x = 0; x < MATRIX_WIDTH; x++) 
-=======
-      graphics()->DimAll(235);
-      for (uint8_t x = 0; x < MATRIX_WIDTH; x++)
->>>>>>> d0567be8
-      {
-        // Step 1.  Cool down every cell a little
-        for (int y = 0; y < MATRIX_HEIGHT; y++) {
-          int xy = XY(x, y);
-          heat[xy] = qsub8(heat[xy], random8(0, ((cooling * 10) / MATRIX_HEIGHT) + 2));
-        }
-
-        // Step 2.  Heat from each cell drifts 'up' and diffuses a little
-        for (int y = 0; y < MATRIX_HEIGHT; y++) {
-          heat[XY(x, y)] = (heat[XY(x, y + 1)] + heat[XY(x, y + 2)] + heat[XY(x, y + 2)]) / 3;
-        }
-
-        // Step 2.  Randomly ignite new 'sparks' of heat
-        if (random8() < sparking) {
-          uint8_t xt = random8(MATRIX_CENTRE_X - 2, MATRIX_CENTER_X + 3);
-
-          int xy = XY(xt, MATRIX_HEIGHT - 1);
-          heat[xy] = qadd8(heat[xy], random8(160, 255));
-        }
-
-        // Step 4.  Map from heat cells to LED colors
-        for (int y = 0; y < MATRIX_HEIGHT; y++) {
-          int xy = XY(x, y);
-          byte colorIndex = heat[xy];
-
-          // Recommend that you use values 0-240 rather than
-          // the usual 0-255, as the last 15 colors will be
-          // 'wrapping around' from the hot end to the cold end,
-          // which looks wrong.
-          colorIndex = scale8(colorIndex, 240);
-
-          // override color 0 to ensure a black background?
-          if (colorIndex != 0)
-            //                    effects.leds[xy] = CRGB::Black;
-            //                else
-            effects.leds[xy] = effects.ColorFromCurrentPalette(colorIndex);
-        }
-      }
-
-      // Noise
-      g()->GetNoise().noise_x += 1000;
-      g()->GetNoise().noise_y += 1000;
-      g()->GetNoise().noise_z += 1000;
-      g()->GetNoise().noise_scale_x = 4000;
-      g()->GetNoise().noise_scale_y = 4000;
-      effects.FillGetNoise();
-
-      effects.MoveX(3);
-      effects.MoveFractionalNoiseX(4);
-
-      effects.ShowFrame();
-
-      return 15;
-    }
-};
-
-#endif
+//+--------------------------------------------------------------------------
+//
+// File:        PatternSpark.h
+//
+// NightDriverStrip - (c) 2018 Plummer's Software LLC.  All Rights Reserved.
+//
+// This file is part of the NightDriver software project.
+//
+//    NightDriver is free software: you can redistribute it and/or modify
+//    it under the terms of the GNU General Public License as published by
+//    the Free Software Foundation, either version 3 of the License, or
+//    (at your option) any later version.
+//
+//    NightDriver is distributed in the hope that it will be useful,
+//    but WITHOUT ANY WARRANTY; without even the implied warranty of
+//    MERCHANTABILITY or FITNESS FOR A PARTICULAR PURPOSE.  See the
+//    GNU General Public License for more details.
+//
+//    You should have received a copy of the GNU General Public License
+//    along with Nightdriver.  It is normally found in copying.txt
+//    If not, see <https://www.gnu.org/licenses/>.
+//
+//
+// Description:
+//
+//   Effect code ported from Aurora to Mesmerizer's draw routines
+//
+// History:     Jun-25-202         Davepl      Adapted from own code
+//
+//---------------------------------------------------------------------------
+
+/*
+ * Aurora: https://github.com/pixelmatix/aurora
+ * Copyright (c) 2014 Jason Coon
+ *
+ * Portions of this code are adapted from FastLED Fire2012 example by Mark Kriegsman: https://github.com/FastLED/FastLED/tree/master/examples/Fire2012WithPalette
+ * Copyright (c) 2013 FastLED
+ *
+ * Permission is hereby granted, free of charge, to any person obtaining a copy of
+ * this software and associated documentation files (the "Software"), to deal in
+ * the Software without restriction, including without limitation the rights to
+ * use, copy, modify, merge, publish, distribute, sublicense, and/or sell copies of
+ * the Software, and to permit persons to whom the Software is furnished to do so,
+ * subject to the following conditions:
+ *
+ * The above copyright notice and this permission notice shall be included in all
+ * copies or substantial portions of the Software.
+ *
+ * THE SOFTWARE IS PROVIDED "AS IS", WITHOUT WARRANTY OF ANY KIND, EXPRESS OR
+ * IMPLIED, INCLUDING BUT NOT LIMITED TO THE WARRANTIES OF MERCHANTABILITY, FITNESS
+ * FOR A PARTICULAR PURPOSE AND NONINFRINGEMENT. IN NO EVENT SHALL THE AUTHORS OR
+ * COPYRIGHT HOLDERS BE LIABLE FOR ANY CLAIM, DAMAGES OR OTHER LIABILITY, WHETHER
+ * IN AN ACTION OF CONTRACT, TORT OR OTHERWISE, ARISING FROM, OUT OF OR IN
+ * CONNECTION WITH THE SOFTWARE OR THE USE OR OTHER DEALINGS IN THE SOFTWARE.
+ */
+
+#ifndef PatternSpark_H
+#define PatternSpark_H
+
+class PatternSpark : public LEDStripEffect
+{
+  private:
+
+  public:
+    PatternSpark() : LEDStripEffect(EFFECT_MATRIX_SPARK, "Spark")
+    {
+    }
+
+    PatternSpark(const JsonObjectConst& jsonObject) : LEDStripEffect(jsonObject)
+    {
+    }
+
+    // There are two main parameters you can play with to control the look and
+    // feel of your fire: COOLING (used in step 1 above), and SPARKING (used
+    // in step 3 above).
+    //
+    // COOLING: How much does the air cool as it rises?
+    // Less cooling = taller flames.  More cooling = shorter flames.
+    // Default 55, suggested range 20-100
+    uint8_t cooling = 100;
+
+    // SPARKING: What chance (out of 255) is there that a new spark will be lit?
+    // Higher chance = more roaring fire.  Lower chance = more flickery fire.
+    // Default 120, suggested range 50-200.
+    uint8_t sparking = 50;
+
+    unsigned int drawFrame() {
+      // Add entropy to random number generator; we use a lot of it.
+      random16_add_entropy( random16());
+
+      g()->DimAll(235);
+      for (uint8_t x = 0; x < MATRIX_WIDTH; x++)
+      {
+        // Step 1.  Cool down every cell a little
+        for (int y = 0; y < MATRIX_HEIGHT; y++) {
+          int xy = XY(x, y);
+          heat[xy] = qsub8(heat[xy], random8(0, ((cooling * 10) / MATRIX_HEIGHT) + 2));
+        }
+
+        // Step 2.  Heat from each cell drifts 'up' and diffuses a little
+        for (int y = 0; y < MATRIX_HEIGHT; y++) {
+          heat[XY(x, y)] = (heat[XY(x, y + 1)] + heat[XY(x, y + 2)] + heat[XY(x, y + 2)]) / 3;
+        }
+
+        // Step 2.  Randomly ignite new 'sparks' of heat
+        if (random8() < sparking) {
+          uint8_t xt = random8(MATRIX_CENTRE_X - 2, MATRIX_CENTER_X + 3);
+
+          int xy = XY(xt, MATRIX_HEIGHT - 1);
+          heat[xy] = qadd8(heat[xy], random8(160, 255));
+        }
+
+        // Step 4.  Map from heat cells to LED colors
+        for (int y = 0; y < MATRIX_HEIGHT; y++) {
+          int xy = XY(x, y);
+          byte colorIndex = heat[xy];
+
+          // Recommend that you use values 0-240 rather than
+          // the usual 0-255, as the last 15 colors will be
+          // 'wrapping around' from the hot end to the cold end,
+          // which looks wrong.
+          colorIndex = scale8(colorIndex, 240);
+
+          // override color 0 to ensure a black background?
+          if (colorIndex != 0)
+            //                    effects.leds[xy] = CRGB::Black;
+            //                else
+            effects.leds[xy] = effects.ColorFromCurrentPalette(colorIndex);
+        }
+      }
+
+      // Noise
+      g()->GetNoise().noise_x += 1000;
+      g()->GetNoise().noise_y += 1000;
+      g()->GetNoise().noise_z += 1000;
+      g()->GetNoise().noise_scale_x = 4000;
+      g()->GetNoise().noise_scale_y = 4000;
+      effects.FillGetNoise();
+
+      effects.MoveX(3);
+      effects.MoveFractionalNoiseX(4);
+
+      effects.ShowFrame();
+
+      return 15;
+    }
+};
+
+#endif