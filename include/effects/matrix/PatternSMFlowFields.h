#pragma once

#include "effectmanager.h"
#include "effects/matrix/Boid.h"
#include "effects/matrix/Vector.h"

// Derived from https://editor.soulmatelights.com/gallery/2132-flowfields
// This makes a very cool green vine that grows up the display.

class PatternSMFlowFields : public LEDStripEffect
{
 private:
  const int WIDTH = MATRIX_WIDTH;
  const int HEIGHT = MATRIX_HEIGHT;
  const int COLS = MATRIX_WIDTH;
  const int ROWS = MATRIX_HEIGHT;
  static const int NUM_PARTICLES = 40;
  // set this to the number of particles. the varialbe describes what
  // it's supposed to be. it works with 50 but it's a little slow. on an
  // esp32 it looks pretty nice at that number 15 is a safe number

  [[nodiscard]] CRGB getPixColorXY(uint8_t x, uint8_t y) const {
    if (x < 0 || x > (MATRIX_WIDTH - 1) || y < 0 || y > (MATRIX_HEIGHT - 1))
      return 0;
    return g()->leds[g()->xy(x, MATRIX_HEIGHT - 1 - y)];
  }

  void drawPixelXY(int8_t x, int8_t y, CRGB color) {
    if (x < 0 || x > (MATRIX_WIDTH - 1) || y < 0 || y > (MATRIX_HEIGHT - 1))
      return;
    // Mesmerizer flips the Y axis here.
    uint32_t thisPixel = g()->xy((uint8_t)x, MATRIX_HEIGHT - 1 - (uint8_t)y);
    g()->leds[thisPixel] = color;
  }
#undef WU_WEIGHT
  static inline uint8_t WU_WEIGHT(uint8_t a, uint8_t b) {
    return (uint8_t)(((a) * (b) + (a) + (b)) >> 8);
  }

  void drawPixelXYF(float x, float y, CRGB color) {
    // This are prechecked in the lone caller.
    assert ((x >= 0) && (x < MATRIX_WIDTH));
    assert ((y >= 0) && (y < MATRIX_HEIGHT));
    //if (x < 0 || x > (MATRIX_WIDTH - 1) || y < 0 || y > (MATRIX_HEIGHT - 1))
    //  return;
    // if (x<0 || y<0) return; //не похоже, чтобы отрицательные значения хоть
    // как-нибудь учитывались тут // зато с этой строчкой пропадает нижний ряд
    // extract the fractional parts and derive their inverses
    uint8_t xx = (x - (int)x) * 255, yy = (y - (int)y) * 255, ix = 255 - xx,
            iy = 255 - yy;
    // calculate the intensities for each affected pixel
    // #define WU_WEIGHT(a,b) ((uint8_t) (((a)*(b)+(a)+(b))>>8))
    std::array<uint8_t, 4> wu{WU_WEIGHT(ix, iy), WU_WEIGHT(xx, iy),
                              WU_WEIGHT(ix, yy), WU_WEIGHT(xx, yy)};
    for (uint8_t i = 0; i < 4; i++) {
      int16_t xn = x + (i & 1), yn = y + ((i >> 1) & 1);
      CRGB clr = getPixColorXY(xn, yn);
      clr.r = qadd8(clr.r, (color.r * wu[i]) >> 8);
      clr.g = qadd8(clr.g, (color.g * wu[i]) >> 8);
      clr.b = qadd8(clr.b, (color.b * wu[i]) >> 8);
      drawPixelXY(xn, yn, clr);
    }
  }

  byte hue = 0;
  std::array<Boid, NUM_PARTICLES> boids;  // this makes the boids

  uint16_t x;
  uint16_t y;
  uint16_t z;

  uint16_t speed = 10;
  uint16_t scale = 30;

 public:
  PatternSMFlowFields()
      :
<<<<<<< HEAD
#if ENABLE_AUDIO
        BeatEffectBase(1.50, 0.05),
#endif
        LEDStripEffect(EFFECT_MATRIX_SMFLOW_FIELDS, "Lavaflow") {
=======
        LEDStripEffect(EFFECT_MATRIX_SMFLOW_FIELDS, "Flow Fields") {
>>>>>>> 6cd9a5fb
  }

  PatternSMFlowFields(const JsonObjectConst &jsonObject)
      :
        LEDStripEffect(jsonObject) {
  }

  void Start() override {
    g()->Clear();

    x = random16();
    y = random16();
    z = random16();

    for (auto &boid : boids) {
      boid = Boid(random(COLS), 0);
    }
  }

  void Draw() override {
    for (auto &boid : boids) {
      int ioffset = scale * boid.location.x;
      int joffset = scale * boid.location.y;

      byte angle = inoise8(x + ioffset, y + joffset, z);

      boid.velocity.x = (float)sin8(angle) * 0.0078125 - 1.0;
      boid.velocity.y = -((float)cos8(angle) * 0.0078125 - 1.0);
      boid.update();

      // NightDriver Bugfix: The original had COLS and ROWS swapped here,
      // clamping to the wrong axis.
      if (boid.location.x < 0 || boid.location.x >= COLS ||
          boid.location.y < 0 || boid.location.y >= ROWS) {
        boid.location.x = random(COLS);
        boid.location.y = 0;
      }
      drawPixelXYF(
          boid.location.x, boid.location.y,
          g()->ColorFromCurrentPalette(boid.hue, 255, LINEARBLEND));
    }
    fadeAllChannelsToBlackBy(15);

    x += speed;
    y += speed;
    z += speed;
  }
};<|MERGE_RESOLUTION|>--- conflicted
+++ resolved
@@ -74,20 +74,11 @@
 
  public:
   PatternSMFlowFields()
-      :
-<<<<<<< HEAD
-#if ENABLE_AUDIO
-        BeatEffectBase(1.50, 0.05),
-#endif
-        LEDStripEffect(EFFECT_MATRIX_SMFLOW_FIELDS, "Lavaflow") {
-=======
-        LEDStripEffect(EFFECT_MATRIX_SMFLOW_FIELDS, "Flow Fields") {
->>>>>>> 6cd9a5fb
+      : LEDStripEffect(EFFECT_MATRIX_SMFLOW_FIELDS, "Lavaflow") {
   }
 
   PatternSMFlowFields(const JsonObjectConst &jsonObject)
-      :
-        LEDStripEffect(jsonObject) {
+      : LEDStripEffect(jsonObject) {
   }
 
   void Start() override {
