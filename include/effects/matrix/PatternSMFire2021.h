#pragma once

#include "effectmanager.h"

// Derived from https://editor.soulmatelights.com/gallery/388-fire2021

class PatternSMFire2021 : public LEDStripEffect
{
 private:
  uint8_t Speed = 150;  // 1-252 ...why is not 255?! // Setting
  uint8_t Scale = 9;    // 1-99 is palette and scale // Setting

  uint8_t pcnt;  // какой-то счётчик какого-то прогресса
  uint8_t deltaValue;  // просто повторно используемая переменная
  uint16_t ff_x, ff_y, ff_z;  // большие счётчики
  uint8_t step;  // какой-нибудь счётчик кадров или последовательностей операций

  const TProgmemRGBPalette16* curPalette;

 public:
  PatternSMFire2021()
      :
<<<<<<< HEAD
#if ENABLE_AUDIO
        BeatEffectBase(1.50, 0.05),
#endif
        LEDStripEffect(EFFECT_MATRIX_SMFIRE2021, "Fireplace") {
=======
        LEDStripEffect(EFFECT_MATRIX_SMFIRE2021, "Fire 2021") {
>>>>>>> 6cd9a5fb
  }

  PatternSMFire2021(const JsonObjectConst& jsonObject)
      :
        LEDStripEffect(jsonObject) {
  }

  void Start() override {
    g()->Clear();
    if (Scale > 100U)
      Scale = 100U;  // чтобы не было проблем при прошивке без очистки памяти
    deltaValue = Scale * 0.0899;  // /100.0F * ((sizeof(palette_arr)
                                  // /sizeof(TProgmemRGBPalette16 *))-0.01F));
#if LATER
    if (deltaValue == 3U || deltaValue == 4U)
      curPalette = palette_arr
          [deltaValue];  // (uint8_t)(Scale/100.0F * ((sizeof(palette_arr)
                         // /sizeof(TProgmemRGBPalette16 *))-0.01F))];
    else
#endif
      curPalette = firePalettes[deltaValue];  // (uint8_t)(Scale/100.0F *
                                              // ((sizeof(firePalettes)/sizeof(TProgmemRGBPalette16
                                              // *))-0.01F))];
    deltaValue = (((Scale - 1U) % 11U + 1U));
    step =
        map(Speed * Speed, 1U, 65025U, (deltaValue - 1U) / 2U + 1U,
            deltaValue * 18U +
                44);  // корректируем скорость эффекта в наш диапазон допустимых
    // deltaValue = (((Scale - 1U) % 11U + 2U) << 4U); // ширина языков пламени
    // (масштаб шума Перлина)
    deltaValue = 0.7 * deltaValue * deltaValue +
                 31.3;  // ширина языков пламени (масштаб шума Перлина)
    pcnt = map(step, 1U, 255U, 20U, 128U);  // nblend 3th param
  }

  void Draw() override {
    ff_x += step;  // static uint32_t t += speed;
    for (byte x = 0; x < MATRIX_WIDTH; x++) {
      for (byte y = 0; y < MATRIX_HEIGHT; y++) {
        int16_t Bri = inoise8(x * deltaValue, (y * deltaValue) - ff_x, ff_z) -
                      (y * (255 / MATRIX_HEIGHT));
        byte Col = Bri;  // inoise8(x * deltaValue, (y * deltaValue) - ff_x,
                         // ff_z) - (y * (255 / MATRIX_HEIGHT));
        if (Bri < 0) Bri = 0;
        if (Bri != 0) Bri = 256 - (Bri * 0.2);
        // NightDriver mod - invert Y argument.
        nblend(g()->leds[XY(x, MATRIX_HEIGHT - 1 - y)], ColorFromPalette(*curPalette, Col, Bri), pcnt);
      }
    }

    if (!random8()) ff_z++;
  }
};<|MERGE_RESOLUTION|>--- conflicted
+++ resolved
@@ -19,20 +19,11 @@
 
  public:
   PatternSMFire2021()
-      :
-<<<<<<< HEAD
-#if ENABLE_AUDIO
-        BeatEffectBase(1.50, 0.05),
-#endif
-        LEDStripEffect(EFFECT_MATRIX_SMFIRE2021, "Fireplace") {
-=======
-        LEDStripEffect(EFFECT_MATRIX_SMFIRE2021, "Fire 2021") {
->>>>>>> 6cd9a5fb
+      : LEDStripEffect(EFFECT_MATRIX_SMFIRE2021, "Fireplace") {
   }
 
   PatternSMFire2021(const JsonObjectConst& jsonObject)
-      :
-        LEDStripEffect(jsonObject) {
+      : LEDStripEffect(jsonObject) {
   }
 
   void Start() override {
