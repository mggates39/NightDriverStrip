//+--------------------------------------------------------------------------
//
// File:        FireEffect.h
//
// NightDriverStrip - (c) 2018 Plummer's Software LLC.  All Rights Reserved.
//
// This file is part of the NightDriver software project.
//
//    NightDriver is free software: you can redistribute it and/or modify
//    it under the terms of the GNU General Public License as published by
//    the Free Software Foundation, either version 3 of the License, or
//    (at your option) any later version.
//
//    NightDriver is distributed in the hope that it will be useful,
//    but WITHOUT ANY WARRANTY; without even the implied warranty of
//    MERCHANTABILITY or FITNESS FOR A PARTICULAR PURPOSE.  See the
//    GNU General Public License for more details.
//
//    You should have received a copy of the GNU General Public License
//    along with Nightdriver.  It is normally found in copying.txt
//    If not, see <https://www.gnu.org/licenses/>.
//
// Description:
//
//    Fan effects generally have attributes specific to being arranged as
//    circles, and this code also provides a way to draw into those circles
//    in a bottom up, top down, or sideways direction as well.
//
// History:     Apr-13-2019         Davepl      Adapted from LEDWifiSocket
//
//---------------------------------------------------------------------------

#pragma once

#include <cmath>
#include "effects.h"
#include "paletteeffect.h"
#include "soundanalyzer.h"

// Simple definitions of what direction we're talking about

enum PixelOrder
{
  Sequential = 0,
  Reverse = 1,
  BottomUp = 2,
  TopDown = 4,
  LeftRight = 8,
  RightLeft = 16
};

inline void RotateForward(int iStart, int length = FAN_SIZE, int count = 1)
{
  std::rotate(&FastLED.leds()[iStart], &FastLED.leds()[iStart + count], &FastLED.leds()[iStart + length]);
}

inline void RotateReverse(int iStart, int length = FAN_SIZE, int count = 1)
{
  std::rotate(&FastLED.leds()[iStart], &FastLED.leds()[iStart + length - count], &FastLED.leds()[iStart + length]);
}

// Rotate
//
// Rotate all the pixels in the buffer forward or back

inline void RotateAll(bool bForward = true, int count = 1)
{
  if (bForward)
    RotateForward(0, count);
  else
    RotateReverse(0, count);
}

// RotateFan
//
// Rotate one circular section within itself, like a single fan

inline void RotateFan(int iFan, bool bForward = true, int count = 1)
{
  if (bForward)
    RotateForward(iFan * FAN_SIZE, FAN_SIZE, count);
  else
    RotateReverse(iFan * FAN_SIZE, FAN_SIZE, count);
}

// Get the pixel position working our way over a circle, rather than around it.
// For a 24 led ring this return 0, 23, 1, 22, 2, 21, 3, 20, 4, 19, etc...

inline int16_t GetRingPixelPosition(float fPos, int16_t ringSize)
{
  if (fPos < 0)
  {
    debugW("GetRingPixelPosition called with negative value %f", fPos);
    return 0;
  }

  int pos = fPos;
  if (pos & 1)
    return ringSize - 1 - pos / 2;
  else
    return pos / 2;
}

// GetFanPixelOrder
//
// Returns the sequential strip postion of a an LED on the fans based
// on the index and direction specified, like 32nd most TopDown pixel.

inline int GetFanPixelOrder(int iPos, PixelOrder order = Sequential)
{
  if (iPos < 0)
    debugW("Calling GetFanPixelOrder with negative index: %d", iPos);

  while (iPos < 0)
    iPos += FAN_SIZE;

  if (iPos >= NUM_FANS * FAN_SIZE)
  {
    if (order == TopDown)
      return NUM_LEDS - 1 - (iPos - NUM_FANS * FAN_SIZE);
    else
      return iPos;
  }

  int fanPos = iPos % FAN_SIZE;
  int fanBase = iPos - fanPos;

  switch (order)
  {
  case BottomUp:
    return fanBase + ((GetRingPixelPosition(fanPos, RING_SIZE_0) + LED_FAN_OFFSET_BU) % FAN_SIZE);

  case TopDown:
    return fanBase + ((GetRingPixelPosition(fanPos, RING_SIZE_0) + LED_FAN_OFFSET_TD) % FAN_SIZE);

  case LeftRight:
    return fanBase + ((GetRingPixelPosition(fanPos, RING_SIZE_0) + LED_FAN_OFFSET_LR) % FAN_SIZE);

  case RightLeft:
    return fanBase + ((GetRingPixelPosition(fanPos, RING_SIZE_0) + LED_FAN_OFFSET_RL) % FAN_SIZE);

  case Reverse:
    return NUM_LEDS - 1 - fanPos;

  case Sequential:
  default:
    return fanBase + fanPos;
  }
}

// ClearFanPixels
//
// Clears pixels logically into a fan bank in a direction such as top down rather than
// just straight sequential strip order

inline void ClearFanPixels(float fPos, float count, PixelOrder order = Sequential, int iFan = 0)
{
  fPos += iFan * FAN_SIZE;
  while (count > 0)
  {
    for (int i = 0; i < NUM_CHANNELS; i++)
      FastLED[i][GetFanPixelOrder(fPos + (int)count, order)] = CRGB::Black;
    count--;
  }
}

// GetRingSize
//
// Returns the size of the Nth ring

inline int GetRingSize(int iRing)
{
  return g_aRingSizeTable[iRing];
}

// GetFanIndex
//
// Given the index into NUM_LEDS, returns the index of the fan that this must belong to

inline int GetFanIndex(float fPos)
{
  return fPos / FAN_SIZE;
}

// GetRingIndex
//
// Ggiven the index into NUM_LEDS or FAN_SIZE, returns the index of the ring this must be on

inline int GetRingIndex(float fPos)
{
  fPos = fmod(fPos, FAN_SIZE);
  int iRing = 0;
  do
  {
    if (fPos < GetRingSize(iRing))
    {
      return iRing;
    }
    else
    {
      fPos -= GetRingSize(iRing);
      iRing++;
    }
  } while (iRing < NUM_RINGS);
  return iRing;
}

// GetRingPos
//
// Given the index into NUM_LEDS or FAN_SIZE, returns the index of the LED on the current ring

inline int GetRingPos(float fPos)
{
  fPos = fmod(fPos, FAN_SIZE);
  for (int iRing = 0; iRing < NUM_RINGS; iRing++)
  {
    if (fPos < GetRingSize(iRing))
      return fPos;
    fPos -= GetRingSize(iRing);
  }
  return 0;
}

// DrawFanPixels
//
// A fan is a ring set with a single ring

inline void DrawFanPixels(float fPos, float count, CRGB color, PixelOrder order = Sequential, int iFan = 0)
{
  fPos += iFan * FAN_SIZE;

  if (fPos + count > NUM_LEDS)
  {
    debugE("DrawFanPixels called with fPos=%f, count=%f, but there are only %d LEDs", fPos, count, NUM_LEDS);
    return;
  }

  if (count < 0)
  {
    debugE("Negative count in DrawFanPixels");
    return;
  }
  // Calculate how much the first pixel will hold

  float availFirstPixel = 1.0f - (fPos - (long)(fPos));
  float amtFirstPixel = min(availFirstPixel, count);
  float remaining = min(count, FastLED.size() - fPos);
  int iPos = fPos;

  // Blend (add) in the color of the first partial pixel

  if (remaining > 0.0f && amtFirstPixel > 0.0f && iPos < NUM_LEDS)
  {
    for (int i = 0; i < NUM_CHANNELS; i++)
    {
      auto index = GetFanPixelOrder(iPos, order);
      CRGB newColor = LEDStripEffect::ColorFraction(color, amtFirstPixel);
      auto l = FastLED[i][index];
      l += newColor;
      FastLED[i][index] = l;
    }
    iPos++;
    remaining -= amtFirstPixel;
  }

  // Now draw any full pixels in the middle

  while (remaining > 1.0f && iPos < NUM_LEDS)
  {
    for (int i = 0; i < NUM_CHANNELS; i++)
      FastLED[i][GetFanPixelOrder(iPos, order)] += color;
    iPos++;
    remaining--;
  }

  // Draw tail pixel, up to a single full pixel

  if (remaining > 0.0f)
  {
    for (int i = 0; i < NUM_CHANNELS; i++)
      FastLED[i][GetFanPixelOrder(iPos, order)] += LEDStripEffect::ColorFraction(color, remaining);
  }
}

// DrawRingPixels
//
// With multiple rings, a fan or insulator becomes a ringset, and this function will
// draw to particular ring within a particular insulator.  If merge is true the color
// is added to the cell, if false it is replaced.

inline void DrawRingPixels(float fPos, float count, CRGB color, int iInsulator, int iRing, bool bMerge = true)
{
  // bPos will be the start of this ring (relative to NUM_LEDS)
  int bPos = 0;
  for (int i = 0; i < iRing; i++)
    bPos += g_aRingSizeTable[i];
  bPos += iInsulator * FAN_SIZE;

  if (bPos + fPos + count > NUM_LEDS + 1) // +1 because we work in the 0..1.0 range when drawing
  {
    debugE("DrawFanPixels called with fPos=%f, count=%f, but there are only %d LEDs", fPos, count, NUM_LEDS);
    return;
  }

  if (count < 0)
  {
    debugE("Negative count in DrawFanPixels");
    return;
  }
  // Calculate how much the first pixel will hold

  float availFirstPixel = 1.0f - (fPos - (long)(fPos));
  float amtFirstPixel = min(availFirstPixel, count);
  float remaining = min(count, FastLED.size() - fPos);
  int iPos = fPos;
  // Blend (add) in the color of the first partial pixel

  iPos %= GetRingSize(iRing);
  if (remaining > 0.0f && amtFirstPixel > 0.0f)
  {
    for (int i = 0; i < NUM_CHANNELS; i++)
    {
      if (!bMerge)
        FastLED[i][bPos + iPos] = CRGB::Black;
      FastLED[i][bPos + iPos++] += LEDStripEffect::ColorFraction(color, amtFirstPixel);
    }
    remaining -= amtFirstPixel;
  }

  // Now draw any full pixels in the middle

  while (remaining > 1.0f)
  {
    for (int i = 0; i < NUM_CHANNELS; i++)
    {
      iPos %= GetRingSize(iRing);
      if (!bMerge)
        FastLED[i][bPos + iPos] = CRGB::Black;
      FastLED[i][bPos + iPos++] += color;
    }
    remaining--;
  }

  // Draw tail pixel, up to a single full pixel

  iPos %= GetRingSize(iRing);
  if (remaining > 0.0f)
  {
    for (int i = 0; i < NUM_CHANNELS; i++)
    {
      if (!bMerge)
        FastLED[i][bPos + iPos] = CRGB::Black;
      FastLED[i][bPos + iPos++] += LEDStripEffect::ColorFraction(color, remaining);
    }
  }
}

inline void FillRingPixels(CRGB color, int iInsulator, int iRing)
{
  DrawRingPixels(0, g_aRingSizeTable[iRing], color, iInsulator, iRing);
}

class EmptyEffect : public LEDStripEffect
{
  using LEDStripEffect::LEDStripEffect;

  void Draw() override
  {
    FastLED.clear(false);
    DrawEffect();
    delay(20);
  }

  void DrawEffect()
  {
  }
};

class FanBeatEffect : public LEDStripEffect
{
public:

  FanBeatEffect(const String & strName) : LEDStripEffect(EFFECT_STRIP_FAN_BEAT, strName)
  {
  }

  FanBeatEffect(const JsonObjectConst& jsonObject) : LEDStripEffect(jsonObject)
  {
  }

  void Draw() override
  {
    fadeToBlackBy(FastLED.leds(), NUM_LEDS, 20);
    DrawEffect();
    delay(20);
  }

  void OnBeat()
  {
    int passes = g_Analyzer._VURatio;
    for (int iPass = 0; iPass < passes; iPass++)
    {
      int iFan = random(0, NUM_FANS);
      int passes = random(1, g_Analyzer._VURatio);
      CRGB c = CHSV(random(0, 255), 255, 255);

      for (int iPass = 0; iPass < passes; iPass++)
      {
        DrawFanPixels(0, FAN_SIZE, c, Sequential, iFan++);
      }
    }

    CRGB c = CHSV(random(0, 255), 255, 255);
    for (int i = NUM_FANS * FAN_SIZE; i < NUM_LEDS; i++)
    {
      g()->setPixel(i, c);
    }
  }

  void DrawEffect()
  {
    static bool latch = false;
    static float minVUSeen = 0.0;

    if (latch)
    {
      if (g_Analyzer._VURatio < minVUSeen)
        minVUSeen = g_Analyzer._VURatio;
    }

    if (g_Analyzer._VURatio < 0.25f) // Crossing center going up
    {
      latch = true;
      minVUSeen = g_Analyzer._VURatio;
    }

    if (latch)
    {
      if (g_Analyzer._VURatio > 1.5f)
      {
        if (random_range(1.0f, 3.0f) < g_Analyzer._VURatio)
        {
          latch = false;
          OnBeat();
        }
      }
    }
  }
};

class CountEffect : public LEDStripEffect
{
  using LEDStripEffect::LEDStripEffect;

  const int DRAW_LEN = 16;
  const int OPEN_LEN = NUM_FANS * FAN_SIZE - DRAW_LEN;

  void Draw() override
  {
    static float i = 0;
    EVERY_N_MILLISECONDS(30)
    {
      i += 0.5f;

      if (i >= OPEN_LEN)
        i -= OPEN_LEN;

      FastLED.clear();
      float t = i;
      for (int z = 0; z < NUM_FANS; z += 3)
      {
        CRGB c = CHSV(z * 48, 255, 255);
        DrawFanPixels(t, DRAW_LEN, c, BottomUp);
        t += FAN_SIZE * 3;
        if (t >= OPEN_LEN)
          t -= OPEN_LEN;
      }

      FastLED.show();
    }
  }
};

class TapeReelEffect : public LEDStripEffect
{
private:
  float ReelPos[NUM_FANS] = {0};
  float ReelDir[NUM_FANS] = {0};

public:
  TapeReelEffect(const String & strName) : LEDStripEffect(EFFECT_STRIP_TAPE_REEL, strName)
  {
  }

  TapeReelEffect(const JsonObjectConst& jsonObject) : LEDStripEffect(jsonObject)
  {
  }

  void Draw() override
  {
    EVERY_N_MILLISECONDS(250)
    {
      for (int i = 0; i < NUM_FANS; i++)
      {
        if (random(0, 100) < 40) // 40% Chance of attempting to do something
        {
          int action = random(0, 3); // Generate a random outcome
          if (action == 0)
          {
            ReelDir[i] = 0; // 0 -> Stop the Reel
          }
          else if (action == 1)
          {
            if (ReelDir[i] == 0)
            {
              ReelDir[i] = -1; // 1 -> Spin Backwards, or accel if already doing so
            }
            else
            {
              ReelDir[i] -= .5f;
            }
          }
          else if (action == 2)
          {
            if (ReelDir[i] == 0) // 2 -> Spin Forwards, or accel if already doing so
            {
              ReelDir[i] = 1;
            }
            else
            {
              ReelDir[i] += .5f;
            }
          }
        }
      }
    }

    EVERY_N_MILLISECONDS(20) // Update the reels based on the direction
    {
      for (int i = 0; i < NUM_FANS; i++)
      {
        ReelPos[i] = (ReelPos[i] + ReelDir[i]);
        if (ReelPos[i] < 0)
          ReelPos[i] += FAN_SIZE;
        if (ReelPos[i] >= FAN_SIZE)
          ReelPos[i] -= FAN_SIZE;
      }
    }

    EVERY_N_MILLISECONDS(20) // Draw the Effect
    {
      FastLED.clear(false);
      DrawEffect();
    }
  }

  void DrawEffect()
  {
    for (int i = 0; i < NUM_FANS; i++)
    {
      float pos = ReelPos[i];
      DrawFanPixels(i * FAN_SIZE + pos, 1, CRGB::White);
      DrawFanPixels(i * FAN_SIZE + fmod(pos + 1, FAN_SIZE), 1, CRGB::Blue);
      DrawFanPixels(i * FAN_SIZE + fmod(pos + FAN_SIZE / 2, FAN_SIZE), 1, CRGB::White);
      DrawFanPixels(i * FAN_SIZE + fmod(pos + FAN_SIZE / 2 + 1, FAN_SIZE), 1, CRGB::Blue);
    }
  }
};

class PaletteReelEffect : public LEDStripEffect
{
private:
  float ReelPos[NUM_FANS] = {0};
  float ReelDir[NUM_FANS] = {0};
  int ColorOffset[NUM_FANS] = {0};

public:
  PaletteReelEffect(const String & strName) : LEDStripEffect(EFFECT_STRIP_PALETTE_REEL, strName)
  {
  }

  PaletteReelEffect(const JsonObjectConst& jsonObject) : LEDStripEffect(jsonObject)
  {
  }

  void Draw() override
  {
    EVERY_N_MILLISECONDS(250)
    {
      for (int i = 0; i < NUM_FANS; i++)
      {
        if (random(0, 100) < 50 * g_Analyzer._VURatio) // 40% Chance of attempting to do something
        {
          int action = random(0, 3); // Generate a random outcome
          if (action == 0 || action == 3)
          {
            ReelDir[i] = 0; // 0 -> Stop the Reel
          }
          else if (action == 1)
          {
            if (g_Analyzer._VURatio > 0.5f)
            {
              if (ReelDir[i] == 0)
              {
                ColorOffset[i] = random(0, 255);
                ReelDir[i] = -1; // 1 -> Spin Backwards, or accel if already doing so
              }
              else
              {
                ReelDir[i] -= .5f;
              }
            }
          }
          else if (action == 2)
          {
            if (g_Analyzer._VURatio > 0.5f)
            {
              if (ReelDir[i] == 0) // 2 -> Spin Forwards, or accel if already doing so
              {
                ColorOffset[i] = random(0, 255);
                ReelDir[i] = 1;
              }
              else
              {
                ReelDir[i] += .5f;
              }
            }
          }
        }
      }
    }

    EVERY_N_MILLISECONDS(20) // Update the reels based on the direction
    {
      for (int i = 0; i < NUM_FANS; i++)
      {
        ReelPos[i] = (ReelPos[i] + ReelDir[i] * (2 + g_Analyzer._VURatio));
        if (ReelPos[i] < 0)
          ReelPos[i] += FAN_SIZE;
        if (ReelPos[i] >= FAN_SIZE)
          ReelPos[i] -= FAN_SIZE;
      }
    }

    EVERY_N_MILLISECONDS(20) // Draw the Effect
    {
      fadeAllChannelsToBlackBy(20);
      DrawEffect();
    }
  }

  void DrawEffect()
  {
    for (int i = 0; i < NUM_FANS; i++)
    {
      if (ReelDir[i] != 0)
      {
        int pos = ReelPos[i];
        ClearFanPixels(0, 16, Sequential, i);
        for (int x = 0; x < FAN_SIZE; x++)
        {
          DrawFanPixels(i * FAN_SIZE + ((pos + x) % FAN_SIZE), 1, ColorFromPalette(RainbowColors_p, ColorOffset[i] + x * 4, 255, NOBLEND));
        }
      }
    }
  }
};

class PaletteSpinEffect : public LEDStripEffect
{
  const CRGBPalette16 _Palette;
  bool _bReplaceMagenta;
  float _sparkleChance;

private:
  float ReelPos[NUM_FANS] = {0};
  int ColorOffset[NUM_FANS] = {0};

public:
  PaletteSpinEffect(const String &strName, const CRGBPalette16 &palette, bool bReplace, float sparkleChance = 0.0)
      : LEDStripEffect(EFFECT_STRIP_PALETTE_SPIN, strName),
        _Palette(palette),
        _bReplaceMagenta(bReplace),
        _sparkleChance(sparkleChance)
  {
  }

  PaletteSpinEffect(const JsonObjectConst& jsonObject)
      : LEDStripEffect(jsonObject),
        _Palette(jsonObject[PTY_PALETTE].as<CRGBPalette16>()),
        _bReplaceMagenta(jsonObject["rpm"]),
        _sparkleChance(jsonObject["sch"])
  {
  }

  bool SerializeToJSON(JsonObject& jsonObject) override
  {
    AllocatedJsonDocument jsonDoc(512);

    JsonObject root = jsonDoc.to<JsonObject>();
    LEDStripEffect::SerializeToJSON(root);

    jsonDoc[PTY_PALETTE] = _Palette;
    jsonDoc["rpm"] = _bReplaceMagenta;
    jsonDoc["sch"] = _sparkleChance;

    return jsonObject.set(jsonDoc.as<JsonObjectConst>());
  }

  void Draw() override
  {
    EVERY_N_MILLISECONDS(20) // Update the reels based on the direction
    {
      for (int i = 0; i < NUM_FANS; i++)
      {
        ReelPos[i] = (ReelPos[i] + 0.25f);
        if (ReelPos[i] < 0)
          ReelPos[i] += FAN_SIZE;
        if (ReelPos[i] >= FAN_SIZE)
          ReelPos[i] -= FAN_SIZE;
      }
    }

    EVERY_N_MILLISECONDS(20) // Draw the Effect
    {
      fadeAllChannelsToBlackBy(20);
      DrawEffect();
    }
  }

  void DrawEffect()
  {
    for (int i = 0; i < NUM_FANS; i++)
    {
      ClearFanPixels(0, FAN_SIZE, Sequential, i);
      for (int x = 0; x < FAN_SIZE; x++)
      {
        float q = fmod(ReelPos[i] + x, FAN_SIZE);
        CRGB c = ColorFromPalette(_Palette, 255.0f * q / FAN_SIZE, 255, NOBLEND);
        if (_bReplaceMagenta && c == CRGB(CRGB::Magenta))
          c = CRGB(CHSV(beatsin8(2, 0, 255), 255, 255));
        if (random_range(0.0f, 10.f) < _sparkleChance)
          c = CRGB::White;
        DrawFanPixels(x, 1, c, Sequential, i);
      }
    }
  }
};
class ColorCycleEffect : public LEDStripEffect
{
  PixelOrder _order;
  int _step;

public:
  using LEDStripEffect::LEDStripEffect;

  ColorCycleEffect(PixelOrder order = Sequential, int step = 8)
    : LEDStripEffect(EFFECT_STRIP_COLOR_CYCLE, "ColorCylceEffect"),
      _order(order),
      _step(step)
  {
  }

  ColorCycleEffect(const JsonObjectConst& jsonObject)
    : LEDStripEffect(jsonObject),
      _order((PixelOrder)jsonObject[PTY_ORDER]),
      _step(jsonObject["stp"])
  {
  }

  bool SerializeToJSON(JsonObject& jsonObject) override
  {
    StaticJsonDocument<128> jsonDoc;

    JsonObject root = jsonDoc.to<JsonObject>();
    LEDStripEffect::SerializeToJSON(root);

    jsonDoc[PTY_ORDER] = to_value(_order);
    jsonDoc["stp"] = _step;

    return jsonObject.set(jsonDoc.as<JsonObjectConst>());
  }

  void Draw() override
  {
    FastLED.clear(false);
    DrawEffect();
  }

  void DrawEffect()
  {
    static uint8_t basehue = 0;
    uint8_t hue = basehue;
    EVERY_N_MILLISECONDS(20)
    {
      basehue += 1;
    }
    for (int i = 0; i < NUM_LEDS; i++)
      DrawFanPixels(i, 1, CHSV(hue += _step, 255, 255), _order);
  }
};

class ColorCycleEffectBottomUp : public LEDStripEffect
{
public:
  using LEDStripEffect::LEDStripEffect;

  void Draw() override
  {
    FastLED.clear(false);
    DrawEffect();
  }

  void DrawEffect()
  {
    static uint8_t basehue = 0;
    uint8_t hue = basehue;
    EVERY_N_MILLISECONDS(20)
    {
      basehue += 2;
    }
    for (int i = 0; i < NUM_LEDS; i++)
      DrawFanPixels(i, 1, CHSV(hue += 8, 255, 255), BottomUp);
  }
};

class ColorCycleEffectTopDown : public LEDStripEffect
{
public:
  using LEDStripEffect::LEDStripEffect;

  void Draw() override
  {
    FastLED.clear(false);
    DrawEffect();
  }

  void DrawEffect()
  {
    static uint8_t basehue = 0;
    uint8_t hue = basehue;
    EVERY_N_MILLISECONDS(30)
    {
      basehue += 1;
    }
    for (int i = 0; i < NUM_LEDS; i++)
      DrawFanPixels(i, 1, CHSV(hue += 4, 255, 255), TopDown);
  }
};

class ColorCycleEffectSequential : public LEDStripEffect
{
public:
  using LEDStripEffect::LEDStripEffect;

  void Draw() override
  {
    FastLED.clear(false);
    DrawEffect();
  }

  void DrawEffect()
  {
    static uint8_t basehue = 0;
    uint8_t hue = basehue;
    EVERY_N_MILLISECONDS(30)
    {
      basehue += 1;
    }
    for (int i = 0; i < NUM_LEDS; i++)
      DrawFanPixels(i, 1, CHSV(hue += 4, 255, 255), Sequential);
  }
};

class SpinningPaletteEffect : public PaletteEffect
{
  int iRotate = 0;

public:
  using PaletteEffect::PaletteEffect;

  void Draw() override
  {
    PaletteEffect::Draw();
    for (int i = 0; i < NUM_FANS; i++)
    {
      RotateFan(i, (i / 2) * 2 == i ? true : false, iRotate);
    }
    delay(10);

    EVERY_N_MILLISECONDS(25)
    {
      iRotate = (iRotate + 1) % FAN_SIZE;
    }
  }
};

class ColorCycleEffectRightLeft : public LEDStripEffect
{
public:
  using LEDStripEffect::LEDStripEffect;

  void Draw() override
  {
    FastLED.clear(false);
    DrawEffect();
    delay(20);
  }

  void DrawEffect()
  {
    static uint8_t basehue = 0;
    uint8_t hue = basehue;
    basehue += 8;
    for (int i = 0; i < NUM_LEDS; i++)
      DrawFanPixels(i, 1, CHSV(hue += 16, 255, 255), RightLeft);
  }
};

class ColorCycleEffectLeftRight : public LEDStripEffect
{
public:
  using LEDStripEffect::LEDStripEffect;

  void Draw() override
  {
    FastLED.clear(false);
    DrawEffect();
    delay(20);
  }

  void DrawEffect()
  {
    static uint8_t basehue = 0;
    uint8_t hue = basehue;
    basehue += 8;
    for (int i = 0; i < NUM_LEDS; i++)
      DrawFanPixels(i, 1, CHSV(hue += 16, 255, 255), LeftRight);
  }
};

class FireFanEffect : public LEDStripEffect
{
protected:
  CRGBPalette16 Palette;
  int LEDCount; // Number of LEDs total
  int CellsPerLED;
  int Cooling;     // Rate at which the pixels cool off
  int Sparks;      // How many sparks will be attempted each frame
  int SparkHeight; // If created, max height for a spark
  int Sparking;    // Probability of a spark each attempt
  bool bReversed;  // If reversed we draw from 0 outwards
  bool bMirrored;  // If mirrored we split and duplicate the drawing
  bool bMulticolor; // If true each channel spoke will be a different color
  PixelOrder Order;

  std::unique_ptr<uint8_t[]> abHeat; // Heat table to map temp to color

  // When diffusing the fire upwards, these control how much to blend in from the cells below (ie: downward neighbors)
  // You can tune these coefficients to control how quickly and smoothly the fire spreads

  static const uint8_t BlendSelf = 0;      // 2
  static const uint8_t BlendNeighbor1 = 1; // 3
  static const uint8_t BlendNeighbor2 = 1; // 2
  static const uint8_t BlendNeighbor3 = 0; // 1

  static const uint8_t BlendTotal = (BlendSelf + BlendNeighbor1 + BlendNeighbor2 + BlendNeighbor3);

  int CellCount() const { return LEDCount * CellsPerLED; }

public:
  FireFanEffect(CRGBPalette16 palette,
                int ledCount,
                int cellsPerLED = 1,
                int cooling = 20,
                int sparking = 100,
                int sparks = 3,
                int sparkHeight = 4,
                PixelOrder order = Sequential,
                bool breversed = false,
                bool bmirrored = false,
                bool bmulticolor = false)
      : LEDStripEffect(EFFECT_STRIP_FIRE_FAN, "FireFanEffect"),
        Palette(palette),
        LEDCount(ledCount),
        CellsPerLED(cellsPerLED),
        Cooling(cooling),
        Sparks(sparks),
        SparkHeight(sparkHeight),
        Sparking(sparking),
        bReversed(breversed),
        bMirrored(bmirrored),
        Order(order),
        bMulticolor(bmulticolor)
  {
    if (bMirrored)
      LEDCount = LEDCount / 2;
    abHeat.reset( psram_allocator<uint8_t>().allocate(CellCount()) );
  }

  FireFanEffect(const JsonObjectConst& jsonObject)
      : LEDStripEffect(jsonObject),
        Palette(jsonObject[PTY_PALETTE].as<CRGBPalette16>()),
        LEDCount(jsonObject[PTY_LEDCOUNT]),
        CellsPerLED(jsonObject[PTY_CELLSPERLED]),
        Cooling(jsonObject[PTY_COOLING]),
        Sparks(jsonObject[PTY_SPARKS]),
        SparkHeight(jsonObject[PTY_SPARKHEIGHT]),
        Sparking(jsonObject[PTY_SPARKING]),
        bReversed(jsonObject[PTY_REVERSED]),
        bMirrored(jsonObject[PTY_MIRORRED]),
        Order((PixelOrder)jsonObject[PTY_ORDER]),
        bMulticolor(jsonObject[PTY_MULTICOLOR] == 1)
  {
    if (bMirrored)
      LEDCount = LEDCount / 2;
    abHeat.reset( psram_allocator<uint8_t>().allocate(CellCount()) );
  }

  bool SerializeToJSON(JsonObject& jsonObject) override
  {
    AllocatedJsonDocument jsonDoc(512);

    JsonObject root = jsonDoc.to<JsonObject>();
    LEDStripEffect::SerializeToJSON(root);

    jsonDoc[PTY_PALETTE] = Palette;
    jsonDoc[PTY_LEDCOUNT] = LEDCount;
    jsonDoc[PTY_CELLSPERLED] = CellsPerLED;
    jsonDoc[PTY_COOLING] = Cooling;
    jsonDoc[PTY_SPARKS] = Sparks;
    jsonDoc[PTY_SPARKHEIGHT] = SparkHeight;
    jsonDoc[PTY_SPARKING] = Sparking;
    jsonDoc[PTY_REVERSED] = bReversed;
    jsonDoc[PTY_MIRORRED] = bMirrored;
    jsonDoc[PTY_ORDER] = to_value(Order);
<<<<<<< HEAD
    jsonDoc[PTY_MULTICOLOR] = bMulticolor;
=======
    jsonDoc[PTY_MULTICOLOR] = bMulticolor ? 1 : 0;
>>>>>>> d8156bc8

    return jsonObject.set(jsonDoc.as<JsonObjectConst>());
  }

  CRGB GetBlackBodyHeatColorByte(byte temp) const
  {
    return ColorFromPalette(Palette, temp, 255);
  }

  void Draw() override
  {
    FastLED.clear(false);
    DrawFire(Order);
  }

  size_t DesiredFramesPerSecond() const override
  {
    return 60;
  }

  virtual void DrawFire(PixelOrder order = Sequential)
  {
    // First cool each cell by a litle bit

    EVERY_N_MILLISECONDS(50)
    {
      for (int i = 0; i < CellCount(); i++)
      {
        int coolingAmount = random(0, Cooling);
        abHeat[i] = ::max(0.0, abHeat[i] - coolingAmount * (2.0 - g_Analyzer._VURatio));
      }
    }

    EVERY_N_MILLISECONDS(20)
    {
      // Next drift heat up and diffuse it a little bit
      for (int i = 0; i < CellCount(); i++)
        abHeat[i] = min(255, (abHeat[i] * BlendSelf +
                              abHeat[(i + 1) % CellCount()] * BlendNeighbor1 +
                              abHeat[(i + 2) % CellCount()] * BlendNeighbor2 +
                              abHeat[(i + 3) % CellCount()] * BlendNeighbor3) /
                                 BlendTotal);
    }

    // Randomly ignite new sparks down in the flame kernel

    EVERY_N_MILLISECONDS(20)
    {
      for (int i = 0; i < Sparks; i++)
      {
        if (random(255) < Sparking / 4 + Sparking * (g_Analyzer._VURatio / 2.0) * 0.5)
        {
          int y = CellCount() - 1 - random(SparkHeight * CellsPerLED);
          abHeat[y] = abHeat[y] + random(50, 255); // Can roll over which actually looks good!
        }
      }
    }

    // Finally, convert heat to a color

    for (int i = 0; i < LEDCount; i++)
    {
      // uint8_t maxv = 0;
      // for (int iCell = 0; iCell < CellsPerLED; iCell++)
      //   maxv = max(maxv, heat[i * CellsPerLED + iCell]);

      for (int iChannel = 0; iChannel < NUM_CHANNELS; iChannel++)
      {
        CRGB color = GetBlackBodyHeatColorByte(abHeat[i * CellsPerLED]);

        // If multicolor, we shift the hue based on the channel
        if (bMulticolor)
        {
            CHSV hsv = rgb2hsv_approximate(color);
                 hsv.hue += iChannel * (255/NUM_CHANNELS);
            color = hsv;
        }

        // If we're reversed, we work from the end back.  We don't reverse the bonus pixels

        int j = (!bReversed || i > FAN_SIZE) ? i : LEDCount - 1 - i;
        uint x = GetFanPixelOrder(j, order);
        if (x < NUM_LEDS)
        {
          FastLED[iChannel][x] = color;
          if (bMirrored)
            FastLED[iChannel][!bReversed ? (2 * LEDCount - 1 - i) : LEDCount + i] = color;
        }
      }
    }
  }
};

class BlueFireFanEffect : public FireFanEffect
{
  using FireFanEffect::FireFanEffect;

  virtual CRGB MapHeatToColor(uint8_t temperature, int iChannel = 0)
  {
    uint8_t t192 = round((temperature / 255.0) * 191);
    uint8_t heatramp = t192 & 0x3F; // 0..63
    heatramp <<= 2;                 // scale up to 0..252

    CHSV hsv(HUE_BLUE, 255, heatramp);
    CRGB rgb;
    hsv2rgb_rainbow(hsv, rgb);
    return rgb;
  }
};

class GreenFireFanEffect : public FireFanEffect
{
  using FireFanEffect::FireFanEffect;

  virtual CRGB MapHeatToColor(uint8_t temperature, int iChannel = 0)
  {
    uint8_t t192 = round((temperature / 255.0) * 191);
    uint8_t heatramp = t192 & 0x3F; // 0..63
    heatramp <<= 2;                 // scale up to 0..252

    CHSV hsv(HUE_GREEN, 255, heatramp);
    CRGB rgb;
    hsv2rgb_rainbow(hsv, rgb);
    return rgb;
  }
};

class RGBRollAround : public LEDStripEffect
{
  int iRotate = 0;

public:
  using LEDStripEffect::LEDStripEffect;

  virtual void DrawColor(CRGB color, int phase)
  {
    const int lineLen = FAN_SIZE;
    int q = beatsin16(24, 0, NUM_LEDS - lineLen, 0, phase);
    DrawFanPixels(q, lineLen, color, BottomUp);
  }

  void Draw() override
  {
    FastLED.clear();
    DrawColor(CRGB::Red, 0);
    DrawColor(CRGB::Green, 16383);
    DrawColor(CRGB::Blue, 32767);
  }
};

class HueTest : public LEDStripEffect
{
  int iRotate = 0;

public:
  using LEDStripEffect::LEDStripEffect;

  void Draw() override
  {
    FastLED.clear();
    int iFan = 0;
    for (int sat = 255; sat >= 0 && iFan < NUM_FANS; sat -= 32)
    {
      DrawFanPixels(0, FAN_SIZE, CRGB(CHSV(HUE_RED, sat, 255)), Sequential, iFan++);
    }
  }
};

class RingTestEffect : public LEDStripEffect
{
private:
public:
  RingTestEffect() : LEDStripEffect(EFFECT_STRIP_RING_TEST, "Ring Test")
  {
  }

  RingTestEffect(const JsonObjectConst& jsonObject) : LEDStripEffect(jsonObject)
  {
  }

  void Draw() override
  {
    for (int i = 0; i < NUM_FANS; i++)
    {
      for (int c = 0; c < NUM_RINGS; c++)
      {
        FillRingPixels(CRGB(CHSV(c * 16, 255, 255)), i, c);
      }
    }
  }
};

/*
 * Effects intended for a train-style lantern with concentric rings of 16/12/8/1
 */

// Lantern - A candle-like effect that flickers in the center of an LED disc
//           Inspired by a candle effect I saw done by carangil

class LanternParticle
{
  const int minPeturbation = 100;
  const int maxPeterbation = 3500;
  const int perterbationIncrement = 1;
  const int maxDeviation = 100;

  int centerX = maxDeviation / 2;
  int centerY = maxDeviation / 2;

  int velocityX = 0;
  int velocityY = 0;

  int pertub = minPeturbation;
  int perturbDirection = perterbationIncrement;

  float rotation = 0.0f;

protected:

  float distance(float x1, float y1, float x2, float y2)
  {
    return std::sqrt(std::pow(x1-x2, 2) + std::pow(y1 - y2, 2));
  }

  CRGB flameColor(int val)
  {
    val = min(val, 255);
    val = max(val, 0);

    return CRGB(val, val * .30, val * .05);
  }

  // Generate a vector of how bright each of the surrounding 8 LEDs on the unit circle should be

  std::vector<float> led_brightness(float wandering_x, float wandering_y)
  {
    const float sqrt2 = std::sqrt(2);

    const std::vector<std::pair<float, float>> unit_circle_coords = {
        {1, 0},
        { 1 / sqrt2,  1 / sqrt2},
        {0, 1},
        {-1 / sqrt2,  1 / sqrt2},
        {-1, 0},
        {-1 / sqrt2, -1 / sqrt2},
        {0, -1},
        { 1 / sqrt2, -1 / sqrt2}
    };

    std::vector<float> brightness_values;

    for (const auto& coord : unit_circle_coords) {
        float d = distance(wandering_x, wandering_y, coord.first, coord.second);
        float brightness = std::max(1.0f - d, 0.0f);
        brightness_values.push_back(brightness);
    }

    return brightness_values;
}

public:
  void Draw()
  {
    // random trigger brightness oscillation, if at least half uncalm

      int movx = 0;
      int movy = 0;

      if (pertub > (maxPeterbation / 2))
        if (random(2000) < 5)
          pertub = maxPeterbation; // occasional 'bonus' wind

      // random poke, intensity determined by uncalm value (0 is perfectly calm)

      movx = random(pertub >> 7) - (pertub >> 9);
      movy = random(pertub >> 7) - (pertub >> 9);

      // if reach most calm value, start moving towards uncalm
      if (pertub < minPeturbation)
        perturbDirection = perterbationIncrement;

      // if reach most uncalm value, start going towards calm
      if (pertub > maxPeterbation)
        perturbDirection = -perterbationIncrement;

      pertub += perturbDirection;

      // Move center of flame around by the current velocity

      centerX += movx + (velocityX / 7);
      centerY += movy + (velocityY / 7);

      // Enforce some range limits
      if (centerX < -maxDeviation)
      {
        centerX = -maxDeviation;
        velocityX *= -0.5;
      }

      if (centerX > maxDeviation)
      {
        centerX = maxDeviation;
        velocityX *= -0.5;
      }

      if (centerY < -maxDeviation)
      {
        centerY = -maxDeviation;
        velocityY *= -0.5;
      }

      if (centerY > maxDeviation)
      {
        centerY = maxDeviation;
        velocityY *= -0.5;
      }

      // Dampen the velocity down a fraction

      velocityX = (velocityX * 999) / 1000;
      velocityY = (velocityY * 999) / 1000;

      // Apply Hooke's law of spring motion to accelerate back towards rest/center

      velocityX -= centerX;
      velocityY -= centerY;


    rotation += 0.0;

    // Draw four outer pixels in second ring outwards.  We draw 1.05 to take advantage of the non-linear red response in
    // the second pixels (when drawn at 5%, the red will show up more, depending on color correction).

    float xRatio = map(centerX, 0.0f, maxDeviation, -1.0f, 1.0f);
    float yRatio = map(centerY, 0.0f, maxDeviation, -1.0f, 1.0f);

    auto brightness = led_brightness(xRatio, yRatio);
    for (int i = 0; i < 8; i++)
    {
      CRGB pixelColor = flameColor(255 * brightness[i]);
      pixelColor.fadeToBlackBy(255 * (3.0 - brightness[i]));
      DrawRingPixels(i, 1, pixelColor, 0, 2, true);
    }

    // Now draw a center pixel which is dimmed proportional to the distance the center is from actual

    CRGB centerColor = CRGB(255, 12, 0);
    centerColor.fadeToBlackBy(distance(xRatio, yRatio, 0, 0) * 128);
    DrawRingPixels(0, 1.0, centerColor, 0, 3);

    debugV("X,Y = %f, %f\n", xRatio, yRatio);
  }
};

class LanternEffect : public LEDStripEffect
{
  static const int _maxParticles = 1;

private:
  LanternParticle _particles[_maxParticles];

public:
  LanternEffect() : LEDStripEffect(EFFECT_STRIP_LANTERN, "LanternEffect")
  {
  }

  LanternEffect(const JsonObjectConst& jsonObject) : LEDStripEffect(jsonObject)
  {
  }

  size_t DesiredFramesPerSecond() const override
  {
    return 30;
  }

  void Draw() override
  {
    fadeAllChannelsToBlackBy(20);
    for (int i = 0; i < _maxParticles; i++)
      _particles[i].Draw();
  }
};
<|MERGE_RESOLUTION|>--- conflicted
+++ resolved
@@ -1,1423 +1,1419 @@
-//+--------------------------------------------------------------------------
-//
-// File:        FireEffect.h
-//
-// NightDriverStrip - (c) 2018 Plummer's Software LLC.  All Rights Reserved.
-//
-// This file is part of the NightDriver software project.
-//
-//    NightDriver is free software: you can redistribute it and/or modify
-//    it under the terms of the GNU General Public License as published by
-//    the Free Software Foundation, either version 3 of the License, or
-//    (at your option) any later version.
-//
-//    NightDriver is distributed in the hope that it will be useful,
-//    but WITHOUT ANY WARRANTY; without even the implied warranty of
-//    MERCHANTABILITY or FITNESS FOR A PARTICULAR PURPOSE.  See the
-//    GNU General Public License for more details.
-//
-//    You should have received a copy of the GNU General Public License
-//    along with Nightdriver.  It is normally found in copying.txt
-//    If not, see <https://www.gnu.org/licenses/>.
-//
-// Description:
-//
-//    Fan effects generally have attributes specific to being arranged as
-//    circles, and this code also provides a way to draw into those circles
-//    in a bottom up, top down, or sideways direction as well.
-//
-// History:     Apr-13-2019         Davepl      Adapted from LEDWifiSocket
-//
-//---------------------------------------------------------------------------
-
-#pragma once
-
-#include <cmath>
-#include "effects.h"
-#include "paletteeffect.h"
-#include "soundanalyzer.h"
-
-// Simple definitions of what direction we're talking about
-
-enum PixelOrder
-{
-  Sequential = 0,
-  Reverse = 1,
-  BottomUp = 2,
-  TopDown = 4,
-  LeftRight = 8,
-  RightLeft = 16
-};
-
-inline void RotateForward(int iStart, int length = FAN_SIZE, int count = 1)
-{
-  std::rotate(&FastLED.leds()[iStart], &FastLED.leds()[iStart + count], &FastLED.leds()[iStart + length]);
-}
-
-inline void RotateReverse(int iStart, int length = FAN_SIZE, int count = 1)
-{
-  std::rotate(&FastLED.leds()[iStart], &FastLED.leds()[iStart + length - count], &FastLED.leds()[iStart + length]);
-}
-
-// Rotate
-//
-// Rotate all the pixels in the buffer forward or back
-
-inline void RotateAll(bool bForward = true, int count = 1)
-{
-  if (bForward)
-    RotateForward(0, count);
-  else
-    RotateReverse(0, count);
-}
-
-// RotateFan
-//
-// Rotate one circular section within itself, like a single fan
-
-inline void RotateFan(int iFan, bool bForward = true, int count = 1)
-{
-  if (bForward)
-    RotateForward(iFan * FAN_SIZE, FAN_SIZE, count);
-  else
-    RotateReverse(iFan * FAN_SIZE, FAN_SIZE, count);
-}
-
-// Get the pixel position working our way over a circle, rather than around it.
-// For a 24 led ring this return 0, 23, 1, 22, 2, 21, 3, 20, 4, 19, etc...
-
-inline int16_t GetRingPixelPosition(float fPos, int16_t ringSize)
-{
-  if (fPos < 0)
-  {
-    debugW("GetRingPixelPosition called with negative value %f", fPos);
-    return 0;
-  }
-
-  int pos = fPos;
-  if (pos & 1)
-    return ringSize - 1 - pos / 2;
-  else
-    return pos / 2;
-}
-
-// GetFanPixelOrder
-//
-// Returns the sequential strip postion of a an LED on the fans based
-// on the index and direction specified, like 32nd most TopDown pixel.
-
-inline int GetFanPixelOrder(int iPos, PixelOrder order = Sequential)
-{
-  if (iPos < 0)
-    debugW("Calling GetFanPixelOrder with negative index: %d", iPos);
-
-  while (iPos < 0)
-    iPos += FAN_SIZE;
-
-  if (iPos >= NUM_FANS * FAN_SIZE)
-  {
-    if (order == TopDown)
-      return NUM_LEDS - 1 - (iPos - NUM_FANS * FAN_SIZE);
-    else
-      return iPos;
-  }
-
-  int fanPos = iPos % FAN_SIZE;
-  int fanBase = iPos - fanPos;
-
-  switch (order)
-  {
-  case BottomUp:
-    return fanBase + ((GetRingPixelPosition(fanPos, RING_SIZE_0) + LED_FAN_OFFSET_BU) % FAN_SIZE);
-
-  case TopDown:
-    return fanBase + ((GetRingPixelPosition(fanPos, RING_SIZE_0) + LED_FAN_OFFSET_TD) % FAN_SIZE);
-
-  case LeftRight:
-    return fanBase + ((GetRingPixelPosition(fanPos, RING_SIZE_0) + LED_FAN_OFFSET_LR) % FAN_SIZE);
-
-  case RightLeft:
-    return fanBase + ((GetRingPixelPosition(fanPos, RING_SIZE_0) + LED_FAN_OFFSET_RL) % FAN_SIZE);
-
-  case Reverse:
-    return NUM_LEDS - 1 - fanPos;
-
-  case Sequential:
-  default:
-    return fanBase + fanPos;
-  }
-}
-
-// ClearFanPixels
-//
-// Clears pixels logically into a fan bank in a direction such as top down rather than
-// just straight sequential strip order
-
-inline void ClearFanPixels(float fPos, float count, PixelOrder order = Sequential, int iFan = 0)
-{
-  fPos += iFan * FAN_SIZE;
-  while (count > 0)
-  {
-    for (int i = 0; i < NUM_CHANNELS; i++)
-      FastLED[i][GetFanPixelOrder(fPos + (int)count, order)] = CRGB::Black;
-    count--;
-  }
-}
-
-// GetRingSize
-//
-// Returns the size of the Nth ring
-
-inline int GetRingSize(int iRing)
-{
-  return g_aRingSizeTable[iRing];
-}
-
-// GetFanIndex
-//
-// Given the index into NUM_LEDS, returns the index of the fan that this must belong to
-
-inline int GetFanIndex(float fPos)
-{
-  return fPos / FAN_SIZE;
-}
-
-// GetRingIndex
-//
-// Ggiven the index into NUM_LEDS or FAN_SIZE, returns the index of the ring this must be on
-
-inline int GetRingIndex(float fPos)
-{
-  fPos = fmod(fPos, FAN_SIZE);
-  int iRing = 0;
-  do
-  {
-    if (fPos < GetRingSize(iRing))
-    {
-      return iRing;
-    }
-    else
-    {
-      fPos -= GetRingSize(iRing);
-      iRing++;
-    }
-  } while (iRing < NUM_RINGS);
-  return iRing;
-}
-
-// GetRingPos
-//
-// Given the index into NUM_LEDS or FAN_SIZE, returns the index of the LED on the current ring
-
-inline int GetRingPos(float fPos)
-{
-  fPos = fmod(fPos, FAN_SIZE);
-  for (int iRing = 0; iRing < NUM_RINGS; iRing++)
-  {
-    if (fPos < GetRingSize(iRing))
-      return fPos;
-    fPos -= GetRingSize(iRing);
-  }
-  return 0;
-}
-
-// DrawFanPixels
-//
-// A fan is a ring set with a single ring
-
-inline void DrawFanPixels(float fPos, float count, CRGB color, PixelOrder order = Sequential, int iFan = 0)
-{
-  fPos += iFan * FAN_SIZE;
-
-  if (fPos + count > NUM_LEDS)
-  {
-    debugE("DrawFanPixels called with fPos=%f, count=%f, but there are only %d LEDs", fPos, count, NUM_LEDS);
-    return;
-  }
-
-  if (count < 0)
-  {
-    debugE("Negative count in DrawFanPixels");
-    return;
-  }
-  // Calculate how much the first pixel will hold
-
-  float availFirstPixel = 1.0f - (fPos - (long)(fPos));
-  float amtFirstPixel = min(availFirstPixel, count);
-  float remaining = min(count, FastLED.size() - fPos);
-  int iPos = fPos;
-
-  // Blend (add) in the color of the first partial pixel
-
-  if (remaining > 0.0f && amtFirstPixel > 0.0f && iPos < NUM_LEDS)
-  {
-    for (int i = 0; i < NUM_CHANNELS; i++)
-    {
-      auto index = GetFanPixelOrder(iPos, order);
-      CRGB newColor = LEDStripEffect::ColorFraction(color, amtFirstPixel);
-      auto l = FastLED[i][index];
-      l += newColor;
-      FastLED[i][index] = l;
-    }
-    iPos++;
-    remaining -= amtFirstPixel;
-  }
-
-  // Now draw any full pixels in the middle
-
-  while (remaining > 1.0f && iPos < NUM_LEDS)
-  {
-    for (int i = 0; i < NUM_CHANNELS; i++)
-      FastLED[i][GetFanPixelOrder(iPos, order)] += color;
-    iPos++;
-    remaining--;
-  }
-
-  // Draw tail pixel, up to a single full pixel
-
-  if (remaining > 0.0f)
-  {
-    for (int i = 0; i < NUM_CHANNELS; i++)
-      FastLED[i][GetFanPixelOrder(iPos, order)] += LEDStripEffect::ColorFraction(color, remaining);
-  }
-}
-
-// DrawRingPixels
-//
-// With multiple rings, a fan or insulator becomes a ringset, and this function will
-// draw to particular ring within a particular insulator.  If merge is true the color
-// is added to the cell, if false it is replaced.
-
-inline void DrawRingPixels(float fPos, float count, CRGB color, int iInsulator, int iRing, bool bMerge = true)
-{
-  // bPos will be the start of this ring (relative to NUM_LEDS)
-  int bPos = 0;
-  for (int i = 0; i < iRing; i++)
-    bPos += g_aRingSizeTable[i];
-  bPos += iInsulator * FAN_SIZE;
-
-  if (bPos + fPos + count > NUM_LEDS + 1) // +1 because we work in the 0..1.0 range when drawing
-  {
-    debugE("DrawFanPixels called with fPos=%f, count=%f, but there are only %d LEDs", fPos, count, NUM_LEDS);
-    return;
-  }
-
-  if (count < 0)
-  {
-    debugE("Negative count in DrawFanPixels");
-    return;
-  }
-  // Calculate how much the first pixel will hold
-
-  float availFirstPixel = 1.0f - (fPos - (long)(fPos));
-  float amtFirstPixel = min(availFirstPixel, count);
-  float remaining = min(count, FastLED.size() - fPos);
-  int iPos = fPos;
-  // Blend (add) in the color of the first partial pixel
-
-  iPos %= GetRingSize(iRing);
-  if (remaining > 0.0f && amtFirstPixel > 0.0f)
-  {
-    for (int i = 0; i < NUM_CHANNELS; i++)
-    {
-      if (!bMerge)
-        FastLED[i][bPos + iPos] = CRGB::Black;
-      FastLED[i][bPos + iPos++] += LEDStripEffect::ColorFraction(color, amtFirstPixel);
-    }
-    remaining -= amtFirstPixel;
-  }
-
-  // Now draw any full pixels in the middle
-
-  while (remaining > 1.0f)
-  {
-    for (int i = 0; i < NUM_CHANNELS; i++)
-    {
-      iPos %= GetRingSize(iRing);
-      if (!bMerge)
-        FastLED[i][bPos + iPos] = CRGB::Black;
-      FastLED[i][bPos + iPos++] += color;
-    }
-    remaining--;
-  }
-
-  // Draw tail pixel, up to a single full pixel
-
-  iPos %= GetRingSize(iRing);
-  if (remaining > 0.0f)
-  {
-    for (int i = 0; i < NUM_CHANNELS; i++)
-    {
-      if (!bMerge)
-        FastLED[i][bPos + iPos] = CRGB::Black;
-      FastLED[i][bPos + iPos++] += LEDStripEffect::ColorFraction(color, remaining);
-    }
-  }
-}
-
-inline void FillRingPixels(CRGB color, int iInsulator, int iRing)
-{
-  DrawRingPixels(0, g_aRingSizeTable[iRing], color, iInsulator, iRing);
-}
-
-class EmptyEffect : public LEDStripEffect
-{
-  using LEDStripEffect::LEDStripEffect;
-
-  void Draw() override
-  {
-    FastLED.clear(false);
-    DrawEffect();
-    delay(20);
-  }
-
-  void DrawEffect()
-  {
-  }
-};
-
-class FanBeatEffect : public LEDStripEffect
-{
-public:
-
-  FanBeatEffect(const String & strName) : LEDStripEffect(EFFECT_STRIP_FAN_BEAT, strName)
-  {
-  }
-
-  FanBeatEffect(const JsonObjectConst& jsonObject) : LEDStripEffect(jsonObject)
-  {
-  }
-
-  void Draw() override
-  {
-    fadeToBlackBy(FastLED.leds(), NUM_LEDS, 20);
-    DrawEffect();
-    delay(20);
-  }
-
-  void OnBeat()
-  {
-    int passes = g_Analyzer._VURatio;
-    for (int iPass = 0; iPass < passes; iPass++)
-    {
-      int iFan = random(0, NUM_FANS);
-      int passes = random(1, g_Analyzer._VURatio);
-      CRGB c = CHSV(random(0, 255), 255, 255);
-
-      for (int iPass = 0; iPass < passes; iPass++)
-      {
-        DrawFanPixels(0, FAN_SIZE, c, Sequential, iFan++);
-      }
-    }
-
-    CRGB c = CHSV(random(0, 255), 255, 255);
-    for (int i = NUM_FANS * FAN_SIZE; i < NUM_LEDS; i++)
-    {
-      g()->setPixel(i, c);
-    }
-  }
-
-  void DrawEffect()
-  {
-    static bool latch = false;
-    static float minVUSeen = 0.0;
-
-    if (latch)
-    {
-      if (g_Analyzer._VURatio < minVUSeen)
-        minVUSeen = g_Analyzer._VURatio;
-    }
-
-    if (g_Analyzer._VURatio < 0.25f) // Crossing center going up
-    {
-      latch = true;
-      minVUSeen = g_Analyzer._VURatio;
-    }
-
-    if (latch)
-    {
-      if (g_Analyzer._VURatio > 1.5f)
-      {
-        if (random_range(1.0f, 3.0f) < g_Analyzer._VURatio)
-        {
-          latch = false;
-          OnBeat();
-        }
-      }
-    }
-  }
-};
-
-class CountEffect : public LEDStripEffect
-{
-  using LEDStripEffect::LEDStripEffect;
-
-  const int DRAW_LEN = 16;
-  const int OPEN_LEN = NUM_FANS * FAN_SIZE - DRAW_LEN;
-
-  void Draw() override
-  {
-    static float i = 0;
-    EVERY_N_MILLISECONDS(30)
-    {
-      i += 0.5f;
-
-      if (i >= OPEN_LEN)
-        i -= OPEN_LEN;
-
-      FastLED.clear();
-      float t = i;
-      for (int z = 0; z < NUM_FANS; z += 3)
-      {
-        CRGB c = CHSV(z * 48, 255, 255);
-        DrawFanPixels(t, DRAW_LEN, c, BottomUp);
-        t += FAN_SIZE * 3;
-        if (t >= OPEN_LEN)
-          t -= OPEN_LEN;
-      }
-
-      FastLED.show();
-    }
-  }
-};
-
-class TapeReelEffect : public LEDStripEffect
-{
-private:
-  float ReelPos[NUM_FANS] = {0};
-  float ReelDir[NUM_FANS] = {0};
-
-public:
-  TapeReelEffect(const String & strName) : LEDStripEffect(EFFECT_STRIP_TAPE_REEL, strName)
-  {
-  }
-
-  TapeReelEffect(const JsonObjectConst& jsonObject) : LEDStripEffect(jsonObject)
-  {
-  }
-
-  void Draw() override
-  {
-    EVERY_N_MILLISECONDS(250)
-    {
-      for (int i = 0; i < NUM_FANS; i++)
-      {
-        if (random(0, 100) < 40) // 40% Chance of attempting to do something
-        {
-          int action = random(0, 3); // Generate a random outcome
-          if (action == 0)
-          {
-            ReelDir[i] = 0; // 0 -> Stop the Reel
-          }
-          else if (action == 1)
-          {
-            if (ReelDir[i] == 0)
-            {
-              ReelDir[i] = -1; // 1 -> Spin Backwards, or accel if already doing so
-            }
-            else
-            {
-              ReelDir[i] -= .5f;
-            }
-          }
-          else if (action == 2)
-          {
-            if (ReelDir[i] == 0) // 2 -> Spin Forwards, or accel if already doing so
-            {
-              ReelDir[i] = 1;
-            }
-            else
-            {
-              ReelDir[i] += .5f;
-            }
-          }
-        }
-      }
-    }
-
-    EVERY_N_MILLISECONDS(20) // Update the reels based on the direction
-    {
-      for (int i = 0; i < NUM_FANS; i++)
-      {
-        ReelPos[i] = (ReelPos[i] + ReelDir[i]);
-        if (ReelPos[i] < 0)
-          ReelPos[i] += FAN_SIZE;
-        if (ReelPos[i] >= FAN_SIZE)
-          ReelPos[i] -= FAN_SIZE;
-      }
-    }
-
-    EVERY_N_MILLISECONDS(20) // Draw the Effect
-    {
-      FastLED.clear(false);
-      DrawEffect();
-    }
-  }
-
-  void DrawEffect()
-  {
-    for (int i = 0; i < NUM_FANS; i++)
-    {
-      float pos = ReelPos[i];
-      DrawFanPixels(i * FAN_SIZE + pos, 1, CRGB::White);
-      DrawFanPixels(i * FAN_SIZE + fmod(pos + 1, FAN_SIZE), 1, CRGB::Blue);
-      DrawFanPixels(i * FAN_SIZE + fmod(pos + FAN_SIZE / 2, FAN_SIZE), 1, CRGB::White);
-      DrawFanPixels(i * FAN_SIZE + fmod(pos + FAN_SIZE / 2 + 1, FAN_SIZE), 1, CRGB::Blue);
-    }
-  }
-};
-
-class PaletteReelEffect : public LEDStripEffect
-{
-private:
-  float ReelPos[NUM_FANS] = {0};
-  float ReelDir[NUM_FANS] = {0};
-  int ColorOffset[NUM_FANS] = {0};
-
-public:
-  PaletteReelEffect(const String & strName) : LEDStripEffect(EFFECT_STRIP_PALETTE_REEL, strName)
-  {
-  }
-
-  PaletteReelEffect(const JsonObjectConst& jsonObject) : LEDStripEffect(jsonObject)
-  {
-  }
-
-  void Draw() override
-  {
-    EVERY_N_MILLISECONDS(250)
-    {
-      for (int i = 0; i < NUM_FANS; i++)
-      {
-        if (random(0, 100) < 50 * g_Analyzer._VURatio) // 40% Chance of attempting to do something
-        {
-          int action = random(0, 3); // Generate a random outcome
-          if (action == 0 || action == 3)
-          {
-            ReelDir[i] = 0; // 0 -> Stop the Reel
-          }
-          else if (action == 1)
-          {
-            if (g_Analyzer._VURatio > 0.5f)
-            {
-              if (ReelDir[i] == 0)
-              {
-                ColorOffset[i] = random(0, 255);
-                ReelDir[i] = -1; // 1 -> Spin Backwards, or accel if already doing so
-              }
-              else
-              {
-                ReelDir[i] -= .5f;
-              }
-            }
-          }
-          else if (action == 2)
-          {
-            if (g_Analyzer._VURatio > 0.5f)
-            {
-              if (ReelDir[i] == 0) // 2 -> Spin Forwards, or accel if already doing so
-              {
-                ColorOffset[i] = random(0, 255);
-                ReelDir[i] = 1;
-              }
-              else
-              {
-                ReelDir[i] += .5f;
-              }
-            }
-          }
-        }
-      }
-    }
-
-    EVERY_N_MILLISECONDS(20) // Update the reels based on the direction
-    {
-      for (int i = 0; i < NUM_FANS; i++)
-      {
-        ReelPos[i] = (ReelPos[i] + ReelDir[i] * (2 + g_Analyzer._VURatio));
-        if (ReelPos[i] < 0)
-          ReelPos[i] += FAN_SIZE;
-        if (ReelPos[i] >= FAN_SIZE)
-          ReelPos[i] -= FAN_SIZE;
-      }
-    }
-
-    EVERY_N_MILLISECONDS(20) // Draw the Effect
-    {
-      fadeAllChannelsToBlackBy(20);
-      DrawEffect();
-    }
-  }
-
-  void DrawEffect()
-  {
-    for (int i = 0; i < NUM_FANS; i++)
-    {
-      if (ReelDir[i] != 0)
-      {
-        int pos = ReelPos[i];
-        ClearFanPixels(0, 16, Sequential, i);
-        for (int x = 0; x < FAN_SIZE; x++)
-        {
-          DrawFanPixels(i * FAN_SIZE + ((pos + x) % FAN_SIZE), 1, ColorFromPalette(RainbowColors_p, ColorOffset[i] + x * 4, 255, NOBLEND));
-        }
-      }
-    }
-  }
-};
-
-class PaletteSpinEffect : public LEDStripEffect
-{
-  const CRGBPalette16 _Palette;
-  bool _bReplaceMagenta;
-  float _sparkleChance;
-
-private:
-  float ReelPos[NUM_FANS] = {0};
-  int ColorOffset[NUM_FANS] = {0};
-
-public:
-  PaletteSpinEffect(const String &strName, const CRGBPalette16 &palette, bool bReplace, float sparkleChance = 0.0)
-      : LEDStripEffect(EFFECT_STRIP_PALETTE_SPIN, strName),
-        _Palette(palette),
-        _bReplaceMagenta(bReplace),
-        _sparkleChance(sparkleChance)
-  {
-  }
-
-  PaletteSpinEffect(const JsonObjectConst& jsonObject)
-      : LEDStripEffect(jsonObject),
-        _Palette(jsonObject[PTY_PALETTE].as<CRGBPalette16>()),
-        _bReplaceMagenta(jsonObject["rpm"]),
-        _sparkleChance(jsonObject["sch"])
-  {
-  }
-
-  bool SerializeToJSON(JsonObject& jsonObject) override
-  {
-    AllocatedJsonDocument jsonDoc(512);
-
-    JsonObject root = jsonDoc.to<JsonObject>();
-    LEDStripEffect::SerializeToJSON(root);
-
-    jsonDoc[PTY_PALETTE] = _Palette;
-    jsonDoc["rpm"] = _bReplaceMagenta;
-    jsonDoc["sch"] = _sparkleChance;
-
-    return jsonObject.set(jsonDoc.as<JsonObjectConst>());
-  }
-
-  void Draw() override
-  {
-    EVERY_N_MILLISECONDS(20) // Update the reels based on the direction
-    {
-      for (int i = 0; i < NUM_FANS; i++)
-      {
-        ReelPos[i] = (ReelPos[i] + 0.25f);
-        if (ReelPos[i] < 0)
-          ReelPos[i] += FAN_SIZE;
-        if (ReelPos[i] >= FAN_SIZE)
-          ReelPos[i] -= FAN_SIZE;
-      }
-    }
-
-    EVERY_N_MILLISECONDS(20) // Draw the Effect
-    {
-      fadeAllChannelsToBlackBy(20);
-      DrawEffect();
-    }
-  }
-
-  void DrawEffect()
-  {
-    for (int i = 0; i < NUM_FANS; i++)
-    {
-      ClearFanPixels(0, FAN_SIZE, Sequential, i);
-      for (int x = 0; x < FAN_SIZE; x++)
-      {
-        float q = fmod(ReelPos[i] + x, FAN_SIZE);
-        CRGB c = ColorFromPalette(_Palette, 255.0f * q / FAN_SIZE, 255, NOBLEND);
-        if (_bReplaceMagenta && c == CRGB(CRGB::Magenta))
-          c = CRGB(CHSV(beatsin8(2, 0, 255), 255, 255));
-        if (random_range(0.0f, 10.f) < _sparkleChance)
-          c = CRGB::White;
-        DrawFanPixels(x, 1, c, Sequential, i);
-      }
-    }
-  }
-};
-class ColorCycleEffect : public LEDStripEffect
-{
-  PixelOrder _order;
-  int _step;
-
-public:
-  using LEDStripEffect::LEDStripEffect;
-
-  ColorCycleEffect(PixelOrder order = Sequential, int step = 8)
-    : LEDStripEffect(EFFECT_STRIP_COLOR_CYCLE, "ColorCylceEffect"),
-      _order(order),
-      _step(step)
-  {
-  }
-
-  ColorCycleEffect(const JsonObjectConst& jsonObject)
-    : LEDStripEffect(jsonObject),
-      _order((PixelOrder)jsonObject[PTY_ORDER]),
-      _step(jsonObject["stp"])
-  {
-  }
-
-  bool SerializeToJSON(JsonObject& jsonObject) override
-  {
-    StaticJsonDocument<128> jsonDoc;
-
-    JsonObject root = jsonDoc.to<JsonObject>();
-    LEDStripEffect::SerializeToJSON(root);
-
-    jsonDoc[PTY_ORDER] = to_value(_order);
-    jsonDoc["stp"] = _step;
-
-    return jsonObject.set(jsonDoc.as<JsonObjectConst>());
-  }
-
-  void Draw() override
-  {
-    FastLED.clear(false);
-    DrawEffect();
-  }
-
-  void DrawEffect()
-  {
-    static uint8_t basehue = 0;
-    uint8_t hue = basehue;
-    EVERY_N_MILLISECONDS(20)
-    {
-      basehue += 1;
-    }
-    for (int i = 0; i < NUM_LEDS; i++)
-      DrawFanPixels(i, 1, CHSV(hue += _step, 255, 255), _order);
-  }
-};
-
-class ColorCycleEffectBottomUp : public LEDStripEffect
-{
-public:
-  using LEDStripEffect::LEDStripEffect;
-
-  void Draw() override
-  {
-    FastLED.clear(false);
-    DrawEffect();
-  }
-
-  void DrawEffect()
-  {
-    static uint8_t basehue = 0;
-    uint8_t hue = basehue;
-    EVERY_N_MILLISECONDS(20)
-    {
-      basehue += 2;
-    }
-    for (int i = 0; i < NUM_LEDS; i++)
-      DrawFanPixels(i, 1, CHSV(hue += 8, 255, 255), BottomUp);
-  }
-};
-
-class ColorCycleEffectTopDown : public LEDStripEffect
-{
-public:
-  using LEDStripEffect::LEDStripEffect;
-
-  void Draw() override
-  {
-    FastLED.clear(false);
-    DrawEffect();
-  }
-
-  void DrawEffect()
-  {
-    static uint8_t basehue = 0;
-    uint8_t hue = basehue;
-    EVERY_N_MILLISECONDS(30)
-    {
-      basehue += 1;
-    }
-    for (int i = 0; i < NUM_LEDS; i++)
-      DrawFanPixels(i, 1, CHSV(hue += 4, 255, 255), TopDown);
-  }
-};
-
-class ColorCycleEffectSequential : public LEDStripEffect
-{
-public:
-  using LEDStripEffect::LEDStripEffect;
-
-  void Draw() override
-  {
-    FastLED.clear(false);
-    DrawEffect();
-  }
-
-  void DrawEffect()
-  {
-    static uint8_t basehue = 0;
-    uint8_t hue = basehue;
-    EVERY_N_MILLISECONDS(30)
-    {
-      basehue += 1;
-    }
-    for (int i = 0; i < NUM_LEDS; i++)
-      DrawFanPixels(i, 1, CHSV(hue += 4, 255, 255), Sequential);
-  }
-};
-
-class SpinningPaletteEffect : public PaletteEffect
-{
-  int iRotate = 0;
-
-public:
-  using PaletteEffect::PaletteEffect;
-
-  void Draw() override
-  {
-    PaletteEffect::Draw();
-    for (int i = 0; i < NUM_FANS; i++)
-    {
-      RotateFan(i, (i / 2) * 2 == i ? true : false, iRotate);
-    }
-    delay(10);
-
-    EVERY_N_MILLISECONDS(25)
-    {
-      iRotate = (iRotate + 1) % FAN_SIZE;
-    }
-  }
-};
-
-class ColorCycleEffectRightLeft : public LEDStripEffect
-{
-public:
-  using LEDStripEffect::LEDStripEffect;
-
-  void Draw() override
-  {
-    FastLED.clear(false);
-    DrawEffect();
-    delay(20);
-  }
-
-  void DrawEffect()
-  {
-    static uint8_t basehue = 0;
-    uint8_t hue = basehue;
-    basehue += 8;
-    for (int i = 0; i < NUM_LEDS; i++)
-      DrawFanPixels(i, 1, CHSV(hue += 16, 255, 255), RightLeft);
-  }
-};
-
-class ColorCycleEffectLeftRight : public LEDStripEffect
-{
-public:
-  using LEDStripEffect::LEDStripEffect;
-
-  void Draw() override
-  {
-    FastLED.clear(false);
-    DrawEffect();
-    delay(20);
-  }
-
-  void DrawEffect()
-  {
-    static uint8_t basehue = 0;
-    uint8_t hue = basehue;
-    basehue += 8;
-    for (int i = 0; i < NUM_LEDS; i++)
-      DrawFanPixels(i, 1, CHSV(hue += 16, 255, 255), LeftRight);
-  }
-};
-
-class FireFanEffect : public LEDStripEffect
-{
-protected:
-  CRGBPalette16 Palette;
-  int LEDCount; // Number of LEDs total
-  int CellsPerLED;
-  int Cooling;     // Rate at which the pixels cool off
-  int Sparks;      // How many sparks will be attempted each frame
-  int SparkHeight; // If created, max height for a spark
-  int Sparking;    // Probability of a spark each attempt
-  bool bReversed;  // If reversed we draw from 0 outwards
-  bool bMirrored;  // If mirrored we split and duplicate the drawing
-  bool bMulticolor; // If true each channel spoke will be a different color
-  PixelOrder Order;
-
-  std::unique_ptr<uint8_t[]> abHeat; // Heat table to map temp to color
-
-  // When diffusing the fire upwards, these control how much to blend in from the cells below (ie: downward neighbors)
-  // You can tune these coefficients to control how quickly and smoothly the fire spreads
-
-  static const uint8_t BlendSelf = 0;      // 2
-  static const uint8_t BlendNeighbor1 = 1; // 3
-  static const uint8_t BlendNeighbor2 = 1; // 2
-  static const uint8_t BlendNeighbor3 = 0; // 1
-
-  static const uint8_t BlendTotal = (BlendSelf + BlendNeighbor1 + BlendNeighbor2 + BlendNeighbor3);
-
-  int CellCount() const { return LEDCount * CellsPerLED; }
-
-public:
-  FireFanEffect(CRGBPalette16 palette,
-                int ledCount,
-                int cellsPerLED = 1,
-                int cooling = 20,
-                int sparking = 100,
-                int sparks = 3,
-                int sparkHeight = 4,
-                PixelOrder order = Sequential,
-                bool breversed = false,
-                bool bmirrored = false,
-                bool bmulticolor = false)
-      : LEDStripEffect(EFFECT_STRIP_FIRE_FAN, "FireFanEffect"),
-        Palette(palette),
-        LEDCount(ledCount),
-        CellsPerLED(cellsPerLED),
-        Cooling(cooling),
-        Sparks(sparks),
-        SparkHeight(sparkHeight),
-        Sparking(sparking),
-        bReversed(breversed),
-        bMirrored(bmirrored),
-        Order(order),
-        bMulticolor(bmulticolor)
-  {
-    if (bMirrored)
-      LEDCount = LEDCount / 2;
-    abHeat.reset( psram_allocator<uint8_t>().allocate(CellCount()) );
-  }
-
-  FireFanEffect(const JsonObjectConst& jsonObject)
-      : LEDStripEffect(jsonObject),
-        Palette(jsonObject[PTY_PALETTE].as<CRGBPalette16>()),
-        LEDCount(jsonObject[PTY_LEDCOUNT]),
-        CellsPerLED(jsonObject[PTY_CELLSPERLED]),
-        Cooling(jsonObject[PTY_COOLING]),
-        Sparks(jsonObject[PTY_SPARKS]),
-        SparkHeight(jsonObject[PTY_SPARKHEIGHT]),
-        Sparking(jsonObject[PTY_SPARKING]),
-        bReversed(jsonObject[PTY_REVERSED]),
-        bMirrored(jsonObject[PTY_MIRORRED]),
-        Order((PixelOrder)jsonObject[PTY_ORDER]),
-        bMulticolor(jsonObject[PTY_MULTICOLOR] == 1)
-  {
-    if (bMirrored)
-      LEDCount = LEDCount / 2;
-    abHeat.reset( psram_allocator<uint8_t>().allocate(CellCount()) );
-  }
-
-  bool SerializeToJSON(JsonObject& jsonObject) override
-  {
-    AllocatedJsonDocument jsonDoc(512);
-
-    JsonObject root = jsonDoc.to<JsonObject>();
-    LEDStripEffect::SerializeToJSON(root);
-
-    jsonDoc[PTY_PALETTE] = Palette;
-    jsonDoc[PTY_LEDCOUNT] = LEDCount;
-    jsonDoc[PTY_CELLSPERLED] = CellsPerLED;
-    jsonDoc[PTY_COOLING] = Cooling;
-    jsonDoc[PTY_SPARKS] = Sparks;
-    jsonDoc[PTY_SPARKHEIGHT] = SparkHeight;
-    jsonDoc[PTY_SPARKING] = Sparking;
-    jsonDoc[PTY_REVERSED] = bReversed;
-    jsonDoc[PTY_MIRORRED] = bMirrored;
-    jsonDoc[PTY_ORDER] = to_value(Order);
-<<<<<<< HEAD
-    jsonDoc[PTY_MULTICOLOR] = bMulticolor;
-=======
-    jsonDoc[PTY_MULTICOLOR] = bMulticolor ? 1 : 0;
->>>>>>> d8156bc8
-
-    return jsonObject.set(jsonDoc.as<JsonObjectConst>());
-  }
-
-  CRGB GetBlackBodyHeatColorByte(byte temp) const
-  {
-    return ColorFromPalette(Palette, temp, 255);
-  }
-
-  void Draw() override
-  {
-    FastLED.clear(false);
-    DrawFire(Order);
-  }
-
-  size_t DesiredFramesPerSecond() const override
-  {
-    return 60;
-  }
-
-  virtual void DrawFire(PixelOrder order = Sequential)
-  {
-    // First cool each cell by a litle bit
-
-    EVERY_N_MILLISECONDS(50)
-    {
-      for (int i = 0; i < CellCount(); i++)
-      {
-        int coolingAmount = random(0, Cooling);
-        abHeat[i] = ::max(0.0, abHeat[i] - coolingAmount * (2.0 - g_Analyzer._VURatio));
-      }
-    }
-
-    EVERY_N_MILLISECONDS(20)
-    {
-      // Next drift heat up and diffuse it a little bit
-      for (int i = 0; i < CellCount(); i++)
-        abHeat[i] = min(255, (abHeat[i] * BlendSelf +
-                              abHeat[(i + 1) % CellCount()] * BlendNeighbor1 +
-                              abHeat[(i + 2) % CellCount()] * BlendNeighbor2 +
-                              abHeat[(i + 3) % CellCount()] * BlendNeighbor3) /
-                                 BlendTotal);
-    }
-
-    // Randomly ignite new sparks down in the flame kernel
-
-    EVERY_N_MILLISECONDS(20)
-    {
-      for (int i = 0; i < Sparks; i++)
-      {
-        if (random(255) < Sparking / 4 + Sparking * (g_Analyzer._VURatio / 2.0) * 0.5)
-        {
-          int y = CellCount() - 1 - random(SparkHeight * CellsPerLED);
-          abHeat[y] = abHeat[y] + random(50, 255); // Can roll over which actually looks good!
-        }
-      }
-    }
-
-    // Finally, convert heat to a color
-
-    for (int i = 0; i < LEDCount; i++)
-    {
-      // uint8_t maxv = 0;
-      // for (int iCell = 0; iCell < CellsPerLED; iCell++)
-      //   maxv = max(maxv, heat[i * CellsPerLED + iCell]);
-
-      for (int iChannel = 0; iChannel < NUM_CHANNELS; iChannel++)
-      {
-        CRGB color = GetBlackBodyHeatColorByte(abHeat[i * CellsPerLED]);
-
-        // If multicolor, we shift the hue based on the channel
-        if (bMulticolor)
-        {
-            CHSV hsv = rgb2hsv_approximate(color);
-                 hsv.hue += iChannel * (255/NUM_CHANNELS);
-            color = hsv;
-        }
-
-        // If we're reversed, we work from the end back.  We don't reverse the bonus pixels
-
-        int j = (!bReversed || i > FAN_SIZE) ? i : LEDCount - 1 - i;
-        uint x = GetFanPixelOrder(j, order);
-        if (x < NUM_LEDS)
-        {
-          FastLED[iChannel][x] = color;
-          if (bMirrored)
-            FastLED[iChannel][!bReversed ? (2 * LEDCount - 1 - i) : LEDCount + i] = color;
-        }
-      }
-    }
-  }
-};
-
-class BlueFireFanEffect : public FireFanEffect
-{
-  using FireFanEffect::FireFanEffect;
-
-  virtual CRGB MapHeatToColor(uint8_t temperature, int iChannel = 0)
-  {
-    uint8_t t192 = round((temperature / 255.0) * 191);
-    uint8_t heatramp = t192 & 0x3F; // 0..63
-    heatramp <<= 2;                 // scale up to 0..252
-
-    CHSV hsv(HUE_BLUE, 255, heatramp);
-    CRGB rgb;
-    hsv2rgb_rainbow(hsv, rgb);
-    return rgb;
-  }
-};
-
-class GreenFireFanEffect : public FireFanEffect
-{
-  using FireFanEffect::FireFanEffect;
-
-  virtual CRGB MapHeatToColor(uint8_t temperature, int iChannel = 0)
-  {
-    uint8_t t192 = round((temperature / 255.0) * 191);
-    uint8_t heatramp = t192 & 0x3F; // 0..63
-    heatramp <<= 2;                 // scale up to 0..252
-
-    CHSV hsv(HUE_GREEN, 255, heatramp);
-    CRGB rgb;
-    hsv2rgb_rainbow(hsv, rgb);
-    return rgb;
-  }
-};
-
-class RGBRollAround : public LEDStripEffect
-{
-  int iRotate = 0;
-
-public:
-  using LEDStripEffect::LEDStripEffect;
-
-  virtual void DrawColor(CRGB color, int phase)
-  {
-    const int lineLen = FAN_SIZE;
-    int q = beatsin16(24, 0, NUM_LEDS - lineLen, 0, phase);
-    DrawFanPixels(q, lineLen, color, BottomUp);
-  }
-
-  void Draw() override
-  {
-    FastLED.clear();
-    DrawColor(CRGB::Red, 0);
-    DrawColor(CRGB::Green, 16383);
-    DrawColor(CRGB::Blue, 32767);
-  }
-};
-
-class HueTest : public LEDStripEffect
-{
-  int iRotate = 0;
-
-public:
-  using LEDStripEffect::LEDStripEffect;
-
-  void Draw() override
-  {
-    FastLED.clear();
-    int iFan = 0;
-    for (int sat = 255; sat >= 0 && iFan < NUM_FANS; sat -= 32)
-    {
-      DrawFanPixels(0, FAN_SIZE, CRGB(CHSV(HUE_RED, sat, 255)), Sequential, iFan++);
-    }
-  }
-};
-
-class RingTestEffect : public LEDStripEffect
-{
-private:
-public:
-  RingTestEffect() : LEDStripEffect(EFFECT_STRIP_RING_TEST, "Ring Test")
-  {
-  }
-
-  RingTestEffect(const JsonObjectConst& jsonObject) : LEDStripEffect(jsonObject)
-  {
-  }
-
-  void Draw() override
-  {
-    for (int i = 0; i < NUM_FANS; i++)
-    {
-      for (int c = 0; c < NUM_RINGS; c++)
-      {
-        FillRingPixels(CRGB(CHSV(c * 16, 255, 255)), i, c);
-      }
-    }
-  }
-};
-
-/*
- * Effects intended for a train-style lantern with concentric rings of 16/12/8/1
- */
-
-// Lantern - A candle-like effect that flickers in the center of an LED disc
-//           Inspired by a candle effect I saw done by carangil
-
-class LanternParticle
-{
-  const int minPeturbation = 100;
-  const int maxPeterbation = 3500;
-  const int perterbationIncrement = 1;
-  const int maxDeviation = 100;
-
-  int centerX = maxDeviation / 2;
-  int centerY = maxDeviation / 2;
-
-  int velocityX = 0;
-  int velocityY = 0;
-
-  int pertub = minPeturbation;
-  int perturbDirection = perterbationIncrement;
-
-  float rotation = 0.0f;
-
-protected:
-
-  float distance(float x1, float y1, float x2, float y2)
-  {
-    return std::sqrt(std::pow(x1-x2, 2) + std::pow(y1 - y2, 2));
-  }
-
-  CRGB flameColor(int val)
-  {
-    val = min(val, 255);
-    val = max(val, 0);
-
-    return CRGB(val, val * .30, val * .05);
-  }
-
-  // Generate a vector of how bright each of the surrounding 8 LEDs on the unit circle should be
-
-  std::vector<float> led_brightness(float wandering_x, float wandering_y)
-  {
-    const float sqrt2 = std::sqrt(2);
-
-    const std::vector<std::pair<float, float>> unit_circle_coords = {
-        {1, 0},
-        { 1 / sqrt2,  1 / sqrt2},
-        {0, 1},
-        {-1 / sqrt2,  1 / sqrt2},
-        {-1, 0},
-        {-1 / sqrt2, -1 / sqrt2},
-        {0, -1},
-        { 1 / sqrt2, -1 / sqrt2}
-    };
-
-    std::vector<float> brightness_values;
-
-    for (const auto& coord : unit_circle_coords) {
-        float d = distance(wandering_x, wandering_y, coord.first, coord.second);
-        float brightness = std::max(1.0f - d, 0.0f);
-        brightness_values.push_back(brightness);
-    }
-
-    return brightness_values;
-}
-
-public:
-  void Draw()
-  {
-    // random trigger brightness oscillation, if at least half uncalm
-
-      int movx = 0;
-      int movy = 0;
-
-      if (pertub > (maxPeterbation / 2))
-        if (random(2000) < 5)
-          pertub = maxPeterbation; // occasional 'bonus' wind
-
-      // random poke, intensity determined by uncalm value (0 is perfectly calm)
-
-      movx = random(pertub >> 7) - (pertub >> 9);
-      movy = random(pertub >> 7) - (pertub >> 9);
-
-      // if reach most calm value, start moving towards uncalm
-      if (pertub < minPeturbation)
-        perturbDirection = perterbationIncrement;
-
-      // if reach most uncalm value, start going towards calm
-      if (pertub > maxPeterbation)
-        perturbDirection = -perterbationIncrement;
-
-      pertub += perturbDirection;
-
-      // Move center of flame around by the current velocity
-
-      centerX += movx + (velocityX / 7);
-      centerY += movy + (velocityY / 7);
-
-      // Enforce some range limits
-      if (centerX < -maxDeviation)
-      {
-        centerX = -maxDeviation;
-        velocityX *= -0.5;
-      }
-
-      if (centerX > maxDeviation)
-      {
-        centerX = maxDeviation;
-        velocityX *= -0.5;
-      }
-
-      if (centerY < -maxDeviation)
-      {
-        centerY = -maxDeviation;
-        velocityY *= -0.5;
-      }
-
-      if (centerY > maxDeviation)
-      {
-        centerY = maxDeviation;
-        velocityY *= -0.5;
-      }
-
-      // Dampen the velocity down a fraction
-
-      velocityX = (velocityX * 999) / 1000;
-      velocityY = (velocityY * 999) / 1000;
-
-      // Apply Hooke's law of spring motion to accelerate back towards rest/center
-
-      velocityX -= centerX;
-      velocityY -= centerY;
-
-
-    rotation += 0.0;
-
-    // Draw four outer pixels in second ring outwards.  We draw 1.05 to take advantage of the non-linear red response in
-    // the second pixels (when drawn at 5%, the red will show up more, depending on color correction).
-
-    float xRatio = map(centerX, 0.0f, maxDeviation, -1.0f, 1.0f);
-    float yRatio = map(centerY, 0.0f, maxDeviation, -1.0f, 1.0f);
-
-    auto brightness = led_brightness(xRatio, yRatio);
-    for (int i = 0; i < 8; i++)
-    {
-      CRGB pixelColor = flameColor(255 * brightness[i]);
-      pixelColor.fadeToBlackBy(255 * (3.0 - brightness[i]));
-      DrawRingPixels(i, 1, pixelColor, 0, 2, true);
-    }
-
-    // Now draw a center pixel which is dimmed proportional to the distance the center is from actual
-
-    CRGB centerColor = CRGB(255, 12, 0);
-    centerColor.fadeToBlackBy(distance(xRatio, yRatio, 0, 0) * 128);
-    DrawRingPixels(0, 1.0, centerColor, 0, 3);
-
-    debugV("X,Y = %f, %f\n", xRatio, yRatio);
-  }
-};
-
-class LanternEffect : public LEDStripEffect
-{
-  static const int _maxParticles = 1;
-
-private:
-  LanternParticle _particles[_maxParticles];
-
-public:
-  LanternEffect() : LEDStripEffect(EFFECT_STRIP_LANTERN, "LanternEffect")
-  {
-  }
-
-  LanternEffect(const JsonObjectConst& jsonObject) : LEDStripEffect(jsonObject)
-  {
-  }
-
-  size_t DesiredFramesPerSecond() const override
-  {
-    return 30;
-  }
-
-  void Draw() override
-  {
-    fadeAllChannelsToBlackBy(20);
-    for (int i = 0; i < _maxParticles; i++)
-      _particles[i].Draw();
-  }
-};
+//+--------------------------------------------------------------------------
+//
+// File:        FireEffect.h
+//
+// NightDriverStrip - (c) 2018 Plummer's Software LLC.  All Rights Reserved.
+//
+// This file is part of the NightDriver software project.
+//
+//    NightDriver is free software: you can redistribute it and/or modify
+//    it under the terms of the GNU General Public License as published by
+//    the Free Software Foundation, either version 3 of the License, or
+//    (at your option) any later version.
+//
+//    NightDriver is distributed in the hope that it will be useful,
+//    but WITHOUT ANY WARRANTY; without even the implied warranty of
+//    MERCHANTABILITY or FITNESS FOR A PARTICULAR PURPOSE.  See the
+//    GNU General Public License for more details.
+//
+//    You should have received a copy of the GNU General Public License
+//    along with Nightdriver.  It is normally found in copying.txt
+//    If not, see <https://www.gnu.org/licenses/>.
+//
+// Description:
+//
+//    Fan effects generally have attributes specific to being arranged as
+//    circles, and this code also provides a way to draw into those circles
+//    in a bottom up, top down, or sideways direction as well.
+//
+// History:     Apr-13-2019         Davepl      Adapted from LEDWifiSocket
+//
+//---------------------------------------------------------------------------
+
+#pragma once
+
+#include <cmath>
+#include "effects.h"
+#include "paletteeffect.h"
+#include "soundanalyzer.h"
+
+// Simple definitions of what direction we're talking about
+
+enum PixelOrder
+{
+  Sequential = 0,
+  Reverse = 1,
+  BottomUp = 2,
+  TopDown = 4,
+  LeftRight = 8,
+  RightLeft = 16
+};
+
+inline void RotateForward(int iStart, int length = FAN_SIZE, int count = 1)
+{
+  std::rotate(&FastLED.leds()[iStart], &FastLED.leds()[iStart + count], &FastLED.leds()[iStart + length]);
+}
+
+inline void RotateReverse(int iStart, int length = FAN_SIZE, int count = 1)
+{
+  std::rotate(&FastLED.leds()[iStart], &FastLED.leds()[iStart + length - count], &FastLED.leds()[iStart + length]);
+}
+
+// Rotate
+//
+// Rotate all the pixels in the buffer forward or back
+
+inline void RotateAll(bool bForward = true, int count = 1)
+{
+  if (bForward)
+    RotateForward(0, count);
+  else
+    RotateReverse(0, count);
+}
+
+// RotateFan
+//
+// Rotate one circular section within itself, like a single fan
+
+inline void RotateFan(int iFan, bool bForward = true, int count = 1)
+{
+  if (bForward)
+    RotateForward(iFan * FAN_SIZE, FAN_SIZE, count);
+  else
+    RotateReverse(iFan * FAN_SIZE, FAN_SIZE, count);
+}
+
+// Get the pixel position working our way over a circle, rather than around it.
+// For a 24 led ring this return 0, 23, 1, 22, 2, 21, 3, 20, 4, 19, etc...
+
+inline int16_t GetRingPixelPosition(float fPos, int16_t ringSize)
+{
+  if (fPos < 0)
+  {
+    debugW("GetRingPixelPosition called with negative value %f", fPos);
+    return 0;
+  }
+
+  int pos = fPos;
+  if (pos & 1)
+    return ringSize - 1 - pos / 2;
+  else
+    return pos / 2;
+}
+
+// GetFanPixelOrder
+//
+// Returns the sequential strip postion of a an LED on the fans based
+// on the index and direction specified, like 32nd most TopDown pixel.
+
+inline int GetFanPixelOrder(int iPos, PixelOrder order = Sequential)
+{
+  if (iPos < 0)
+    debugW("Calling GetFanPixelOrder with negative index: %d", iPos);
+
+  while (iPos < 0)
+    iPos += FAN_SIZE;
+
+  if (iPos >= NUM_FANS * FAN_SIZE)
+  {
+    if (order == TopDown)
+      return NUM_LEDS - 1 - (iPos - NUM_FANS * FAN_SIZE);
+    else
+      return iPos;
+  }
+
+  int fanPos = iPos % FAN_SIZE;
+  int fanBase = iPos - fanPos;
+
+  switch (order)
+  {
+  case BottomUp:
+    return fanBase + ((GetRingPixelPosition(fanPos, RING_SIZE_0) + LED_FAN_OFFSET_BU) % FAN_SIZE);
+
+  case TopDown:
+    return fanBase + ((GetRingPixelPosition(fanPos, RING_SIZE_0) + LED_FAN_OFFSET_TD) % FAN_SIZE);
+
+  case LeftRight:
+    return fanBase + ((GetRingPixelPosition(fanPos, RING_SIZE_0) + LED_FAN_OFFSET_LR) % FAN_SIZE);
+
+  case RightLeft:
+    return fanBase + ((GetRingPixelPosition(fanPos, RING_SIZE_0) + LED_FAN_OFFSET_RL) % FAN_SIZE);
+
+  case Reverse:
+    return NUM_LEDS - 1 - fanPos;
+
+  case Sequential:
+  default:
+    return fanBase + fanPos;
+  }
+}
+
+// ClearFanPixels
+//
+// Clears pixels logically into a fan bank in a direction such as top down rather than
+// just straight sequential strip order
+
+inline void ClearFanPixels(float fPos, float count, PixelOrder order = Sequential, int iFan = 0)
+{
+  fPos += iFan * FAN_SIZE;
+  while (count > 0)
+  {
+    for (int i = 0; i < NUM_CHANNELS; i++)
+      FastLED[i][GetFanPixelOrder(fPos + (int)count, order)] = CRGB::Black;
+    count--;
+  }
+}
+
+// GetRingSize
+//
+// Returns the size of the Nth ring
+
+inline int GetRingSize(int iRing)
+{
+  return g_aRingSizeTable[iRing];
+}
+
+// GetFanIndex
+//
+// Given the index into NUM_LEDS, returns the index of the fan that this must belong to
+
+inline int GetFanIndex(float fPos)
+{
+  return fPos / FAN_SIZE;
+}
+
+// GetRingIndex
+//
+// Ggiven the index into NUM_LEDS or FAN_SIZE, returns the index of the ring this must be on
+
+inline int GetRingIndex(float fPos)
+{
+  fPos = fmod(fPos, FAN_SIZE);
+  int iRing = 0;
+  do
+  {
+    if (fPos < GetRingSize(iRing))
+    {
+      return iRing;
+    }
+    else
+    {
+      fPos -= GetRingSize(iRing);
+      iRing++;
+    }
+  } while (iRing < NUM_RINGS);
+  return iRing;
+}
+
+// GetRingPos
+//
+// Given the index into NUM_LEDS or FAN_SIZE, returns the index of the LED on the current ring
+
+inline int GetRingPos(float fPos)
+{
+  fPos = fmod(fPos, FAN_SIZE);
+  for (int iRing = 0; iRing < NUM_RINGS; iRing++)
+  {
+    if (fPos < GetRingSize(iRing))
+      return fPos;
+    fPos -= GetRingSize(iRing);
+  }
+  return 0;
+}
+
+// DrawFanPixels
+//
+// A fan is a ring set with a single ring
+
+inline void DrawFanPixels(float fPos, float count, CRGB color, PixelOrder order = Sequential, int iFan = 0)
+{
+  fPos += iFan * FAN_SIZE;
+
+  if (fPos + count > NUM_LEDS)
+  {
+    debugE("DrawFanPixels called with fPos=%f, count=%f, but there are only %d LEDs", fPos, count, NUM_LEDS);
+    return;
+  }
+
+  if (count < 0)
+  {
+    debugE("Negative count in DrawFanPixels");
+    return;
+  }
+  // Calculate how much the first pixel will hold
+
+  float availFirstPixel = 1.0f - (fPos - (long)(fPos));
+  float amtFirstPixel = min(availFirstPixel, count);
+  float remaining = min(count, FastLED.size() - fPos);
+  int iPos = fPos;
+
+  // Blend (add) in the color of the first partial pixel
+
+  if (remaining > 0.0f && amtFirstPixel > 0.0f && iPos < NUM_LEDS)
+  {
+    for (int i = 0; i < NUM_CHANNELS; i++)
+    {
+      auto index = GetFanPixelOrder(iPos, order);
+      CRGB newColor = LEDStripEffect::ColorFraction(color, amtFirstPixel);
+      auto l = FastLED[i][index];
+      l += newColor;
+      FastLED[i][index] = l;
+    }
+    iPos++;
+    remaining -= amtFirstPixel;
+  }
+
+  // Now draw any full pixels in the middle
+
+  while (remaining > 1.0f && iPos < NUM_LEDS)
+  {
+    for (int i = 0; i < NUM_CHANNELS; i++)
+      FastLED[i][GetFanPixelOrder(iPos, order)] += color;
+    iPos++;
+    remaining--;
+  }
+
+  // Draw tail pixel, up to a single full pixel
+
+  if (remaining > 0.0f)
+  {
+    for (int i = 0; i < NUM_CHANNELS; i++)
+      FastLED[i][GetFanPixelOrder(iPos, order)] += LEDStripEffect::ColorFraction(color, remaining);
+  }
+}
+
+// DrawRingPixels
+//
+// With multiple rings, a fan or insulator becomes a ringset, and this function will
+// draw to particular ring within a particular insulator.  If merge is true the color
+// is added to the cell, if false it is replaced.
+
+inline void DrawRingPixels(float fPos, float count, CRGB color, int iInsulator, int iRing, bool bMerge = true)
+{
+  // bPos will be the start of this ring (relative to NUM_LEDS)
+  int bPos = 0;
+  for (int i = 0; i < iRing; i++)
+    bPos += g_aRingSizeTable[i];
+  bPos += iInsulator * FAN_SIZE;
+
+  if (bPos + fPos + count > NUM_LEDS + 1) // +1 because we work in the 0..1.0 range when drawing
+  {
+    debugE("DrawFanPixels called with fPos=%f, count=%f, but there are only %d LEDs", fPos, count, NUM_LEDS);
+    return;
+  }
+
+  if (count < 0)
+  {
+    debugE("Negative count in DrawFanPixels");
+    return;
+  }
+  // Calculate how much the first pixel will hold
+
+  float availFirstPixel = 1.0f - (fPos - (long)(fPos));
+  float amtFirstPixel = min(availFirstPixel, count);
+  float remaining = min(count, FastLED.size() - fPos);
+  int iPos = fPos;
+  // Blend (add) in the color of the first partial pixel
+
+  iPos %= GetRingSize(iRing);
+  if (remaining > 0.0f && amtFirstPixel > 0.0f)
+  {
+    for (int i = 0; i < NUM_CHANNELS; i++)
+    {
+      if (!bMerge)
+        FastLED[i][bPos + iPos] = CRGB::Black;
+      FastLED[i][bPos + iPos++] += LEDStripEffect::ColorFraction(color, amtFirstPixel);
+    }
+    remaining -= amtFirstPixel;
+  }
+
+  // Now draw any full pixels in the middle
+
+  while (remaining > 1.0f)
+  {
+    for (int i = 0; i < NUM_CHANNELS; i++)
+    {
+      iPos %= GetRingSize(iRing);
+      if (!bMerge)
+        FastLED[i][bPos + iPos] = CRGB::Black;
+      FastLED[i][bPos + iPos++] += color;
+    }
+    remaining--;
+  }
+
+  // Draw tail pixel, up to a single full pixel
+
+  iPos %= GetRingSize(iRing);
+  if (remaining > 0.0f)
+  {
+    for (int i = 0; i < NUM_CHANNELS; i++)
+    {
+      if (!bMerge)
+        FastLED[i][bPos + iPos] = CRGB::Black;
+      FastLED[i][bPos + iPos++] += LEDStripEffect::ColorFraction(color, remaining);
+    }
+  }
+}
+
+inline void FillRingPixels(CRGB color, int iInsulator, int iRing)
+{
+  DrawRingPixels(0, g_aRingSizeTable[iRing], color, iInsulator, iRing);
+}
+
+class EmptyEffect : public LEDStripEffect
+{
+  using LEDStripEffect::LEDStripEffect;
+
+  void Draw() override
+  {
+    FastLED.clear(false);
+    DrawEffect();
+    delay(20);
+  }
+
+  void DrawEffect()
+  {
+  }
+};
+
+class FanBeatEffect : public LEDStripEffect
+{
+public:
+
+  FanBeatEffect(const String & strName) : LEDStripEffect(EFFECT_STRIP_FAN_BEAT, strName)
+  {
+  }
+
+  FanBeatEffect(const JsonObjectConst& jsonObject) : LEDStripEffect(jsonObject)
+  {
+  }
+
+  void Draw() override
+  {
+    fadeToBlackBy(FastLED.leds(), NUM_LEDS, 20);
+    DrawEffect();
+    delay(20);
+  }
+
+  void OnBeat()
+  {
+    int passes = g_Analyzer._VURatio;
+    for (int iPass = 0; iPass < passes; iPass++)
+    {
+      int iFan = random(0, NUM_FANS);
+      int passes = random(1, g_Analyzer._VURatio);
+      CRGB c = CHSV(random(0, 255), 255, 255);
+
+      for (int iPass = 0; iPass < passes; iPass++)
+      {
+        DrawFanPixels(0, FAN_SIZE, c, Sequential, iFan++);
+      }
+    }
+
+    CRGB c = CHSV(random(0, 255), 255, 255);
+    for (int i = NUM_FANS * FAN_SIZE; i < NUM_LEDS; i++)
+    {
+      g()->setPixel(i, c);
+    }
+  }
+
+  void DrawEffect()
+  {
+    static bool latch = false;
+    static float minVUSeen = 0.0;
+
+    if (latch)
+    {
+      if (g_Analyzer._VURatio < minVUSeen)
+        minVUSeen = g_Analyzer._VURatio;
+    }
+
+    if (g_Analyzer._VURatio < 0.25f) // Crossing center going up
+    {
+      latch = true;
+      minVUSeen = g_Analyzer._VURatio;
+    }
+
+    if (latch)
+    {
+      if (g_Analyzer._VURatio > 1.5f)
+      {
+        if (random_range(1.0f, 3.0f) < g_Analyzer._VURatio)
+        {
+          latch = false;
+          OnBeat();
+        }
+      }
+    }
+  }
+};
+
+class CountEffect : public LEDStripEffect
+{
+  using LEDStripEffect::LEDStripEffect;
+
+  const int DRAW_LEN = 16;
+  const int OPEN_LEN = NUM_FANS * FAN_SIZE - DRAW_LEN;
+
+  void Draw() override
+  {
+    static float i = 0;
+    EVERY_N_MILLISECONDS(30)
+    {
+      i += 0.5f;
+
+      if (i >= OPEN_LEN)
+        i -= OPEN_LEN;
+
+      FastLED.clear();
+      float t = i;
+      for (int z = 0; z < NUM_FANS; z += 3)
+      {
+        CRGB c = CHSV(z * 48, 255, 255);
+        DrawFanPixels(t, DRAW_LEN, c, BottomUp);
+        t += FAN_SIZE * 3;
+        if (t >= OPEN_LEN)
+          t -= OPEN_LEN;
+      }
+
+      FastLED.show();
+    }
+  }
+};
+
+class TapeReelEffect : public LEDStripEffect
+{
+private:
+  float ReelPos[NUM_FANS] = {0};
+  float ReelDir[NUM_FANS] = {0};
+
+public:
+  TapeReelEffect(const String & strName) : LEDStripEffect(EFFECT_STRIP_TAPE_REEL, strName)
+  {
+  }
+
+  TapeReelEffect(const JsonObjectConst& jsonObject) : LEDStripEffect(jsonObject)
+  {
+  }
+
+  void Draw() override
+  {
+    EVERY_N_MILLISECONDS(250)
+    {
+      for (int i = 0; i < NUM_FANS; i++)
+      {
+        if (random(0, 100) < 40) // 40% Chance of attempting to do something
+        {
+          int action = random(0, 3); // Generate a random outcome
+          if (action == 0)
+          {
+            ReelDir[i] = 0; // 0 -> Stop the Reel
+          }
+          else if (action == 1)
+          {
+            if (ReelDir[i] == 0)
+            {
+              ReelDir[i] = -1; // 1 -> Spin Backwards, or accel if already doing so
+            }
+            else
+            {
+              ReelDir[i] -= .5f;
+            }
+          }
+          else if (action == 2)
+          {
+            if (ReelDir[i] == 0) // 2 -> Spin Forwards, or accel if already doing so
+            {
+              ReelDir[i] = 1;
+            }
+            else
+            {
+              ReelDir[i] += .5f;
+            }
+          }
+        }
+      }
+    }
+
+    EVERY_N_MILLISECONDS(20) // Update the reels based on the direction
+    {
+      for (int i = 0; i < NUM_FANS; i++)
+      {
+        ReelPos[i] = (ReelPos[i] + ReelDir[i]);
+        if (ReelPos[i] < 0)
+          ReelPos[i] += FAN_SIZE;
+        if (ReelPos[i] >= FAN_SIZE)
+          ReelPos[i] -= FAN_SIZE;
+      }
+    }
+
+    EVERY_N_MILLISECONDS(20) // Draw the Effect
+    {
+      FastLED.clear(false);
+      DrawEffect();
+    }
+  }
+
+  void DrawEffect()
+  {
+    for (int i = 0; i < NUM_FANS; i++)
+    {
+      float pos = ReelPos[i];
+      DrawFanPixels(i * FAN_SIZE + pos, 1, CRGB::White);
+      DrawFanPixels(i * FAN_SIZE + fmod(pos + 1, FAN_SIZE), 1, CRGB::Blue);
+      DrawFanPixels(i * FAN_SIZE + fmod(pos + FAN_SIZE / 2, FAN_SIZE), 1, CRGB::White);
+      DrawFanPixels(i * FAN_SIZE + fmod(pos + FAN_SIZE / 2 + 1, FAN_SIZE), 1, CRGB::Blue);
+    }
+  }
+};
+
+class PaletteReelEffect : public LEDStripEffect
+{
+private:
+  float ReelPos[NUM_FANS] = {0};
+  float ReelDir[NUM_FANS] = {0};
+  int ColorOffset[NUM_FANS] = {0};
+
+public:
+  PaletteReelEffect(const String & strName) : LEDStripEffect(EFFECT_STRIP_PALETTE_REEL, strName)
+  {
+  }
+
+  PaletteReelEffect(const JsonObjectConst& jsonObject) : LEDStripEffect(jsonObject)
+  {
+  }
+
+  void Draw() override
+  {
+    EVERY_N_MILLISECONDS(250)
+    {
+      for (int i = 0; i < NUM_FANS; i++)
+      {
+        if (random(0, 100) < 50 * g_Analyzer._VURatio) // 40% Chance of attempting to do something
+        {
+          int action = random(0, 3); // Generate a random outcome
+          if (action == 0 || action == 3)
+          {
+            ReelDir[i] = 0; // 0 -> Stop the Reel
+          }
+          else if (action == 1)
+          {
+            if (g_Analyzer._VURatio > 0.5f)
+            {
+              if (ReelDir[i] == 0)
+              {
+                ColorOffset[i] = random(0, 255);
+                ReelDir[i] = -1; // 1 -> Spin Backwards, or accel if already doing so
+              }
+              else
+              {
+                ReelDir[i] -= .5f;
+              }
+            }
+          }
+          else if (action == 2)
+          {
+            if (g_Analyzer._VURatio > 0.5f)
+            {
+              if (ReelDir[i] == 0) // 2 -> Spin Forwards, or accel if already doing so
+              {
+                ColorOffset[i] = random(0, 255);
+                ReelDir[i] = 1;
+              }
+              else
+              {
+                ReelDir[i] += .5f;
+              }
+            }
+          }
+        }
+      }
+    }
+
+    EVERY_N_MILLISECONDS(20) // Update the reels based on the direction
+    {
+      for (int i = 0; i < NUM_FANS; i++)
+      {
+        ReelPos[i] = (ReelPos[i] + ReelDir[i] * (2 + g_Analyzer._VURatio));
+        if (ReelPos[i] < 0)
+          ReelPos[i] += FAN_SIZE;
+        if (ReelPos[i] >= FAN_SIZE)
+          ReelPos[i] -= FAN_SIZE;
+      }
+    }
+
+    EVERY_N_MILLISECONDS(20) // Draw the Effect
+    {
+      fadeAllChannelsToBlackBy(20);
+      DrawEffect();
+    }
+  }
+
+  void DrawEffect()
+  {
+    for (int i = 0; i < NUM_FANS; i++)
+    {
+      if (ReelDir[i] != 0)
+      {
+        int pos = ReelPos[i];
+        ClearFanPixels(0, 16, Sequential, i);
+        for (int x = 0; x < FAN_SIZE; x++)
+        {
+          DrawFanPixels(i * FAN_SIZE + ((pos + x) % FAN_SIZE), 1, ColorFromPalette(RainbowColors_p, ColorOffset[i] + x * 4, 255, NOBLEND));
+        }
+      }
+    }
+  }
+};
+
+class PaletteSpinEffect : public LEDStripEffect
+{
+  const CRGBPalette16 _Palette;
+  bool _bReplaceMagenta;
+  float _sparkleChance;
+
+private:
+  float ReelPos[NUM_FANS] = {0};
+  int ColorOffset[NUM_FANS] = {0};
+
+public:
+  PaletteSpinEffect(const String &strName, const CRGBPalette16 &palette, bool bReplace, float sparkleChance = 0.0)
+      : LEDStripEffect(EFFECT_STRIP_PALETTE_SPIN, strName),
+        _Palette(palette),
+        _bReplaceMagenta(bReplace),
+        _sparkleChance(sparkleChance)
+  {
+  }
+
+  PaletteSpinEffect(const JsonObjectConst& jsonObject)
+      : LEDStripEffect(jsonObject),
+        _Palette(jsonObject[PTY_PALETTE].as<CRGBPalette16>()),
+        _bReplaceMagenta(jsonObject["rpm"]),
+        _sparkleChance(jsonObject["sch"])
+  {
+  }
+
+  bool SerializeToJSON(JsonObject& jsonObject) override
+  {
+    AllocatedJsonDocument jsonDoc(512);
+
+    JsonObject root = jsonDoc.to<JsonObject>();
+    LEDStripEffect::SerializeToJSON(root);
+
+    jsonDoc[PTY_PALETTE] = _Palette;
+    jsonDoc["rpm"] = _bReplaceMagenta;
+    jsonDoc["sch"] = _sparkleChance;
+
+    return jsonObject.set(jsonDoc.as<JsonObjectConst>());
+  }
+
+  void Draw() override
+  {
+    EVERY_N_MILLISECONDS(20) // Update the reels based on the direction
+    {
+      for (int i = 0; i < NUM_FANS; i++)
+      {
+        ReelPos[i] = (ReelPos[i] + 0.25f);
+        if (ReelPos[i] < 0)
+          ReelPos[i] += FAN_SIZE;
+        if (ReelPos[i] >= FAN_SIZE)
+          ReelPos[i] -= FAN_SIZE;
+      }
+    }
+
+    EVERY_N_MILLISECONDS(20) // Draw the Effect
+    {
+      fadeAllChannelsToBlackBy(20);
+      DrawEffect();
+    }
+  }
+
+  void DrawEffect()
+  {
+    for (int i = 0; i < NUM_FANS; i++)
+    {
+      ClearFanPixels(0, FAN_SIZE, Sequential, i);
+      for (int x = 0; x < FAN_SIZE; x++)
+      {
+        float q = fmod(ReelPos[i] + x, FAN_SIZE);
+        CRGB c = ColorFromPalette(_Palette, 255.0f * q / FAN_SIZE, 255, NOBLEND);
+        if (_bReplaceMagenta && c == CRGB(CRGB::Magenta))
+          c = CRGB(CHSV(beatsin8(2, 0, 255), 255, 255));
+        if (random_range(0.0f, 10.f) < _sparkleChance)
+          c = CRGB::White;
+        DrawFanPixels(x, 1, c, Sequential, i);
+      }
+    }
+  }
+};
+class ColorCycleEffect : public LEDStripEffect
+{
+  PixelOrder _order;
+  int _step;
+
+public:
+  using LEDStripEffect::LEDStripEffect;
+
+  ColorCycleEffect(PixelOrder order = Sequential, int step = 8)
+    : LEDStripEffect(EFFECT_STRIP_COLOR_CYCLE, "ColorCylceEffect"),
+      _order(order),
+      _step(step)
+  {
+  }
+
+  ColorCycleEffect(const JsonObjectConst& jsonObject)
+    : LEDStripEffect(jsonObject),
+      _order((PixelOrder)jsonObject[PTY_ORDER]),
+      _step(jsonObject["stp"])
+  {
+  }
+
+  bool SerializeToJSON(JsonObject& jsonObject) override
+  {
+    StaticJsonDocument<128> jsonDoc;
+
+    JsonObject root = jsonDoc.to<JsonObject>();
+    LEDStripEffect::SerializeToJSON(root);
+
+    jsonDoc[PTY_ORDER] = to_value(_order);
+    jsonDoc["stp"] = _step;
+
+    return jsonObject.set(jsonDoc.as<JsonObjectConst>());
+  }
+
+  void Draw() override
+  {
+    FastLED.clear(false);
+    DrawEffect();
+  }
+
+  void DrawEffect()
+  {
+    static uint8_t basehue = 0;
+    uint8_t hue = basehue;
+    EVERY_N_MILLISECONDS(20)
+    {
+      basehue += 1;
+    }
+    for (int i = 0; i < NUM_LEDS; i++)
+      DrawFanPixels(i, 1, CHSV(hue += _step, 255, 255), _order);
+  }
+};
+
+class ColorCycleEffectBottomUp : public LEDStripEffect
+{
+public:
+  using LEDStripEffect::LEDStripEffect;
+
+  void Draw() override
+  {
+    FastLED.clear(false);
+    DrawEffect();
+  }
+
+  void DrawEffect()
+  {
+    static uint8_t basehue = 0;
+    uint8_t hue = basehue;
+    EVERY_N_MILLISECONDS(20)
+    {
+      basehue += 2;
+    }
+    for (int i = 0; i < NUM_LEDS; i++)
+      DrawFanPixels(i, 1, CHSV(hue += 8, 255, 255), BottomUp);
+  }
+};
+
+class ColorCycleEffectTopDown : public LEDStripEffect
+{
+public:
+  using LEDStripEffect::LEDStripEffect;
+
+  void Draw() override
+  {
+    FastLED.clear(false);
+    DrawEffect();
+  }
+
+  void DrawEffect()
+  {
+    static uint8_t basehue = 0;
+    uint8_t hue = basehue;
+    EVERY_N_MILLISECONDS(30)
+    {
+      basehue += 1;
+    }
+    for (int i = 0; i < NUM_LEDS; i++)
+      DrawFanPixels(i, 1, CHSV(hue += 4, 255, 255), TopDown);
+  }
+};
+
+class ColorCycleEffectSequential : public LEDStripEffect
+{
+public:
+  using LEDStripEffect::LEDStripEffect;
+
+  void Draw() override
+  {
+    FastLED.clear(false);
+    DrawEffect();
+  }
+
+  void DrawEffect()
+  {
+    static uint8_t basehue = 0;
+    uint8_t hue = basehue;
+    EVERY_N_MILLISECONDS(30)
+    {
+      basehue += 1;
+    }
+    for (int i = 0; i < NUM_LEDS; i++)
+      DrawFanPixels(i, 1, CHSV(hue += 4, 255, 255), Sequential);
+  }
+};
+
+class SpinningPaletteEffect : public PaletteEffect
+{
+  int iRotate = 0;
+
+public:
+  using PaletteEffect::PaletteEffect;
+
+  void Draw() override
+  {
+    PaletteEffect::Draw();
+    for (int i = 0; i < NUM_FANS; i++)
+    {
+      RotateFan(i, (i / 2) * 2 == i ? true : false, iRotate);
+    }
+    delay(10);
+
+    EVERY_N_MILLISECONDS(25)
+    {
+      iRotate = (iRotate + 1) % FAN_SIZE;
+    }
+  }
+};
+
+class ColorCycleEffectRightLeft : public LEDStripEffect
+{
+public:
+  using LEDStripEffect::LEDStripEffect;
+
+  void Draw() override
+  {
+    FastLED.clear(false);
+    DrawEffect();
+    delay(20);
+  }
+
+  void DrawEffect()
+  {
+    static uint8_t basehue = 0;
+    uint8_t hue = basehue;
+    basehue += 8;
+    for (int i = 0; i < NUM_LEDS; i++)
+      DrawFanPixels(i, 1, CHSV(hue += 16, 255, 255), RightLeft);
+  }
+};
+
+class ColorCycleEffectLeftRight : public LEDStripEffect
+{
+public:
+  using LEDStripEffect::LEDStripEffect;
+
+  void Draw() override
+  {
+    FastLED.clear(false);
+    DrawEffect();
+    delay(20);
+  }
+
+  void DrawEffect()
+  {
+    static uint8_t basehue = 0;
+    uint8_t hue = basehue;
+    basehue += 8;
+    for (int i = 0; i < NUM_LEDS; i++)
+      DrawFanPixels(i, 1, CHSV(hue += 16, 255, 255), LeftRight);
+  }
+};
+
+class FireFanEffect : public LEDStripEffect
+{
+protected:
+  CRGBPalette16 Palette;
+  int LEDCount; // Number of LEDs total
+  int CellsPerLED;
+  int Cooling;     // Rate at which the pixels cool off
+  int Sparks;      // How many sparks will be attempted each frame
+  int SparkHeight; // If created, max height for a spark
+  int Sparking;    // Probability of a spark each attempt
+  bool bReversed;  // If reversed we draw from 0 outwards
+  bool bMirrored;  // If mirrored we split and duplicate the drawing
+  bool bMulticolor; // If true each channel spoke will be a different color
+  PixelOrder Order;
+
+  std::unique_ptr<uint8_t[]> abHeat; // Heat table to map temp to color
+
+  // When diffusing the fire upwards, these control how much to blend in from the cells below (ie: downward neighbors)
+  // You can tune these coefficients to control how quickly and smoothly the fire spreads
+
+  static const uint8_t BlendSelf = 0;      // 2
+  static const uint8_t BlendNeighbor1 = 1; // 3
+  static const uint8_t BlendNeighbor2 = 1; // 2
+  static const uint8_t BlendNeighbor3 = 0; // 1
+
+  static const uint8_t BlendTotal = (BlendSelf + BlendNeighbor1 + BlendNeighbor2 + BlendNeighbor3);
+
+  int CellCount() const { return LEDCount * CellsPerLED; }
+
+public:
+  FireFanEffect(CRGBPalette16 palette,
+                int ledCount,
+                int cellsPerLED = 1,
+                int cooling = 20,
+                int sparking = 100,
+                int sparks = 3,
+                int sparkHeight = 4,
+                PixelOrder order = Sequential,
+                bool breversed = false,
+                bool bmirrored = false,
+                bool bmulticolor = false)
+      : LEDStripEffect(EFFECT_STRIP_FIRE_FAN, "FireFanEffect"),
+        Palette(palette),
+        LEDCount(ledCount),
+        CellsPerLED(cellsPerLED),
+        Cooling(cooling),
+        Sparks(sparks),
+        SparkHeight(sparkHeight),
+        Sparking(sparking),
+        bReversed(breversed),
+        bMirrored(bmirrored),
+        Order(order),
+        bMulticolor(bmulticolor)
+  {
+    if (bMirrored)
+      LEDCount = LEDCount / 2;
+    abHeat.reset( psram_allocator<uint8_t>().allocate(CellCount()) );
+  }
+
+  FireFanEffect(const JsonObjectConst& jsonObject)
+      : LEDStripEffect(jsonObject),
+        Palette(jsonObject[PTY_PALETTE].as<CRGBPalette16>()),
+        LEDCount(jsonObject[PTY_LEDCOUNT]),
+        CellsPerLED(jsonObject[PTY_CELLSPERLED]),
+        Cooling(jsonObject[PTY_COOLING]),
+        Sparks(jsonObject[PTY_SPARKS]),
+        SparkHeight(jsonObject[PTY_SPARKHEIGHT]),
+        Sparking(jsonObject[PTY_SPARKING]),
+        bReversed(jsonObject[PTY_REVERSED]),
+        bMirrored(jsonObject[PTY_MIRORRED]),
+        Order((PixelOrder)jsonObject[PTY_ORDER]),
+        bMulticolor(jsonObject[PTY_MULTICOLOR] == 1)
+  {
+    if (bMirrored)
+      LEDCount = LEDCount / 2;
+    abHeat.reset( psram_allocator<uint8_t>().allocate(CellCount()) );
+  }
+
+  bool SerializeToJSON(JsonObject& jsonObject) override
+  {
+    AllocatedJsonDocument jsonDoc(512);
+
+    JsonObject root = jsonDoc.to<JsonObject>();
+    LEDStripEffect::SerializeToJSON(root);
+
+    jsonDoc[PTY_PALETTE] = Palette;
+    jsonDoc[PTY_LEDCOUNT] = LEDCount;
+    jsonDoc[PTY_CELLSPERLED] = CellsPerLED;
+    jsonDoc[PTY_COOLING] = Cooling;
+    jsonDoc[PTY_SPARKS] = Sparks;
+    jsonDoc[PTY_SPARKHEIGHT] = SparkHeight;
+    jsonDoc[PTY_SPARKING] = Sparking;
+    jsonDoc[PTY_REVERSED] = bReversed;
+    jsonDoc[PTY_MIRORRED] = bMirrored;
+    jsonDoc[PTY_ORDER] = to_value(Order);
+    jsonDoc[PTY_MULTICOLOR] = bMulticolor ? 1 : 0;
+
+    return jsonObject.set(jsonDoc.as<JsonObjectConst>());
+  }
+
+  CRGB GetBlackBodyHeatColorByte(byte temp) const
+  {
+    return ColorFromPalette(Palette, temp, 255);
+  }
+
+  void Draw() override
+  {
+    FastLED.clear(false);
+    DrawFire(Order);
+  }
+
+  size_t DesiredFramesPerSecond() const override
+  {
+    return 60;
+  }
+
+  virtual void DrawFire(PixelOrder order = Sequential)
+  {
+    // First cool each cell by a litle bit
+
+    EVERY_N_MILLISECONDS(50)
+    {
+      for (int i = 0; i < CellCount(); i++)
+      {
+        int coolingAmount = random(0, Cooling);
+        abHeat[i] = ::max(0.0, abHeat[i] - coolingAmount * (2.0 - g_Analyzer._VURatio));
+      }
+    }
+
+    EVERY_N_MILLISECONDS(20)
+    {
+      // Next drift heat up and diffuse it a little bit
+      for (int i = 0; i < CellCount(); i++)
+        abHeat[i] = min(255, (abHeat[i] * BlendSelf +
+                              abHeat[(i + 1) % CellCount()] * BlendNeighbor1 +
+                              abHeat[(i + 2) % CellCount()] * BlendNeighbor2 +
+                              abHeat[(i + 3) % CellCount()] * BlendNeighbor3) /
+                                 BlendTotal);
+    }
+
+    // Randomly ignite new sparks down in the flame kernel
+
+    EVERY_N_MILLISECONDS(20)
+    {
+      for (int i = 0; i < Sparks; i++)
+      {
+        if (random(255) < Sparking / 4 + Sparking * (g_Analyzer._VURatio / 2.0) * 0.5)
+        {
+          int y = CellCount() - 1 - random(SparkHeight * CellsPerLED);
+          abHeat[y] = abHeat[y] + random(50, 255); // Can roll over which actually looks good!
+        }
+      }
+    }
+
+    // Finally, convert heat to a color
+
+    for (int i = 0; i < LEDCount; i++)
+    {
+      // uint8_t maxv = 0;
+      // for (int iCell = 0; iCell < CellsPerLED; iCell++)
+      //   maxv = max(maxv, heat[i * CellsPerLED + iCell]);
+
+      for (int iChannel = 0; iChannel < NUM_CHANNELS; iChannel++)
+      {
+        CRGB color = GetBlackBodyHeatColorByte(abHeat[i * CellsPerLED]);
+
+        // If multicolor, we shift the hue based on the channel
+        if (bMulticolor)
+        {
+            CHSV hsv = rgb2hsv_approximate(color);
+                 hsv.hue += iChannel * (255/NUM_CHANNELS);
+            color = hsv;
+        }
+
+        // If we're reversed, we work from the end back.  We don't reverse the bonus pixels
+
+        int j = (!bReversed || i > FAN_SIZE) ? i : LEDCount - 1 - i;
+        uint x = GetFanPixelOrder(j, order);
+        if (x < NUM_LEDS)
+        {
+          FastLED[iChannel][x] = color;
+          if (bMirrored)
+            FastLED[iChannel][!bReversed ? (2 * LEDCount - 1 - i) : LEDCount + i] = color;
+        }
+      }
+    }
+  }
+};
+
+class BlueFireFanEffect : public FireFanEffect
+{
+  using FireFanEffect::FireFanEffect;
+
+  virtual CRGB MapHeatToColor(uint8_t temperature, int iChannel = 0)
+  {
+    uint8_t t192 = round((temperature / 255.0) * 191);
+    uint8_t heatramp = t192 & 0x3F; // 0..63
+    heatramp <<= 2;                 // scale up to 0..252
+
+    CHSV hsv(HUE_BLUE, 255, heatramp);
+    CRGB rgb;
+    hsv2rgb_rainbow(hsv, rgb);
+    return rgb;
+  }
+};
+
+class GreenFireFanEffect : public FireFanEffect
+{
+  using FireFanEffect::FireFanEffect;
+
+  virtual CRGB MapHeatToColor(uint8_t temperature, int iChannel = 0)
+  {
+    uint8_t t192 = round((temperature / 255.0) * 191);
+    uint8_t heatramp = t192 & 0x3F; // 0..63
+    heatramp <<= 2;                 // scale up to 0..252
+
+    CHSV hsv(HUE_GREEN, 255, heatramp);
+    CRGB rgb;
+    hsv2rgb_rainbow(hsv, rgb);
+    return rgb;
+  }
+};
+
+class RGBRollAround : public LEDStripEffect
+{
+  int iRotate = 0;
+
+public:
+  using LEDStripEffect::LEDStripEffect;
+
+  virtual void DrawColor(CRGB color, int phase)
+  {
+    const int lineLen = FAN_SIZE;
+    int q = beatsin16(24, 0, NUM_LEDS - lineLen, 0, phase);
+    DrawFanPixels(q, lineLen, color, BottomUp);
+  }
+
+  void Draw() override
+  {
+    FastLED.clear();
+    DrawColor(CRGB::Red, 0);
+    DrawColor(CRGB::Green, 16383);
+    DrawColor(CRGB::Blue, 32767);
+  }
+};
+
+class HueTest : public LEDStripEffect
+{
+  int iRotate = 0;
+
+public:
+  using LEDStripEffect::LEDStripEffect;
+
+  void Draw() override
+  {
+    FastLED.clear();
+    int iFan = 0;
+    for (int sat = 255; sat >= 0 && iFan < NUM_FANS; sat -= 32)
+    {
+      DrawFanPixels(0, FAN_SIZE, CRGB(CHSV(HUE_RED, sat, 255)), Sequential, iFan++);
+    }
+  }
+};
+
+class RingTestEffect : public LEDStripEffect
+{
+private:
+public:
+  RingTestEffect() : LEDStripEffect(EFFECT_STRIP_RING_TEST, "Ring Test")
+  {
+  }
+
+  RingTestEffect(const JsonObjectConst& jsonObject) : LEDStripEffect(jsonObject)
+  {
+  }
+
+  void Draw() override
+  {
+    for (int i = 0; i < NUM_FANS; i++)
+    {
+      for (int c = 0; c < NUM_RINGS; c++)
+      {
+        FillRingPixels(CRGB(CHSV(c * 16, 255, 255)), i, c);
+      }
+    }
+  }
+};
+
+/*
+ * Effects intended for a train-style lantern with concentric rings of 16/12/8/1
+ */
+
+// Lantern - A candle-like effect that flickers in the center of an LED disc
+//           Inspired by a candle effect I saw done by carangil
+
+class LanternParticle
+{
+  const int minPeturbation = 100;
+  const int maxPeterbation = 3500;
+  const int perterbationIncrement = 1;
+  const int maxDeviation = 100;
+
+  int centerX = maxDeviation / 2;
+  int centerY = maxDeviation / 2;
+
+  int velocityX = 0;
+  int velocityY = 0;
+
+  int pertub = minPeturbation;
+  int perturbDirection = perterbationIncrement;
+
+  float rotation = 0.0f;
+
+protected:
+
+  float distance(float x1, float y1, float x2, float y2)
+  {
+    return std::sqrt(std::pow(x1-x2, 2) + std::pow(y1 - y2, 2));
+  }
+
+  CRGB flameColor(int val)
+  {
+    val = min(val, 255);
+    val = max(val, 0);
+
+    return CRGB(val, val * .30, val * .05);
+  }
+
+  // Generate a vector of how bright each of the surrounding 8 LEDs on the unit circle should be
+
+  std::vector<float> led_brightness(float wandering_x, float wandering_y)
+  {
+    const float sqrt2 = std::sqrt(2);
+
+    const std::vector<std::pair<float, float>> unit_circle_coords = {
+        {1, 0},
+        { 1 / sqrt2,  1 / sqrt2},
+        {0, 1},
+        {-1 / sqrt2,  1 / sqrt2},
+        {-1, 0},
+        {-1 / sqrt2, -1 / sqrt2},
+        {0, -1},
+        { 1 / sqrt2, -1 / sqrt2}
+    };
+
+    std::vector<float> brightness_values;
+
+    for (const auto& coord : unit_circle_coords) {
+        float d = distance(wandering_x, wandering_y, coord.first, coord.second);
+        float brightness = std::max(1.0f - d, 0.0f);
+        brightness_values.push_back(brightness);
+    }
+
+    return brightness_values;
+}
+
+public:
+  void Draw()
+  {
+    // random trigger brightness oscillation, if at least half uncalm
+
+      int movx = 0;
+      int movy = 0;
+
+      if (pertub > (maxPeterbation / 2))
+        if (random(2000) < 5)
+          pertub = maxPeterbation; // occasional 'bonus' wind
+
+      // random poke, intensity determined by uncalm value (0 is perfectly calm)
+
+      movx = random(pertub >> 7) - (pertub >> 9);
+      movy = random(pertub >> 7) - (pertub >> 9);
+
+      // if reach most calm value, start moving towards uncalm
+      if (pertub < minPeturbation)
+        perturbDirection = perterbationIncrement;
+
+      // if reach most uncalm value, start going towards calm
+      if (pertub > maxPeterbation)
+        perturbDirection = -perterbationIncrement;
+
+      pertub += perturbDirection;
+
+      // Move center of flame around by the current velocity
+
+      centerX += movx + (velocityX / 7);
+      centerY += movy + (velocityY / 7);
+
+      // Enforce some range limits
+      if (centerX < -maxDeviation)
+      {
+        centerX = -maxDeviation;
+        velocityX *= -0.5;
+      }
+
+      if (centerX > maxDeviation)
+      {
+        centerX = maxDeviation;
+        velocityX *= -0.5;
+      }
+
+      if (centerY < -maxDeviation)
+      {
+        centerY = -maxDeviation;
+        velocityY *= -0.5;
+      }
+
+      if (centerY > maxDeviation)
+      {
+        centerY = maxDeviation;
+        velocityY *= -0.5;
+      }
+
+      // Dampen the velocity down a fraction
+
+      velocityX = (velocityX * 999) / 1000;
+      velocityY = (velocityY * 999) / 1000;
+
+      // Apply Hooke's law of spring motion to accelerate back towards rest/center
+
+      velocityX -= centerX;
+      velocityY -= centerY;
+
+
+    rotation += 0.0;
+
+    // Draw four outer pixels in second ring outwards.  We draw 1.05 to take advantage of the non-linear red response in
+    // the second pixels (when drawn at 5%, the red will show up more, depending on color correction).
+
+    float xRatio = map(centerX, 0.0f, maxDeviation, -1.0f, 1.0f);
+    float yRatio = map(centerY, 0.0f, maxDeviation, -1.0f, 1.0f);
+
+    auto brightness = led_brightness(xRatio, yRatio);
+    for (int i = 0; i < 8; i++)
+    {
+      CRGB pixelColor = flameColor(255 * brightness[i]);
+      pixelColor.fadeToBlackBy(255 * (3.0 - brightness[i]));
+      DrawRingPixels(i, 1, pixelColor, 0, 2, true);
+    }
+
+    // Now draw a center pixel which is dimmed proportional to the distance the center is from actual
+
+    CRGB centerColor = CRGB(255, 12, 0);
+    centerColor.fadeToBlackBy(distance(xRatio, yRatio, 0, 0) * 128);
+    DrawRingPixels(0, 1.0, centerColor, 0, 3);
+
+    debugV("X,Y = %f, %f\n", xRatio, yRatio);
+  }
+};
+
+class LanternEffect : public LEDStripEffect
+{
+  static const int _maxParticles = 1;
+
+private:
+  LanternParticle _particles[_maxParticles];
+
+public:
+  LanternEffect() : LEDStripEffect(EFFECT_STRIP_LANTERN, "LanternEffect")
+  {
+  }
+
+  LanternEffect(const JsonObjectConst& jsonObject) : LEDStripEffect(jsonObject)
+  {
+  }
+
+  size_t DesiredFramesPerSecond() const override
+  {
+    return 30;
+  }
+
+  void Draw() override
+  {
+    fadeAllChannelsToBlackBy(20);
+    for (int i = 0; i < _maxParticles; i++)
+      _particles[i].Draw();
+  }
+};