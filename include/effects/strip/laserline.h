//+--------------------------------------------------------------------------
//
// File:        LaserLine.h
//
// NightDriverStrip - (c) 2018 Plummer's Software LLC.  All Rights Reserved.
//
// This file is part of the NightDriver software project.
//
//    NightDriver is free software: you can redistribute it and/or modify
//    it under the terms of the GNU General Public License as published by
//    the Free Software Foundation, either version 3 of the License, or
//    (at your option) any later version.
//
//    NightDriver is distributed in the hope that it will be useful,
//    but WITHOUT ANY WARRANTY; without even the implied warranty of
//    MERCHANTABILITY or FITNESS FOR A PARTICULAR PURPOSE.  See the
//    GNU General Public License for more details.
//
//    You should have received a copy of the GNU General Public License
//    along with Nightdriver.  It is normally found in copying.txt
//    If not, see <https://www.gnu.org/licenses/>.
//
//
// Description:
//
//    Sound reactive laser "shot" that travels down a strip
//
// History:     Apr-16-2019         Davepl      Created
//
//---------------------------------------------------------------------------

#pragma once

extern AppTime g_AppTime;

class LaserShot
{
    float         _position = 0.0;
    float         _speed    = 10.0;
    float         _size     = 10.0;
    uint8_t       _hue      = 0;

public:

    LaserShot(float position, float speed, float size, uint8_t hue)
    {
        _position = position;
        _speed    = speed;
        _size     = size;
        _hue      = hue;
    }

    virtual bool Update(float elapsed)
    {
        _hue += _speed * elapsed;
        _position += _speed * elapsed;
        if (_position > NUM_LEDS)
            return false;
        return true;
    }

    virtual void Draw(std::shared_ptr<GFXBase> pGFX)
    {
        for (float d = 0; d < _size && d + _position < NUM_LEDS; d++)
            pGFX->setPixelsF(_position + d, 1.0, CHSV(_hue + d, 255, 255), true);
    }
};

class LaserLineEffect : public BeatEffectBase, public LEDStripEffect
{
  private:
    std::vector<LaserShot>      _shots;
    std::shared_ptr<GFXBase>    _gfx;
    float                      _defaultSize;
    float                      _defaultSpeed;

  public:

    LaserLineEffect(float speed, float size)
        : BeatEffectBase(1.50, 0.00),
          LEDStripEffect(EFFECT_STRIP_LASER_LINE, "LaserLine"),
          _defaultSize(size),
          _defaultSpeed(speed)
    {
    }

    LaserLineEffect(const JsonObjectConst& jsonObject)
        : BeatEffectBase(1.50, 0.00),
          LEDStripEffect(jsonObject),
          _defaultSize(jsonObject[PTY_SIZE]),
          _defaultSpeed(jsonObject[PTY_SPEED])
    {
    }

    virtual bool SerializeToJSON(JsonObject& jsonObject)
    {
        StaticJsonDocument<128> jsonDoc;

        JsonObject root = jsonDoc.to<JsonObject>();
        LEDStripEffect::SerializeToJSON(root);

        jsonDoc[PTY_SIZE] = _defaultSize;
        jsonDoc[PTY_SPEED] = _defaultSpeed;

        return jsonObject.set(jsonDoc.as<JsonObjectConst>());
    }

    virtual bool Init(std::shared_ptr<GFXBase> gfx[NUM_CHANNELS])
    {
        debugW("Initialized LaserLine Effect");
        _gfx = gfx[0];
        if (!LEDStripEffect::Init(gfx))
            return false;
        return true;
    }

<<<<<<< HEAD
    virtual void Draw() override 
=======
    virtual void Draw()
>>>>>>> d0567be8
    {
        ProcessAudio();

        fadeAllChannelsToBlackBy(200);

        auto it = _shots.begin();
        while(it != _shots.end())
        {
            it->Draw(_gfx);
            if (!it->Update(g_AppTime.DeltaTime()))
                _shots.erase(it);
            else
                it++;
        }
    }

    virtual void HandleBeat(bool bMajor, float elapsed, float span)
    {
        _shots.push_back(LaserShot(0.0, _defaultSpeed, _defaultSize, random8()));
    };
};
<|MERGE_RESOLUTION|>--- conflicted
+++ resolved
@@ -1,142 +1,138 @@
-//+--------------------------------------------------------------------------
-//
-// File:        LaserLine.h
-//
-// NightDriverStrip - (c) 2018 Plummer's Software LLC.  All Rights Reserved.
-//
-// This file is part of the NightDriver software project.
-//
-//    NightDriver is free software: you can redistribute it and/or modify
-//    it under the terms of the GNU General Public License as published by
-//    the Free Software Foundation, either version 3 of the License, or
-//    (at your option) any later version.
-//
-//    NightDriver is distributed in the hope that it will be useful,
-//    but WITHOUT ANY WARRANTY; without even the implied warranty of
-//    MERCHANTABILITY or FITNESS FOR A PARTICULAR PURPOSE.  See the
-//    GNU General Public License for more details.
-//
-//    You should have received a copy of the GNU General Public License
-//    along with Nightdriver.  It is normally found in copying.txt
-//    If not, see <https://www.gnu.org/licenses/>.
-//
-//
-// Description:
-//
-//    Sound reactive laser "shot" that travels down a strip
-//
-// History:     Apr-16-2019         Davepl      Created
-//
-//---------------------------------------------------------------------------
-
-#pragma once
-
-extern AppTime g_AppTime;
-
-class LaserShot
-{
-    float         _position = 0.0;
-    float         _speed    = 10.0;
-    float         _size     = 10.0;
-    uint8_t       _hue      = 0;
-
-public:
-
-    LaserShot(float position, float speed, float size, uint8_t hue)
-    {
-        _position = position;
-        _speed    = speed;
-        _size     = size;
-        _hue      = hue;
-    }
-
-    virtual bool Update(float elapsed)
-    {
-        _hue += _speed * elapsed;
-        _position += _speed * elapsed;
-        if (_position > NUM_LEDS)
-            return false;
-        return true;
-    }
-
-    virtual void Draw(std::shared_ptr<GFXBase> pGFX)
-    {
-        for (float d = 0; d < _size && d + _position < NUM_LEDS; d++)
-            pGFX->setPixelsF(_position + d, 1.0, CHSV(_hue + d, 255, 255), true);
-    }
-};
-
-class LaserLineEffect : public BeatEffectBase, public LEDStripEffect
-{
-  private:
-    std::vector<LaserShot>      _shots;
-    std::shared_ptr<GFXBase>    _gfx;
-    float                      _defaultSize;
-    float                      _defaultSpeed;
-
-  public:
-
-    LaserLineEffect(float speed, float size)
-        : BeatEffectBase(1.50, 0.00),
-          LEDStripEffect(EFFECT_STRIP_LASER_LINE, "LaserLine"),
-          _defaultSize(size),
-          _defaultSpeed(speed)
-    {
-    }
-
-    LaserLineEffect(const JsonObjectConst& jsonObject)
-        : BeatEffectBase(1.50, 0.00),
-          LEDStripEffect(jsonObject),
-          _defaultSize(jsonObject[PTY_SIZE]),
-          _defaultSpeed(jsonObject[PTY_SPEED])
-    {
-    }
-
-    virtual bool SerializeToJSON(JsonObject& jsonObject)
-    {
-        StaticJsonDocument<128> jsonDoc;
-
-        JsonObject root = jsonDoc.to<JsonObject>();
-        LEDStripEffect::SerializeToJSON(root);
-
-        jsonDoc[PTY_SIZE] = _defaultSize;
-        jsonDoc[PTY_SPEED] = _defaultSpeed;
-
-        return jsonObject.set(jsonDoc.as<JsonObjectConst>());
-    }
-
-    virtual bool Init(std::shared_ptr<GFXBase> gfx[NUM_CHANNELS])
-    {
-        debugW("Initialized LaserLine Effect");
-        _gfx = gfx[0];
-        if (!LEDStripEffect::Init(gfx))
-            return false;
-        return true;
-    }
-
-<<<<<<< HEAD
-    virtual void Draw() override 
-=======
-    virtual void Draw()
->>>>>>> d0567be8
-    {
-        ProcessAudio();
-
-        fadeAllChannelsToBlackBy(200);
-
-        auto it = _shots.begin();
-        while(it != _shots.end())
-        {
-            it->Draw(_gfx);
-            if (!it->Update(g_AppTime.DeltaTime()))
-                _shots.erase(it);
-            else
-                it++;
-        }
-    }
-
-    virtual void HandleBeat(bool bMajor, float elapsed, float span)
-    {
-        _shots.push_back(LaserShot(0.0, _defaultSpeed, _defaultSize, random8()));
-    };
-};
+//+--------------------------------------------------------------------------
+//
+// File:        LaserLine.h
+//
+// NightDriverStrip - (c) 2018 Plummer's Software LLC.  All Rights Reserved.
+//
+// This file is part of the NightDriver software project.
+//
+//    NightDriver is free software: you can redistribute it and/or modify
+//    it under the terms of the GNU General Public License as published by
+//    the Free Software Foundation, either version 3 of the License, or
+//    (at your option) any later version.
+//
+//    NightDriver is distributed in the hope that it will be useful,
+//    but WITHOUT ANY WARRANTY; without even the implied warranty of
+//    MERCHANTABILITY or FITNESS FOR A PARTICULAR PURPOSE.  See the
+//    GNU General Public License for more details.
+//
+//    You should have received a copy of the GNU General Public License
+//    along with Nightdriver.  It is normally found in copying.txt
+//    If not, see <https://www.gnu.org/licenses/>.
+//
+//
+// Description:
+//
+//    Sound reactive laser "shot" that travels down a strip
+//
+// History:     Apr-16-2019         Davepl      Created
+//
+//---------------------------------------------------------------------------
+
+#pragma once
+
+extern AppTime g_AppTime;
+
+class LaserShot
+{
+    float         _position = 0.0;
+    float         _speed    = 10.0;
+    float         _size     = 10.0;
+    uint8_t       _hue      = 0;
+
+public:
+
+    LaserShot(float position, float speed, float size, uint8_t hue)
+    {
+        _position = position;
+        _speed    = speed;
+        _size     = size;
+        _hue      = hue;
+    }
+
+    virtual bool Update(float elapsed)
+    {
+        _hue += _speed * elapsed;
+        _position += _speed * elapsed;
+        if (_position > NUM_LEDS)
+            return false;
+        return true;
+    }
+
+    virtual void Draw(std::shared_ptr<GFXBase> pGFX)
+    {
+        for (float d = 0; d < _size && d + _position < NUM_LEDS; d++)
+            pGFX->setPixelsF(_position + d, 1.0, CHSV(_hue + d, 255, 255), true);
+    }
+};
+
+class LaserLineEffect : public BeatEffectBase, public LEDStripEffect
+{
+  private:
+    std::vector<LaserShot>      _shots;
+    std::shared_ptr<GFXBase>    _gfx;
+    float                      _defaultSize;
+    float                      _defaultSpeed;
+
+  public:
+
+    LaserLineEffect(float speed, float size)
+        : BeatEffectBase(1.50, 0.00),
+          LEDStripEffect(EFFECT_STRIP_LASER_LINE, "LaserLine"),
+          _defaultSize(size),
+          _defaultSpeed(speed)
+    {
+    }
+
+    LaserLineEffect(const JsonObjectConst& jsonObject)
+        : BeatEffectBase(1.50, 0.00),
+          LEDStripEffect(jsonObject),
+          _defaultSize(jsonObject[PTY_SIZE]),
+          _defaultSpeed(jsonObject[PTY_SPEED])
+    {
+    }
+
+    virtual bool SerializeToJSON(JsonObject& jsonObject)
+    {
+        StaticJsonDocument<128> jsonDoc;
+
+        JsonObject root = jsonDoc.to<JsonObject>();
+        LEDStripEffect::SerializeToJSON(root);
+
+        jsonDoc[PTY_SIZE] = _defaultSize;
+        jsonDoc[PTY_SPEED] = _defaultSpeed;
+
+        return jsonObject.set(jsonDoc.as<JsonObjectConst>());
+    }
+
+    virtual bool Init(std::shared_ptr<GFXBase> gfx[NUM_CHANNELS])
+    {
+        debugW("Initialized LaserLine Effect");
+        _gfx = gfx[0];
+        if (!LEDStripEffect::Init(gfx))
+            return false;
+        return true;
+    }
+
+    virtual void Draw() override
+    {
+        ProcessAudio();
+
+        fadeAllChannelsToBlackBy(200);
+
+        auto it = _shots.begin();
+        while(it != _shots.end())
+        {
+            it->Draw(_gfx);
+            if (!it->Update(g_AppTime.DeltaTime()))
+                _shots.erase(it);
+            else
+                it++;
+        }
+    }
+
+    virtual void HandleBeat(bool bMajor, float elapsed, float span)
+    {
+        _shots.push_back(LaserShot(0.0, _defaultSpeed, _defaultSize, random8()));
+    };
+};