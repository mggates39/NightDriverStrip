//+--------------------------------------------------------------------------
//
// File:        deviceconfig.cpp
//
// NightDriverStrip - (c) 2018 Plummer's Software LLC.  All Rights Reserved.
//
// This file is part of the NightDriver software project.
//
//    NightDriver is free software: you can redistribute it and/or modify
//    it under the terms of the GNU General Public License as published by
//    the Free Software Foundation, either version 3 of the License, or
//    (at your option) any later version.
//
//    NightDriver is distributed in the hope that it will be useful,
//    but WITHOUT ANY WARRANTY; without even the implied warranty of
//    MERCHANTABILITY or FITNESS FOR A PARTICULAR PURPOSE.  See the
//    GNU General Public License for more details.
//
//    You should have received a copy of the GNU General Public License
//    along with Nightdriver.  It is normally found in copying.txt
//    If not, see <https://www.gnu.org/licenses/>.
//
// Description:
//
//    Implementation of DeviceConfig class methods
//
// History:     Apr-18-2023         Rbergen      Created
//
//---------------------------------------------------------------------------

#include <HTTPClient.h>
#include <UrlEncode.h>
#include "globals.h"
#include "systemcontainer.h"

extern const char timezones_start[] asm("_binary_config_timezones_json_start");

DRAM_ATTR size_t g_DeviceConfigJSONBufferSize = 0;

void DeviceConfig::SaveToJSON()
{
    g_ptrSystem->JSONWriter().FlagWriter(writerIndex);
}

DeviceConfig::DeviceConfig()
{
    writerIndex = g_ptrSystem->JSONWriter().RegisterWriter(
        [this] { assert(SaveToJSONFile(DEVICE_CONFIG_FILE, g_DeviceConfigJSONBufferSize, *this)); }
    );

    std::unique_ptr<AllocatedJsonDocument> pJsonDoc(nullptr);

    if (LoadJSONFile(DEVICE_CONFIG_FILE, g_DeviceConfigJSONBufferSize, pJsonDoc))
    {
        debugI("Loading DeviceConfig from JSON");

        DeserializeFromJSON(pJsonDoc->as<JsonObjectConst>(), true);
    }
    else
    {
        debugW("DeviceConfig could not be loaded from JSON, using defaults");

        SetTimeZone(timeZone, true);

        SaveToJSON();
    }
}

// The timezone JSON file used by this logic is generated using tools/gen-tz-json.py
bool DeviceConfig::SetTimeZone(const String& newTimeZone, bool skipWrite)
{
    String quotedTZ = "\n\"" + newTimeZone + '"';

    const char *start = strstr(timezones_start, quotedTZ.c_str());

    // If we can't find the new timezone as a timezone name, assume it's a literal value
    if (start == NULL)
        setenv("TZ", newTimeZone.c_str(), 1);
    // We received a timezone name, so we extract and use its timezone value
    else
    {
        start += quotedTZ.length();
        start = strchr(start, '"');
        if (start == NULL)      // Can't actually happen unless timezone file is malformed
            return false;

        start++;
        const char *end = strchr(start, '"');
        if (end == NULL)        // Can't actually happen unless timezone file is malformed
            return false;

        size_t length = end - start;

        std::unique_ptr<char[]> value = make_unique_psram_array<char>(length + 1);
        strncpy(value.get(), start, length);
        value[length] = 0;

        setenv("TZ", value.get(), 1);
    }

    tzset();

    timeZone = newTimeZone;
    if (!skipWrite)
        SaveToJSON();

    return true;
}

DeviceConfig::ValidateResponse DeviceConfig::ValidateOpenWeatherAPIKey(const String &newOpenWeatherAPIKey)
{
    HTTPClient http;

    String url = "http://api.openweathermap.org/data/2.5/weather?lat=0&lon=0&appid=" + urlEncode(newOpenWeatherAPIKey);

    http.begin(url);

    switch (http.GET())
    {
        case HTTP_CODE_OK:
        {
            http.end();
            return { true, "" };
        }

        case HTTP_CODE_UNAUTHORIZED:
        {
            AllocatedJsonDocument jsonDoc(_jsonSize);
            deserializeJson(jsonDoc, http.getString());

            String message = "";
            if (jsonDoc.containsKey("message"))
                message = jsonDoc["message"].as<String>();

            http.end();
            return { false, message };
        }

        // Anything else
        default:
        {
            http.end();
            return { false, "Unable to validate" };
        }
    }
}

<<<<<<< HEAD
DeviceConfig::ValidateResponse DeviceConfig::ValidateStockTickerAPIKey(const String &newStockTickerAPIKey)
{
    HTTPClient http;

    String url = "https://finnhub.io/api/v1/quote?symbol=AAPL&token=" + urlEncode(newStockTickerAPIKey);

    http.begin(url);

    switch (http.GET())
    {
        case HTTP_CODE_OK:
        {
            http.end();
            return { true, "" };
        }

        case HTTP_CODE_UNAUTHORIZED:
        {
            AllocatedJsonDocument jsonDoc(1024);
            deserializeJson(jsonDoc, http.getString());

            String message = "";
            if (jsonDoc.containsKey("error"))
                message = jsonDoc["error"].as<String>();

            http.end();
            return { false, message };
        }

        // Anything else
        default:
        {
            http.end();
            return { false, "Unable to validate" };
        }
    }
=======
void DeviceConfig::SetColorSettings(const CRGB& newGlobalColor, const CRGB& newSecondColor)
{
    globalColor = newGlobalColor;
    secondColor = newSecondColor;
    applyGlobalColors = true;

    SaveToJSON();
}

// This function contains the logic for dealing with the various color-related settings we have.
// The logic effectively mimics the behavior of pressing a color button on the IR remote control when (only) the
// global color is set or (re)applied, but also allows the secondary global palette color to be specified directly.
// The code in this function figures out how to prioritize and combine the values of (optional) settings; the actual
// logic for applying the correct color(s) and palette is contained in a number of EffectManager member functions.
void DeviceConfig::ApplyColorSettings(std::optional<CRGB> newGlobalColor, std::optional<CRGB> newSecondColor, bool clearGlobalColor, bool forceApplyGlobalColor)
{
    // If we're asked to clear the global color, we'll remember any colors we were passed, but won't do anything with them
    if (clearGlobalColor)
    {
        if (newGlobalColor.has_value())
            globalColor = newGlobalColor.value();
        if (newSecondColor.has_value())
            secondColor = newSecondColor.value();

        g_ptrSystem->EffectManager().ClearRemoteColor();

        applyGlobalColors = false;

        SaveToJSON();

        return;
    }

    CRGB finalGlobalColor = newGlobalColor.has_value() ? newGlobalColor.value() : globalColor;
    forceApplyGlobalColor = forceApplyGlobalColor || newGlobalColor.has_value();

    // If we were given a second color, set it and the global one if necessary. Then have EffectManager do its thing...
    if (newSecondColor.has_value())
    {
        if (forceApplyGlobalColor)
        {
            applyGlobalColors = true;
            globalColor = finalGlobalColor;
        }

        secondColor = newSecondColor.value();

        g_ptrSystem->EffectManager().ApplyGlobalPaletteColors();

        SaveToJSON();
    }
    // ...otherwise, apply the "set global color" logic if we were asked to do so
    else if (forceApplyGlobalColor)
        g_ptrSystem->EffectManager().ApplyGlobalColor(finalGlobalColor);
>>>>>>> d7f43d39
}<|MERGE_RESOLUTION|>--- conflicted
+++ resolved
@@ -1,241 +1,239 @@
-//+--------------------------------------------------------------------------
-//
-// File:        deviceconfig.cpp
-//
-// NightDriverStrip - (c) 2018 Plummer's Software LLC.  All Rights Reserved.
-//
-// This file is part of the NightDriver software project.
-//
-//    NightDriver is free software: you can redistribute it and/or modify
-//    it under the terms of the GNU General Public License as published by
-//    the Free Software Foundation, either version 3 of the License, or
-//    (at your option) any later version.
-//
-//    NightDriver is distributed in the hope that it will be useful,
-//    but WITHOUT ANY WARRANTY; without even the implied warranty of
-//    MERCHANTABILITY or FITNESS FOR A PARTICULAR PURPOSE.  See the
-//    GNU General Public License for more details.
-//
-//    You should have received a copy of the GNU General Public License
-//    along with Nightdriver.  It is normally found in copying.txt
-//    If not, see <https://www.gnu.org/licenses/>.
-//
-// Description:
-//
-//    Implementation of DeviceConfig class methods
-//
-// History:     Apr-18-2023         Rbergen      Created
-//
-//---------------------------------------------------------------------------
-
-#include <HTTPClient.h>
-#include <UrlEncode.h>
-#include "globals.h"
-#include "systemcontainer.h"
-
-extern const char timezones_start[] asm("_binary_config_timezones_json_start");
-
-DRAM_ATTR size_t g_DeviceConfigJSONBufferSize = 0;
-
-void DeviceConfig::SaveToJSON()
-{
-    g_ptrSystem->JSONWriter().FlagWriter(writerIndex);
-}
-
-DeviceConfig::DeviceConfig()
-{
-    writerIndex = g_ptrSystem->JSONWriter().RegisterWriter(
-        [this] { assert(SaveToJSONFile(DEVICE_CONFIG_FILE, g_DeviceConfigJSONBufferSize, *this)); }
-    );
-
-    std::unique_ptr<AllocatedJsonDocument> pJsonDoc(nullptr);
-
-    if (LoadJSONFile(DEVICE_CONFIG_FILE, g_DeviceConfigJSONBufferSize, pJsonDoc))
-    {
-        debugI("Loading DeviceConfig from JSON");
-
-        DeserializeFromJSON(pJsonDoc->as<JsonObjectConst>(), true);
-    }
-    else
-    {
-        debugW("DeviceConfig could not be loaded from JSON, using defaults");
-
-        SetTimeZone(timeZone, true);
-
-        SaveToJSON();
-    }
-}
-
-// The timezone JSON file used by this logic is generated using tools/gen-tz-json.py
-bool DeviceConfig::SetTimeZone(const String& newTimeZone, bool skipWrite)
-{
-    String quotedTZ = "\n\"" + newTimeZone + '"';
-
-    const char *start = strstr(timezones_start, quotedTZ.c_str());
-
-    // If we can't find the new timezone as a timezone name, assume it's a literal value
-    if (start == NULL)
-        setenv("TZ", newTimeZone.c_str(), 1);
-    // We received a timezone name, so we extract and use its timezone value
-    else
-    {
-        start += quotedTZ.length();
-        start = strchr(start, '"');
-        if (start == NULL)      // Can't actually happen unless timezone file is malformed
-            return false;
-
-        start++;
-        const char *end = strchr(start, '"');
-        if (end == NULL)        // Can't actually happen unless timezone file is malformed
-            return false;
-
-        size_t length = end - start;
-
-        std::unique_ptr<char[]> value = make_unique_psram_array<char>(length + 1);
-        strncpy(value.get(), start, length);
-        value[length] = 0;
-
-        setenv("TZ", value.get(), 1);
-    }
-
-    tzset();
-
-    timeZone = newTimeZone;
-    if (!skipWrite)
-        SaveToJSON();
-
-    return true;
-}
-
-DeviceConfig::ValidateResponse DeviceConfig::ValidateOpenWeatherAPIKey(const String &newOpenWeatherAPIKey)
-{
-    HTTPClient http;
-
-    String url = "http://api.openweathermap.org/data/2.5/weather?lat=0&lon=0&appid=" + urlEncode(newOpenWeatherAPIKey);
-
-    http.begin(url);
-
-    switch (http.GET())
-    {
-        case HTTP_CODE_OK:
-        {
-            http.end();
-            return { true, "" };
-        }
-
-        case HTTP_CODE_UNAUTHORIZED:
-        {
-            AllocatedJsonDocument jsonDoc(_jsonSize);
-            deserializeJson(jsonDoc, http.getString());
-
-            String message = "";
-            if (jsonDoc.containsKey("message"))
-                message = jsonDoc["message"].as<String>();
-
-            http.end();
-            return { false, message };
-        }
-
-        // Anything else
-        default:
-        {
-            http.end();
-            return { false, "Unable to validate" };
-        }
-    }
-}
-
-<<<<<<< HEAD
-DeviceConfig::ValidateResponse DeviceConfig::ValidateStockTickerAPIKey(const String &newStockTickerAPIKey)
-{
-    HTTPClient http;
-
-    String url = "https://finnhub.io/api/v1/quote?symbol=AAPL&token=" + urlEncode(newStockTickerAPIKey);
-
-    http.begin(url);
-
-    switch (http.GET())
-    {
-        case HTTP_CODE_OK:
-        {
-            http.end();
-            return { true, "" };
-        }
-
-        case HTTP_CODE_UNAUTHORIZED:
-        {
-            AllocatedJsonDocument jsonDoc(1024);
-            deserializeJson(jsonDoc, http.getString());
-
-            String message = "";
-            if (jsonDoc.containsKey("error"))
-                message = jsonDoc["error"].as<String>();
-
-            http.end();
-            return { false, message };
-        }
-
-        // Anything else
-        default:
-        {
-            http.end();
-            return { false, "Unable to validate" };
-        }
-    }
-=======
-void DeviceConfig::SetColorSettings(const CRGB& newGlobalColor, const CRGB& newSecondColor)
-{
-    globalColor = newGlobalColor;
-    secondColor = newSecondColor;
-    applyGlobalColors = true;
-
-    SaveToJSON();
-}
-
-// This function contains the logic for dealing with the various color-related settings we have.
-// The logic effectively mimics the behavior of pressing a color button on the IR remote control when (only) the
-// global color is set or (re)applied, but also allows the secondary global palette color to be specified directly.
-// The code in this function figures out how to prioritize and combine the values of (optional) settings; the actual
-// logic for applying the correct color(s) and palette is contained in a number of EffectManager member functions.
-void DeviceConfig::ApplyColorSettings(std::optional<CRGB> newGlobalColor, std::optional<CRGB> newSecondColor, bool clearGlobalColor, bool forceApplyGlobalColor)
-{
-    // If we're asked to clear the global color, we'll remember any colors we were passed, but won't do anything with them
-    if (clearGlobalColor)
-    {
-        if (newGlobalColor.has_value())
-            globalColor = newGlobalColor.value();
-        if (newSecondColor.has_value())
-            secondColor = newSecondColor.value();
-
-        g_ptrSystem->EffectManager().ClearRemoteColor();
-
-        applyGlobalColors = false;
-
-        SaveToJSON();
-
-        return;
-    }
-
-    CRGB finalGlobalColor = newGlobalColor.has_value() ? newGlobalColor.value() : globalColor;
-    forceApplyGlobalColor = forceApplyGlobalColor || newGlobalColor.has_value();
-
-    // If we were given a second color, set it and the global one if necessary. Then have EffectManager do its thing...
-    if (newSecondColor.has_value())
-    {
-        if (forceApplyGlobalColor)
-        {
-            applyGlobalColors = true;
-            globalColor = finalGlobalColor;
-        }
-
-        secondColor = newSecondColor.value();
-
-        g_ptrSystem->EffectManager().ApplyGlobalPaletteColors();
-
-        SaveToJSON();
-    }
-    // ...otherwise, apply the "set global color" logic if we were asked to do so
-    else if (forceApplyGlobalColor)
-        g_ptrSystem->EffectManager().ApplyGlobalColor(finalGlobalColor);
->>>>>>> d7f43d39
+//+--------------------------------------------------------------------------
+//
+// File:        deviceconfig.cpp
+//
+// NightDriverStrip - (c) 2018 Plummer's Software LLC.  All Rights Reserved.
+//
+// This file is part of the NightDriver software project.
+//
+//    NightDriver is free software: you can redistribute it and/or modify
+//    it under the terms of the GNU General Public License as published by
+//    the Free Software Foundation, either version 3 of the License, or
+//    (at your option) any later version.
+//
+//    NightDriver is distributed in the hope that it will be useful,
+//    but WITHOUT ANY WARRANTY; without even the implied warranty of
+//    MERCHANTABILITY or FITNESS FOR A PARTICULAR PURPOSE.  See the
+//    GNU General Public License for more details.
+//
+//    You should have received a copy of the GNU General Public License
+//    along with Nightdriver.  It is normally found in copying.txt
+//    If not, see <https://www.gnu.org/licenses/>.
+//
+// Description:
+//
+//    Implementation of DeviceConfig class methods
+//
+// History:     Apr-18-2023         Rbergen      Created
+//
+//---------------------------------------------------------------------------
+
+#include <HTTPClient.h>
+#include <UrlEncode.h>
+#include "globals.h"
+#include "systemcontainer.h"
+
+extern const char timezones_start[] asm("_binary_config_timezones_json_start");
+
+DRAM_ATTR size_t g_DeviceConfigJSONBufferSize = 0;
+
+void DeviceConfig::SaveToJSON()
+{
+    g_ptrSystem->JSONWriter().FlagWriter(writerIndex);
+}
+
+DeviceConfig::DeviceConfig()
+{
+    writerIndex = g_ptrSystem->JSONWriter().RegisterWriter(
+        [this] { assert(SaveToJSONFile(DEVICE_CONFIG_FILE, g_DeviceConfigJSONBufferSize, *this)); }
+    );
+
+    std::unique_ptr<AllocatedJsonDocument> pJsonDoc(nullptr);
+
+    if (LoadJSONFile(DEVICE_CONFIG_FILE, g_DeviceConfigJSONBufferSize, pJsonDoc))
+    {
+        debugI("Loading DeviceConfig from JSON");
+
+        DeserializeFromJSON(pJsonDoc->as<JsonObjectConst>(), true);
+    }
+    else
+    {
+        debugW("DeviceConfig could not be loaded from JSON, using defaults");
+
+        SetTimeZone(timeZone, true);
+
+        SaveToJSON();
+    }
+}
+
+// The timezone JSON file used by this logic is generated using tools/gen-tz-json.py
+bool DeviceConfig::SetTimeZone(const String& newTimeZone, bool skipWrite)
+{
+    String quotedTZ = "\n\"" + newTimeZone + '"';
+
+    const char *start = strstr(timezones_start, quotedTZ.c_str());
+
+    // If we can't find the new timezone as a timezone name, assume it's a literal value
+    if (start == NULL)
+        setenv("TZ", newTimeZone.c_str(), 1);
+    // We received a timezone name, so we extract and use its timezone value
+    else
+    {
+        start += quotedTZ.length();
+        start = strchr(start, '"');
+        if (start == NULL)      // Can't actually happen unless timezone file is malformed
+            return false;
+
+        start++;
+        const char *end = strchr(start, '"');
+        if (end == NULL)        // Can't actually happen unless timezone file is malformed
+            return false;
+
+        size_t length = end - start;
+
+        std::unique_ptr<char[]> value = make_unique_psram_array<char>(length + 1);
+        strncpy(value.get(), start, length);
+        value[length] = 0;
+
+        setenv("TZ", value.get(), 1);
+    }
+
+    tzset();
+
+    timeZone = newTimeZone;
+    if (!skipWrite)
+        SaveToJSON();
+
+    return true;
+}
+
+DeviceConfig::ValidateResponse DeviceConfig::ValidateOpenWeatherAPIKey(const String &newOpenWeatherAPIKey)
+{
+    HTTPClient http;
+
+    String url = "http://api.openweathermap.org/data/2.5/weather?lat=0&lon=0&appid=" + urlEncode(newOpenWeatherAPIKey);
+
+    http.begin(url);
+
+    switch (http.GET())
+    {
+        case HTTP_CODE_OK:
+        {
+            http.end();
+            return { true, "" };
+        }
+
+        case HTTP_CODE_UNAUTHORIZED:
+        {
+            AllocatedJsonDocument jsonDoc(_jsonSize);
+            deserializeJson(jsonDoc, http.getString());
+
+            String message = "";
+            if (jsonDoc.containsKey("message"))
+                message = jsonDoc["message"].as<String>();
+
+            http.end();
+            return { false, message };
+        }
+
+        // Anything else
+        default:
+        {
+            http.end();
+            return { false, "Unable to validate" };
+        }
+    }
+}
+
+void DeviceConfig::SetColorSettings(const CRGB& newGlobalColor, const CRGB& newSecondColor)
+{
+    globalColor = newGlobalColor;
+    secondColor = newSecondColor;
+    applyGlobalColors = true;
+
+    SaveToJSON();
+}
+
+// This function contains the logic for dealing with the various color-related settings we have.
+// The logic effectively mimics the behavior of pressing a color button on the IR remote control when (only) the
+// global color is set or (re)applied, but also allows the secondary global palette color to be specified directly.
+// The code in this function figures out how to prioritize and combine the values of (optional) settings; the actual
+// logic for applying the correct color(s) and palette is contained in a number of EffectManager member functions.
+void DeviceConfig::ApplyColorSettings(std::optional<CRGB> newGlobalColor, std::optional<CRGB> newSecondColor, bool clearGlobalColor, bool forceApplyGlobalColor)
+{
+    // If we're asked to clear the global color, we'll remember any colors we were passed, but won't do anything with them
+    if (clearGlobalColor)
+    {
+        if (newGlobalColor.has_value())
+            globalColor = newGlobalColor.value();
+        if (newSecondColor.has_value())
+            secondColor = newSecondColor.value();
+
+        g_ptrSystem->EffectManager().ClearRemoteColor();
+
+        applyGlobalColors = false;
+
+        SaveToJSON();
+
+        return;
+    }
+
+    CRGB finalGlobalColor = newGlobalColor.has_value() ? newGlobalColor.value() : globalColor;
+    forceApplyGlobalColor = forceApplyGlobalColor || newGlobalColor.has_value();
+
+    // If we were given a second color, set it and the global one if necessary. Then have EffectManager do its thing...
+    if (newSecondColor.has_value())
+    {
+        if (forceApplyGlobalColor)
+        {
+            applyGlobalColors = true;
+            globalColor = finalGlobalColor;
+        }
+
+        secondColor = newSecondColor.value();
+
+        g_ptrSystem->EffectManager().ApplyGlobalPaletteColors();
+
+        SaveToJSON();
+    }
+    // ...otherwise, apply the "set global color" logic if we were asked to do so
+    else if (forceApplyGlobalColor)
+        g_ptrSystem->EffectManager().ApplyGlobalColor(finalGlobalColor);
+}
+DeviceConfig::ValidateResponse DeviceConfig::ValidateStockTickerAPIKey(const String &newStockTickerAPIKey)
+{
+    HTTPClient http;
+
+    String url = "https://finnhub.io/api/v1/quote?symbol=AAPL&token=" + urlEncode(newStockTickerAPIKey);
+
+    http.begin(url);
+
+    switch (http.GET())
+    {
+        case HTTP_CODE_OK:
+        {
+            http.end();
+            return { true, "" };
+        }
+
+        case HTTP_CODE_UNAUTHORIZED:
+        {
+            AllocatedJsonDocument jsonDoc(1024);
+            deserializeJson(jsonDoc, http.getString());
+
+            String message = "";
+            if (jsonDoc.containsKey("error"))
+                message = jsonDoc["error"].as<String>();
+
+            http.end();
+            return { false, message };
+        }
+
+        // Anything else
+        default:
+        {
+            http.end();
+            return { false, "Unable to validate" };
+        }
+    }
 }