//+--------------------------------------------------------------------------
//
// File:        drawing.cpp
//
// NightDriverStrip - (c) 2018 Plummer's Software LLC.  All Rights Reserved.
//
// This file is part of the NightDriver software project.
//
//    NightDriver is free software: you can redistribute it and/or modify
//    it under the terms of the GNU General Public License as published by
//    the Free Software Foundation, either version 3 of the License, or
//    (at your option) any later version.
//
//    NightDriver is distributed in the hope that it will be useful,
//    but WITHOUT ANY WARRANTY; without even the implied warranty of
//    MERCHANTABILITY or FITNESS FOR A PARTICULAR PURPOSE.  See the
//    GNU General Public License for more details.
//
//    You should have received a copy of the GNU General Public License
//    along with Nightdriver.  It is normally found in copying.txt
//    If not, see <https://www.gnu.org/licenses/>.
//
// Description:
//
//    Main draw loop and rendering code
//
// History:     May-11-2021         Davepl      Commented
//              Nov-02-2022         Davepl      Broke up into multiple functions
//
//---------------------------------------------------------------------------

#include <mutex>
#include <ArduinoOTA.h> // Over-the-air helper object so we can be flashed via WiFi
#include "globals.h"
#include "effects/matrix/spectrumeffects.h"

CRGB g_SinglePixel = CRGB::Blue;
CLEDController *g_ledSinglePixel;

// The g_buffer_mutex is a global mutex used to protect access while adding or removing frames
// from the led buffer.

extern std::mutex g_buffer_mutex;

#if USE_MATRIX
extern SmartMatrixHub75Calc<COLOR_DEPTH, LEDMatrixGFX::kMatrixWidth, LEDMatrixGFX::kMatrixHeight, LEDMatrixGFX::kPanelType, LEDMatrixGFX::kMatrixOptions> LEDMatrixGFX::matrix;
#endif

DRAM_ATTR std::unique_ptr<LEDBufferManager> g_aptrBufferManager[NUM_CHANNELS];
<<<<<<< HEAD
DRAM_ATTR std::unique_ptr<EffectManager<GFXBase>> g_ptrEffectManager;
=======
DRAM_ATTR std::unique_ptr<EffectManager<GFXBase>> g_aptrEffectManager = nullptr;
>>>>>>> d0567be8

double volatile g_FreeDrawTime = 0.0;

extern uint32_t g_FPS;
extern AppTime g_AppTime;
extern bool g_bUpdateStarted;
extern float g_Brite;
extern uint32_t g_Watts;
extern const CRGBPalette16 vuPaletteGreen;

void ShowTM1814();

// DrawLoop
//
// Pull packets from the Wifi buffer if they've come due and draw them - if it-'s a few seconds without a WiFi frame,
// we will draw the local effect instead

DRAM_ATTR uint64_t g_usLastWifiDraw = 0;
DRAM_ATTR uint8_t g_Brightness = 255;
DRAM_ATTR uint8_t g_Fader = 255;

// MatrixPreDraw
//
// Gets the matrix ready for the effect or wifi to render into

void MatrixPreDraw()
{
#if USE_MATRIX
    // We treat the internal matrix buffer as our own little playground to draw in, but that assumes they're
    // both 24-bits RGB triplets.  Or at least the same size!

    static_assert(sizeof(CRGB) == sizeof(LEDMatrixGFX::SM_RGB), "Code assumes 24 bits in both places");

    EVERY_N_MILLIS(MILLIS_PER_FRAME)
    {

        #if SHOW_FPS_ON_MATRIX
            LEDMatrixGFX::backgroundLayer.setFont(gohufont11);
            // 3 is half char width at curret font size, 5 is half the height.
            string output = "FPS: " + std::to_string(g_FPS);
            LEDMatrixGFX::backgroundLayer.drawString(MATRIX_WIDTH / 2 - (3 * output.length()), MATRIX_HEIGHT / 2 - 5, rgb24(255, 255, 255), rgb24(0, 0, 0), output.c_str());
        #endif

        auto graphics = (*g_ptrEffectManager)[0];

        LEDMatrixGFX::matrix.setRefreshRate(95);

        auto pMatrix = std::static_pointer_cast<LEDMatrixGFX>(graphics);
        pMatrix->setLeds(LEDMatrixGFX::GetMatrixBackBuffer());
        pMatrix->SetBrightness(g_Fader);
        
        if (g_ptrEffectManager->GetCurrentEffect()->ShouldShowTitle() && pMatrix->GetCaptionTransparency() > 0.00)
        {
            LEDMatrixGFX::titleLayer.setFont(font3x5);
            uint8_t brite = (uint8_t)(pMatrix->GetCaptionTransparency() * 255.0);
            LEDMatrixGFX::titleLayer.setBrightness(brite); // 255 would obscure it entirely
            debugV("Caption: %d", brite);

            rgb24 chromaKeyColor = rgb24(255, 0, 255);
            rgb24 shadowColor = rgb24(0, 0, 0);
            rgb24 titleColor = rgb24(255, 255, 255);

            LEDMatrixGFX::titleLayer.setChromaKeyColor(chromaKeyColor);
            LEDMatrixGFX::titleLayer.enableChromaKey(true);
            LEDMatrixGFX::titleLayer.setFont(font6x10);
            LEDMatrixGFX::titleLayer.fillScreen(chromaKeyColor);

            const size_t kCharWidth = 6;
            const size_t kCharHeight = 10;

            const auto caption = pMatrix->GetCaption();

            int y = MATRIX_HEIGHT - 2 - kCharHeight;
            int w = caption.length() * kCharWidth;
            int x = (MATRIX_WIDTH / 2) - (w / 2) + 1;

            auto szCaption = caption.c_str();
            LEDMatrixGFX::titleLayer.drawString(x - 1, y, shadowColor, szCaption);
            LEDMatrixGFX::titleLayer.drawString(x + 1, y, shadowColor, szCaption);
            LEDMatrixGFX::titleLayer.drawString(x, y - 1, shadowColor, szCaption);
            LEDMatrixGFX::titleLayer.drawString(x, y + 1, shadowColor, szCaption);
            LEDMatrixGFX::titleLayer.drawString(x, y, titleColor, szCaption);
        }
        else
        {
            LEDMatrixGFX::titleLayer.enableChromaKey(false);
            LEDMatrixGFX::titleLayer.setBrightness(0);
        }
    }
#endif
}

// WiFiDraw
//
// Draws forom WiFi color data if available, returns pixels drawn this frame

uint16_t WiFiDraw()
{
    std::lock_guard<std::mutex> guard(g_buffer_mutex);

    uint16_t pixelsDrawn = 0;
    for (int iChannel = 0; iChannel < NUM_CHANNELS; iChannel++)
    {
        
        timeval tv;
        gettimeofday(&tv, nullptr);
        
        // Pull buffers out of the queue.  

        if (false == g_aptrBufferManager[iChannel]->IsEmpty())
        {
            std::shared_ptr<LEDBuffer> pBuffer;
            if (NTPTimeClient::HasClockBeenSet() == false)
            {
                pBuffer = g_aptrBufferManager[iChannel]->GetOldestBuffer();
            }
            else
            {
                // Using a 'while' rather than an 'if' would cause it to pulls frames until it's caught up
                // written as 'while' it will pull frames until it gets one that is current.
                // Chew through ALL frames older than now, ignoring all but the last of them

                while (!g_aptrBufferManager[iChannel]->IsEmpty() && g_aptrBufferManager[iChannel]->PeekOldestBuffer()->IsBufferOlderThan(tv))
                    pBuffer = g_aptrBufferManager[iChannel]->GetOldestBuffer();
            }

            if (pBuffer)
            {
                g_usLastWifiDraw = micros();
                debugV("Calling LEDBuffer::Draw from wire with %d/%d pixels.", pixelsDrawn, NUM_LEDS);
                pBuffer->DrawBuffer();
                // In case we drew some pixels and then drew 0 due a failure, we want to return a positive
                // number of pixels drawn so the caller knows we did in fact render.
                pixelsDrawn += pBuffer->Length();
            }
        }
    }
    debugV("WifIDraw claims to have drawn %d pixels", pixelsDrawn);
    return pixelsDrawn;
}

// LocalDraw
//
// Draws from effets table rather than from WiFi data.  Returns the number of LEDs rendered.

uint16_t LocalDraw()
{
    if (nullptr == g_ptrEffectManager)
    {
        debugW("Drawing before g_pEffectManager is ready, so delaying...");
        delay(100);
        return 0;
    }
    else if (g_ptrEffectManager->EffectCount() > 0)
    {
        // If we've never drawn from wifi before, now would also be a good time to local draw
        if (g_usLastWifiDraw == 0 || (micros() - g_usLastWifiDraw > (TIME_BEFORE_LOCAL * MICROS_PER_SECOND)))
        {
            g_ptrEffectManager->Update(); // Draw the current built in effect

            #if SHOW_VU_METER
                static auto spectrum = std::static_pointer_cast<SpectrumAnalyzerEffect>(GetSpectrumAnalyzer(0));
                if (g_ptrEffectManager->IsVUVisible())
                    spectrum->DrawVUMeter(g_ptrEffectManager->g(), 0, g_Analyzer.MicMode() == PeakData::PCREMOTE ? & vuPaletteBlue : &vuPaletteGreen);
            #endif

            debugV("LocalDraw claims to have drawn %d pixels", NUM_LEDS);
            return NUM_LEDS;
        }
        else
        {
            debugV("Not drawing local effect because last wifi draw was %lf seconds ago.", (micros() - g_usLastWifiDraw) / (float)MICROS_PER_SECOND);
            // It's important to return 0 when you do not draw so that the caller knows we did not
            // render any pixels, and we can/should wait until the next frame.  Otherwise the caller might
            // draw the strip needlessly, which can take significant time.
            return 0;
        }
    }
    debugV("Local draw not drawing");
    return 0;
}

// ShowStrip
//
// ShowStrip sends the data to the LED strip.  If its fewer than the size of the strip, we only send that many.

void ShowStrip(uint16_t numToShow)
{
    // If we've drawn anything from either source, we can now show it

    if (FastLED.count() == 0)
    {
        debugW("Draw loop is drawing before LEDs are ready, so delaying 100ms...");
        delay(100);
    }
    else
    {
        if (numToShow > 0)
        {
            debugV("Telling FastLED that we'll be drawing %d pixels\n", numToShow);

            for (int i = 0; i < NUM_CHANNELS; i++)
                FastLED[i].setLeds((*g_ptrEffectManager)[i]->leds, numToShow);

            FastLED.show(g_Fader);

            g_FPS = FastLED.getFPS();
            g_Brite = 100.0 * calculate_max_brightness_for_power_mW(g_Brightness, POWER_LIMIT_MW) / 255;
            g_Watts = calculate_unscaled_power_mW((*g_ptrEffectManager)[0]->leds, numToShow) / 1000; // 1000 for mw->W
        }
        else
        {
            debugV("Draw loop ended without a draw.");
        }
    }
}

// DelayUntilNextFrame
//
// Waits patiently until its time to draw the next frame, up to one second max

void DelayUntilNextFrame(double frameStartTime, uint16_t localPixelsDrawn, uint16_t wifiPixelsDrawn)
{
    // Delay enough to slow down to the desired framerate

#if MILLIS_PER_FRAME == 0

    if (localPixelsDrawn > 0)
    {
        const double minimumFrameTime = 1.0 / g_ptrEffectManager->GetCurrentEffect()->DesiredFramesPerSecond();
        double elapsed = g_AppTime.CurrentTime() - frameStartTime;
        if (elapsed < minimumFrameTime)
        {
            g_FreeDrawTime = std::min(1.0, (minimumFrameTime - elapsed));
            delay(g_FreeDrawTime * MILLIS_PER_SECOND);
        }
    }
    else if (wifiPixelsDrawn > 0)
    {
        // Sleep up to 1/25th second, depending on how far away the next frame we need to service is

        double t = 0.04;
        for (int iChannel = 0; iChannel < NUM_CHANNELS; iChannel++)
        {
            auto pOldest = g_aptrBufferManager[iChannel]->PeekOldestBuffer();
            if (pOldest)
                t = std::min(t, (pOldest->Seconds() + pOldest->MicroSeconds() / (double) MICROS_PER_SECOND) - g_AppTime.CurrentTime());
        }

        g_FreeDrawTime = t;
        if (g_FreeDrawTime > 0.0)
            delay(g_FreeDrawTime * MILLIS_PER_SECOND);
        else
            g_FreeDrawTime = 0.0;
    }
    else
    {
        debugV("Nothing drawn this pass because neither wifi nor local rendered a frame");
        // Nothing drawn this pass - check back soon
        g_FreeDrawTime = .001;
        delay(1);
    }

#endif
}

// ShowOnboardLED
//
// If the board has an onboard LED, this will update it to show some activity from the draw

void ShowOnboardRGBLED()
{
    // Some boards have onboard PWM RGB LEDs, so if defined, we color them here.  If we're doing audio,
    // the color maps to the sound level.  If no audio, it shows the middle LED color from the strip.

    #if ONBOARD_LED_R
        #if ENABLE_AUDIO
            CRGB c = ColorFromPalette(HeatColors_p, g_Analyzer._VURatioFade / 2.0 * 255);
            ledcWrite(1, 255 - c.r); // write red component to channel 1, etc.
            ledcWrite(2, 255 - c.g);
            ledcWrite(3, 255 - c.b);
        #else
            int iLed = NUM_LEDS / 2;
            ledcWrite(1, 255 - graphics->leds[iLed].r); // write red component to channel 1, etc.
            ledcWrite(2, 255 - graphics->leds[iLed].g);
            ledcWrite(3, 255 - graphics->leds[iLed].b);
        #endif
    #endif
}

// PrepareOnboardPixel
//
// Do any setup required for the onboard pixel, if we have one

void PrepareOnboardPixel()
{
#ifdef ONBOARD_PIXEL_POWER
    g_ledSinglePixel = &FastLED.addLeds<WS2812B, ONBOARD_PIXEL_DATA, ONBOARD_PIXEL_ORDER>(&g_SinglePixel, 1);
    pinMode(ONBOARD_PIXEL_POWER, OUTPUT);
    digitalWrite(ONBOARD_PIXEL_POWER, HIGH);
#endif
}

void ShowOnboardPixel()
{
    // Some boards have onboard PWM RGB LEDs, so if defined, we color them here.  If we're doing audio,
    // the color maps to the sound level.  If no audio, it shows the middle LED color from the strip.

#ifdef ONBOARD_PIXEL_POWER
    g_SinglePixel = FastLED[0].leds()[0];
#endif
}

// DrawLoopTaskEntry
//
// Main draw loop entry point

void IRAM_ATTR DrawLoopTaskEntry(void *)
{

    //debugW(">> DrawLoopTaskEntry\n");

    // Initialize our graphics and the first effect

    PrepareOnboardPixel();

    for (int i = 0; i < NUM_CHANNELS; i++)
        (*g_ptrEffectManager)[i]->Setup();

#if USE_MATRIX
    // We don't need color correction on the title layer, but we want it on the main background
    
    LEDMatrixGFX::titleLayer.enableColorCorrection(false);
    LEDMatrixGFX::backgroundLayer.enableColorCorrection(true);

    // Starting the effect might need to draw, so we need to set the leds up before doing so
    auto pMatrix = std::static_pointer_cast<LEDMatrixGFX>(g_ptrEffectManager->g());
    pMatrix->setLeds(LEDMatrixGFX::GetMatrixBackBuffer());
    auto spectrum = GetSpectrumAnalyzer(0);
#endif
    g_ptrEffectManager->StartEffect();

    // Run the draw loop

    debugW("Entering main draw loop!");

    for (;;)
    {
        g_AppTime.NewFrame();
        // Loop through each of the channels and see if they have a current frame that needs to be drawn

        uint16_t localPixelsDrawn   = 0;
        uint16_t wifiPixelsDrawn    = 0;
        double frameStartTime       = g_AppTime.FrameStartTime();

        #if USE_MATRIX
            MatrixPreDraw();
        #endif

        if (WiFi.isConnected())
            wifiPixelsDrawn = WiFiDraw();

        // If we didn't draw now, and it's been a while since we did, and we have at least one local effect, then draw the local effect instead

        if (wifiPixelsDrawn == 0)
            localPixelsDrawn = LocalDraw();

        #if USE_MATRIX
            if (wifiPixelsDrawn + localPixelsDrawn > 0)
            {
                LEDMatrixGFX::MatrixSwapBuffers(g_ptrEffectManager->GetCurrentEffect()->RequiresDoubleBuffering(), pMatrix->GetCaptionTransparency() > 0);
                FastLED.countFPS();
                g_FPS = FastLED.getFPS();
            }
        #endif
        #if USESTRIP
            if (wifiPixelsDrawn)
                ShowStrip(wifiPixelsDrawn);
            else if (localPixelsDrawn)
                ShowStrip(localPixelsDrawn);
        #endif

        // If the module has onboard LEDs, we support a couple of different types, and we set it to be the same as whatever
        // is on LED #0 of Channel #0.

        ShowOnboardPixel();
        ShowOnboardRGBLED();

        DelayUntilNextFrame(frameStartTime, localPixelsDrawn, wifiPixelsDrawn);

        // Once an OTA flash update has started, we don't want to hog the CPU or it goes quite slowly,
        // so we'll slow down to share the CPU a bit once the update has begun

        if (g_bUpdateStarted)
            delay(100);

        // If we didn't draw anything, we near-busy-wait so that we are continually checking the clock for an packet
        // whose time has come.  yield() alone did not solve it, likely since our priority is higher than the idle
        // task so you can still starve the watchdog if you're always busy

        delay(1);
    }
}
<|MERGE_RESOLUTION|>--- conflicted
+++ resolved
@@ -1,457 +1,453 @@
-//+--------------------------------------------------------------------------
-//
-// File:        drawing.cpp
-//
-// NightDriverStrip - (c) 2018 Plummer's Software LLC.  All Rights Reserved.
-//
-// This file is part of the NightDriver software project.
-//
-//    NightDriver is free software: you can redistribute it and/or modify
-//    it under the terms of the GNU General Public License as published by
-//    the Free Software Foundation, either version 3 of the License, or
-//    (at your option) any later version.
-//
-//    NightDriver is distributed in the hope that it will be useful,
-//    but WITHOUT ANY WARRANTY; without even the implied warranty of
-//    MERCHANTABILITY or FITNESS FOR A PARTICULAR PURPOSE.  See the
-//    GNU General Public License for more details.
-//
-//    You should have received a copy of the GNU General Public License
-//    along with Nightdriver.  It is normally found in copying.txt
-//    If not, see <https://www.gnu.org/licenses/>.
-//
-// Description:
-//
-//    Main draw loop and rendering code
-//
-// History:     May-11-2021         Davepl      Commented
-//              Nov-02-2022         Davepl      Broke up into multiple functions
-//
-//---------------------------------------------------------------------------
-
-#include <mutex>
-#include <ArduinoOTA.h> // Over-the-air helper object so we can be flashed via WiFi
-#include "globals.h"
-#include "effects/matrix/spectrumeffects.h"
-
-CRGB g_SinglePixel = CRGB::Blue;
-CLEDController *g_ledSinglePixel;
-
-// The g_buffer_mutex is a global mutex used to protect access while adding or removing frames
-// from the led buffer.
-
-extern std::mutex g_buffer_mutex;
-
-#if USE_MATRIX
-extern SmartMatrixHub75Calc<COLOR_DEPTH, LEDMatrixGFX::kMatrixWidth, LEDMatrixGFX::kMatrixHeight, LEDMatrixGFX::kPanelType, LEDMatrixGFX::kMatrixOptions> LEDMatrixGFX::matrix;
-#endif
-
-DRAM_ATTR std::unique_ptr<LEDBufferManager> g_aptrBufferManager[NUM_CHANNELS];
-<<<<<<< HEAD
-DRAM_ATTR std::unique_ptr<EffectManager<GFXBase>> g_ptrEffectManager;
-=======
-DRAM_ATTR std::unique_ptr<EffectManager<GFXBase>> g_aptrEffectManager = nullptr;
->>>>>>> d0567be8
-
-double volatile g_FreeDrawTime = 0.0;
-
-extern uint32_t g_FPS;
-extern AppTime g_AppTime;
-extern bool g_bUpdateStarted;
-extern float g_Brite;
-extern uint32_t g_Watts;
-extern const CRGBPalette16 vuPaletteGreen;
-
-void ShowTM1814();
-
-// DrawLoop
-//
-// Pull packets from the Wifi buffer if they've come due and draw them - if it-'s a few seconds without a WiFi frame,
-// we will draw the local effect instead
-
-DRAM_ATTR uint64_t g_usLastWifiDraw = 0;
-DRAM_ATTR uint8_t g_Brightness = 255;
-DRAM_ATTR uint8_t g_Fader = 255;
-
-// MatrixPreDraw
-//
-// Gets the matrix ready for the effect or wifi to render into
-
-void MatrixPreDraw()
-{
-#if USE_MATRIX
-    // We treat the internal matrix buffer as our own little playground to draw in, but that assumes they're
-    // both 24-bits RGB triplets.  Or at least the same size!
-
-    static_assert(sizeof(CRGB) == sizeof(LEDMatrixGFX::SM_RGB), "Code assumes 24 bits in both places");
-
-    EVERY_N_MILLIS(MILLIS_PER_FRAME)
-    {
-
-        #if SHOW_FPS_ON_MATRIX
-            LEDMatrixGFX::backgroundLayer.setFont(gohufont11);
-            // 3 is half char width at curret font size, 5 is half the height.
-            string output = "FPS: " + std::to_string(g_FPS);
-            LEDMatrixGFX::backgroundLayer.drawString(MATRIX_WIDTH / 2 - (3 * output.length()), MATRIX_HEIGHT / 2 - 5, rgb24(255, 255, 255), rgb24(0, 0, 0), output.c_str());
-        #endif
-
-        auto graphics = (*g_ptrEffectManager)[0];
-
-        LEDMatrixGFX::matrix.setRefreshRate(95);
-
-        auto pMatrix = std::static_pointer_cast<LEDMatrixGFX>(graphics);
-        pMatrix->setLeds(LEDMatrixGFX::GetMatrixBackBuffer());
-        pMatrix->SetBrightness(g_Fader);
-        
-        if (g_ptrEffectManager->GetCurrentEffect()->ShouldShowTitle() && pMatrix->GetCaptionTransparency() > 0.00)
-        {
-            LEDMatrixGFX::titleLayer.setFont(font3x5);
-            uint8_t brite = (uint8_t)(pMatrix->GetCaptionTransparency() * 255.0);
-            LEDMatrixGFX::titleLayer.setBrightness(brite); // 255 would obscure it entirely
-            debugV("Caption: %d", brite);
-
-            rgb24 chromaKeyColor = rgb24(255, 0, 255);
-            rgb24 shadowColor = rgb24(0, 0, 0);
-            rgb24 titleColor = rgb24(255, 255, 255);
-
-            LEDMatrixGFX::titleLayer.setChromaKeyColor(chromaKeyColor);
-            LEDMatrixGFX::titleLayer.enableChromaKey(true);
-            LEDMatrixGFX::titleLayer.setFont(font6x10);
-            LEDMatrixGFX::titleLayer.fillScreen(chromaKeyColor);
-
-            const size_t kCharWidth = 6;
-            const size_t kCharHeight = 10;
-
-            const auto caption = pMatrix->GetCaption();
-
-            int y = MATRIX_HEIGHT - 2 - kCharHeight;
-            int w = caption.length() * kCharWidth;
-            int x = (MATRIX_WIDTH / 2) - (w / 2) + 1;
-
-            auto szCaption = caption.c_str();
-            LEDMatrixGFX::titleLayer.drawString(x - 1, y, shadowColor, szCaption);
-            LEDMatrixGFX::titleLayer.drawString(x + 1, y, shadowColor, szCaption);
-            LEDMatrixGFX::titleLayer.drawString(x, y - 1, shadowColor, szCaption);
-            LEDMatrixGFX::titleLayer.drawString(x, y + 1, shadowColor, szCaption);
-            LEDMatrixGFX::titleLayer.drawString(x, y, titleColor, szCaption);
-        }
-        else
-        {
-            LEDMatrixGFX::titleLayer.enableChromaKey(false);
-            LEDMatrixGFX::titleLayer.setBrightness(0);
-        }
-    }
-#endif
-}
-
-// WiFiDraw
-//
-// Draws forom WiFi color data if available, returns pixels drawn this frame
-
-uint16_t WiFiDraw()
-{
-    std::lock_guard<std::mutex> guard(g_buffer_mutex);
-
-    uint16_t pixelsDrawn = 0;
-    for (int iChannel = 0; iChannel < NUM_CHANNELS; iChannel++)
-    {
-        
-        timeval tv;
-        gettimeofday(&tv, nullptr);
-        
-        // Pull buffers out of the queue.  
-
-        if (false == g_aptrBufferManager[iChannel]->IsEmpty())
-        {
-            std::shared_ptr<LEDBuffer> pBuffer;
-            if (NTPTimeClient::HasClockBeenSet() == false)
-            {
-                pBuffer = g_aptrBufferManager[iChannel]->GetOldestBuffer();
-            }
-            else
-            {
-                // Using a 'while' rather than an 'if' would cause it to pulls frames until it's caught up
-                // written as 'while' it will pull frames until it gets one that is current.
-                // Chew through ALL frames older than now, ignoring all but the last of them
-
-                while (!g_aptrBufferManager[iChannel]->IsEmpty() && g_aptrBufferManager[iChannel]->PeekOldestBuffer()->IsBufferOlderThan(tv))
-                    pBuffer = g_aptrBufferManager[iChannel]->GetOldestBuffer();
-            }
-
-            if (pBuffer)
-            {
-                g_usLastWifiDraw = micros();
-                debugV("Calling LEDBuffer::Draw from wire with %d/%d pixels.", pixelsDrawn, NUM_LEDS);
-                pBuffer->DrawBuffer();
-                // In case we drew some pixels and then drew 0 due a failure, we want to return a positive
-                // number of pixels drawn so the caller knows we did in fact render.
-                pixelsDrawn += pBuffer->Length();
-            }
-        }
-    }
-    debugV("WifIDraw claims to have drawn %d pixels", pixelsDrawn);
-    return pixelsDrawn;
-}
-
-// LocalDraw
-//
-// Draws from effets table rather than from WiFi data.  Returns the number of LEDs rendered.
-
-uint16_t LocalDraw()
-{
-    if (nullptr == g_ptrEffectManager)
-    {
-        debugW("Drawing before g_pEffectManager is ready, so delaying...");
-        delay(100);
-        return 0;
-    }
-    else if (g_ptrEffectManager->EffectCount() > 0)
-    {
-        // If we've never drawn from wifi before, now would also be a good time to local draw
-        if (g_usLastWifiDraw == 0 || (micros() - g_usLastWifiDraw > (TIME_BEFORE_LOCAL * MICROS_PER_SECOND)))
-        {
-            g_ptrEffectManager->Update(); // Draw the current built in effect
-
-            #if SHOW_VU_METER
-                static auto spectrum = std::static_pointer_cast<SpectrumAnalyzerEffect>(GetSpectrumAnalyzer(0));
-                if (g_ptrEffectManager->IsVUVisible())
-                    spectrum->DrawVUMeter(g_ptrEffectManager->g(), 0, g_Analyzer.MicMode() == PeakData::PCREMOTE ? & vuPaletteBlue : &vuPaletteGreen);
-            #endif
-
-            debugV("LocalDraw claims to have drawn %d pixels", NUM_LEDS);
-            return NUM_LEDS;
-        }
-        else
-        {
-            debugV("Not drawing local effect because last wifi draw was %lf seconds ago.", (micros() - g_usLastWifiDraw) / (float)MICROS_PER_SECOND);
-            // It's important to return 0 when you do not draw so that the caller knows we did not
-            // render any pixels, and we can/should wait until the next frame.  Otherwise the caller might
-            // draw the strip needlessly, which can take significant time.
-            return 0;
-        }
-    }
-    debugV("Local draw not drawing");
-    return 0;
-}
-
-// ShowStrip
-//
-// ShowStrip sends the data to the LED strip.  If its fewer than the size of the strip, we only send that many.
-
-void ShowStrip(uint16_t numToShow)
-{
-    // If we've drawn anything from either source, we can now show it
-
-    if (FastLED.count() == 0)
-    {
-        debugW("Draw loop is drawing before LEDs are ready, so delaying 100ms...");
-        delay(100);
-    }
-    else
-    {
-        if (numToShow > 0)
-        {
-            debugV("Telling FastLED that we'll be drawing %d pixels\n", numToShow);
-
-            for (int i = 0; i < NUM_CHANNELS; i++)
-                FastLED[i].setLeds((*g_ptrEffectManager)[i]->leds, numToShow);
-
-            FastLED.show(g_Fader);
-
-            g_FPS = FastLED.getFPS();
-            g_Brite = 100.0 * calculate_max_brightness_for_power_mW(g_Brightness, POWER_LIMIT_MW) / 255;
-            g_Watts = calculate_unscaled_power_mW((*g_ptrEffectManager)[0]->leds, numToShow) / 1000; // 1000 for mw->W
-        }
-        else
-        {
-            debugV("Draw loop ended without a draw.");
-        }
-    }
-}
-
-// DelayUntilNextFrame
-//
-// Waits patiently until its time to draw the next frame, up to one second max
-
-void DelayUntilNextFrame(double frameStartTime, uint16_t localPixelsDrawn, uint16_t wifiPixelsDrawn)
-{
-    // Delay enough to slow down to the desired framerate
-
-#if MILLIS_PER_FRAME == 0
-
-    if (localPixelsDrawn > 0)
-    {
-        const double minimumFrameTime = 1.0 / g_ptrEffectManager->GetCurrentEffect()->DesiredFramesPerSecond();
-        double elapsed = g_AppTime.CurrentTime() - frameStartTime;
-        if (elapsed < minimumFrameTime)
-        {
-            g_FreeDrawTime = std::min(1.0, (minimumFrameTime - elapsed));
-            delay(g_FreeDrawTime * MILLIS_PER_SECOND);
-        }
-    }
-    else if (wifiPixelsDrawn > 0)
-    {
-        // Sleep up to 1/25th second, depending on how far away the next frame we need to service is
-
-        double t = 0.04;
-        for (int iChannel = 0; iChannel < NUM_CHANNELS; iChannel++)
-        {
-            auto pOldest = g_aptrBufferManager[iChannel]->PeekOldestBuffer();
-            if (pOldest)
-                t = std::min(t, (pOldest->Seconds() + pOldest->MicroSeconds() / (double) MICROS_PER_SECOND) - g_AppTime.CurrentTime());
-        }
-
-        g_FreeDrawTime = t;
-        if (g_FreeDrawTime > 0.0)
-            delay(g_FreeDrawTime * MILLIS_PER_SECOND);
-        else
-            g_FreeDrawTime = 0.0;
-    }
-    else
-    {
-        debugV("Nothing drawn this pass because neither wifi nor local rendered a frame");
-        // Nothing drawn this pass - check back soon
-        g_FreeDrawTime = .001;
-        delay(1);
-    }
-
-#endif
-}
-
-// ShowOnboardLED
-//
-// If the board has an onboard LED, this will update it to show some activity from the draw
-
-void ShowOnboardRGBLED()
-{
-    // Some boards have onboard PWM RGB LEDs, so if defined, we color them here.  If we're doing audio,
-    // the color maps to the sound level.  If no audio, it shows the middle LED color from the strip.
-
-    #if ONBOARD_LED_R
-        #if ENABLE_AUDIO
-            CRGB c = ColorFromPalette(HeatColors_p, g_Analyzer._VURatioFade / 2.0 * 255);
-            ledcWrite(1, 255 - c.r); // write red component to channel 1, etc.
-            ledcWrite(2, 255 - c.g);
-            ledcWrite(3, 255 - c.b);
-        #else
-            int iLed = NUM_LEDS / 2;
-            ledcWrite(1, 255 - graphics->leds[iLed].r); // write red component to channel 1, etc.
-            ledcWrite(2, 255 - graphics->leds[iLed].g);
-            ledcWrite(3, 255 - graphics->leds[iLed].b);
-        #endif
-    #endif
-}
-
-// PrepareOnboardPixel
-//
-// Do any setup required for the onboard pixel, if we have one
-
-void PrepareOnboardPixel()
-{
-#ifdef ONBOARD_PIXEL_POWER
-    g_ledSinglePixel = &FastLED.addLeds<WS2812B, ONBOARD_PIXEL_DATA, ONBOARD_PIXEL_ORDER>(&g_SinglePixel, 1);
-    pinMode(ONBOARD_PIXEL_POWER, OUTPUT);
-    digitalWrite(ONBOARD_PIXEL_POWER, HIGH);
-#endif
-}
-
-void ShowOnboardPixel()
-{
-    // Some boards have onboard PWM RGB LEDs, so if defined, we color them here.  If we're doing audio,
-    // the color maps to the sound level.  If no audio, it shows the middle LED color from the strip.
-
-#ifdef ONBOARD_PIXEL_POWER
-    g_SinglePixel = FastLED[0].leds()[0];
-#endif
-}
-
-// DrawLoopTaskEntry
-//
-// Main draw loop entry point
-
-void IRAM_ATTR DrawLoopTaskEntry(void *)
-{
-
-    //debugW(">> DrawLoopTaskEntry\n");
-
-    // Initialize our graphics and the first effect
-
-    PrepareOnboardPixel();
-
-    for (int i = 0; i < NUM_CHANNELS; i++)
-        (*g_ptrEffectManager)[i]->Setup();
-
-#if USE_MATRIX
-    // We don't need color correction on the title layer, but we want it on the main background
-    
-    LEDMatrixGFX::titleLayer.enableColorCorrection(false);
-    LEDMatrixGFX::backgroundLayer.enableColorCorrection(true);
-
-    // Starting the effect might need to draw, so we need to set the leds up before doing so
-    auto pMatrix = std::static_pointer_cast<LEDMatrixGFX>(g_ptrEffectManager->g());
-    pMatrix->setLeds(LEDMatrixGFX::GetMatrixBackBuffer());
-    auto spectrum = GetSpectrumAnalyzer(0);
-#endif
-    g_ptrEffectManager->StartEffect();
-
-    // Run the draw loop
-
-    debugW("Entering main draw loop!");
-
-    for (;;)
-    {
-        g_AppTime.NewFrame();
-        // Loop through each of the channels and see if they have a current frame that needs to be drawn
-
-        uint16_t localPixelsDrawn   = 0;
-        uint16_t wifiPixelsDrawn    = 0;
-        double frameStartTime       = g_AppTime.FrameStartTime();
-
-        #if USE_MATRIX
-            MatrixPreDraw();
-        #endif
-
-        if (WiFi.isConnected())
-            wifiPixelsDrawn = WiFiDraw();
-
-        // If we didn't draw now, and it's been a while since we did, and we have at least one local effect, then draw the local effect instead
-
-        if (wifiPixelsDrawn == 0)
-            localPixelsDrawn = LocalDraw();
-
-        #if USE_MATRIX
-            if (wifiPixelsDrawn + localPixelsDrawn > 0)
-            {
-                LEDMatrixGFX::MatrixSwapBuffers(g_ptrEffectManager->GetCurrentEffect()->RequiresDoubleBuffering(), pMatrix->GetCaptionTransparency() > 0);
-                FastLED.countFPS();
-                g_FPS = FastLED.getFPS();
-            }
-        #endif
-        #if USESTRIP
-            if (wifiPixelsDrawn)
-                ShowStrip(wifiPixelsDrawn);
-            else if (localPixelsDrawn)
-                ShowStrip(localPixelsDrawn);
-        #endif
-
-        // If the module has onboard LEDs, we support a couple of different types, and we set it to be the same as whatever
-        // is on LED #0 of Channel #0.
-
-        ShowOnboardPixel();
-        ShowOnboardRGBLED();
-
-        DelayUntilNextFrame(frameStartTime, localPixelsDrawn, wifiPixelsDrawn);
-
-        // Once an OTA flash update has started, we don't want to hog the CPU or it goes quite slowly,
-        // so we'll slow down to share the CPU a bit once the update has begun
-
-        if (g_bUpdateStarted)
-            delay(100);
-
-        // If we didn't draw anything, we near-busy-wait so that we are continually checking the clock for an packet
-        // whose time has come.  yield() alone did not solve it, likely since our priority is higher than the idle
-        // task so you can still starve the watchdog if you're always busy
-
-        delay(1);
-    }
-}
+//+--------------------------------------------------------------------------
+//
+// File:        drawing.cpp
+//
+// NightDriverStrip - (c) 2018 Plummer's Software LLC.  All Rights Reserved.
+//
+// This file is part of the NightDriver software project.
+//
+//    NightDriver is free software: you can redistribute it and/or modify
+//    it under the terms of the GNU General Public License as published by
+//    the Free Software Foundation, either version 3 of the License, or
+//    (at your option) any later version.
+//
+//    NightDriver is distributed in the hope that it will be useful,
+//    but WITHOUT ANY WARRANTY; without even the implied warranty of
+//    MERCHANTABILITY or FITNESS FOR A PARTICULAR PURPOSE.  See the
+//    GNU General Public License for more details.
+//
+//    You should have received a copy of the GNU General Public License
+//    along with Nightdriver.  It is normally found in copying.txt
+//    If not, see <https://www.gnu.org/licenses/>.
+//
+// Description:
+//
+//    Main draw loop and rendering code
+//
+// History:     May-11-2021         Davepl      Commented
+//              Nov-02-2022         Davepl      Broke up into multiple functions
+//
+//---------------------------------------------------------------------------
+
+#include <mutex>
+#include <ArduinoOTA.h> // Over-the-air helper object so we can be flashed via WiFi
+#include "globals.h"
+#include "effects/matrix/spectrumeffects.h"
+
+CRGB g_SinglePixel = CRGB::Blue;
+CLEDController *g_ledSinglePixel;
+
+// The g_buffer_mutex is a global mutex used to protect access while adding or removing frames
+// from the led buffer.
+
+extern std::mutex g_buffer_mutex;
+
+#if USE_MATRIX
+extern SmartMatrixHub75Calc<COLOR_DEPTH, LEDMatrixGFX::kMatrixWidth, LEDMatrixGFX::kMatrixHeight, LEDMatrixGFX::kPanelType, LEDMatrixGFX::kMatrixOptions> LEDMatrixGFX::matrix;
+#endif
+
+DRAM_ATTR std::unique_ptr<LEDBufferManager> g_aptrBufferManager[NUM_CHANNELS];
+DRAM_ATTR std::unique_ptr<EffectManager<GFXBase>> g_ptrEffectManager = nullptr;
+
+double volatile g_FreeDrawTime = 0.0;
+
+extern uint32_t g_FPS;
+extern AppTime g_AppTime;
+extern bool g_bUpdateStarted;
+extern float g_Brite;
+extern uint32_t g_Watts;
+extern const CRGBPalette16 vuPaletteGreen;
+
+void ShowTM1814();
+
+// DrawLoop
+//
+// Pull packets from the Wifi buffer if they've come due and draw them - if it-'s a few seconds without a WiFi frame,
+// we will draw the local effect instead
+
+DRAM_ATTR uint64_t g_usLastWifiDraw = 0;
+DRAM_ATTR uint8_t g_Brightness = 255;
+DRAM_ATTR uint8_t g_Fader = 255;
+
+// MatrixPreDraw
+//
+// Gets the matrix ready for the effect or wifi to render into
+
+void MatrixPreDraw()
+{
+#if USE_MATRIX
+    // We treat the internal matrix buffer as our own little playground to draw in, but that assumes they're
+    // both 24-bits RGB triplets.  Or at least the same size!
+
+    static_assert(sizeof(CRGB) == sizeof(LEDMatrixGFX::SM_RGB), "Code assumes 24 bits in both places");
+
+    EVERY_N_MILLIS(MILLIS_PER_FRAME)
+    {
+
+        #if SHOW_FPS_ON_MATRIX
+            LEDMatrixGFX::backgroundLayer.setFont(gohufont11);
+            // 3 is half char width at curret font size, 5 is half the height.
+            string output = "FPS: " + std::to_string(g_FPS);
+            LEDMatrixGFX::backgroundLayer.drawString(MATRIX_WIDTH / 2 - (3 * output.length()), MATRIX_HEIGHT / 2 - 5, rgb24(255, 255, 255), rgb24(0, 0, 0), output.c_str());
+        #endif
+
+        auto graphics = (*g_ptrEffectManager)[0];
+
+        LEDMatrixGFX::matrix.setRefreshRate(95);
+
+        auto pMatrix = std::static_pointer_cast<LEDMatrixGFX>(graphics);
+        pMatrix->setLeds(LEDMatrixGFX::GetMatrixBackBuffer());
+        pMatrix->SetBrightness(g_Fader);
+
+        if (g_ptrEffectManager->GetCurrentEffect()->ShouldShowTitle() && pMatrix->GetCaptionTransparency() > 0.00)
+        {
+            LEDMatrixGFX::titleLayer.setFont(font3x5);
+            uint8_t brite = (uint8_t)(pMatrix->GetCaptionTransparency() * 255.0);
+            LEDMatrixGFX::titleLayer.setBrightness(brite); // 255 would obscure it entirely
+            debugV("Caption: %d", brite);
+
+            rgb24 chromaKeyColor = rgb24(255, 0, 255);
+            rgb24 shadowColor = rgb24(0, 0, 0);
+            rgb24 titleColor = rgb24(255, 255, 255);
+
+            LEDMatrixGFX::titleLayer.setChromaKeyColor(chromaKeyColor);
+            LEDMatrixGFX::titleLayer.enableChromaKey(true);
+            LEDMatrixGFX::titleLayer.setFont(font6x10);
+            LEDMatrixGFX::titleLayer.fillScreen(chromaKeyColor);
+
+            const size_t kCharWidth = 6;
+            const size_t kCharHeight = 10;
+
+            const auto caption = pMatrix->GetCaption();
+
+            int y = MATRIX_HEIGHT - 2 - kCharHeight;
+            int w = caption.length() * kCharWidth;
+            int x = (MATRIX_WIDTH / 2) - (w / 2) + 1;
+
+            auto szCaption = caption.c_str();
+            LEDMatrixGFX::titleLayer.drawString(x - 1, y, shadowColor, szCaption);
+            LEDMatrixGFX::titleLayer.drawString(x + 1, y, shadowColor, szCaption);
+            LEDMatrixGFX::titleLayer.drawString(x, y - 1, shadowColor, szCaption);
+            LEDMatrixGFX::titleLayer.drawString(x, y + 1, shadowColor, szCaption);
+            LEDMatrixGFX::titleLayer.drawString(x, y, titleColor, szCaption);
+        }
+        else
+        {
+            LEDMatrixGFX::titleLayer.enableChromaKey(false);
+            LEDMatrixGFX::titleLayer.setBrightness(0);
+        }
+    }
+#endif
+}
+
+// WiFiDraw
+//
+// Draws forom WiFi color data if available, returns pixels drawn this frame
+
+uint16_t WiFiDraw()
+{
+    std::lock_guard<std::mutex> guard(g_buffer_mutex);
+
+    uint16_t pixelsDrawn = 0;
+    for (int iChannel = 0; iChannel < NUM_CHANNELS; iChannel++)
+    {
+
+        timeval tv;
+        gettimeofday(&tv, nullptr);
+
+        // Pull buffers out of the queue.
+
+        if (false == g_aptrBufferManager[iChannel]->IsEmpty())
+        {
+            std::shared_ptr<LEDBuffer> pBuffer;
+            if (NTPTimeClient::HasClockBeenSet() == false)
+            {
+                pBuffer = g_aptrBufferManager[iChannel]->GetOldestBuffer();
+            }
+            else
+            {
+                // Using a 'while' rather than an 'if' would cause it to pulls frames until it's caught up
+                // written as 'while' it will pull frames until it gets one that is current.
+                // Chew through ALL frames older than now, ignoring all but the last of them
+
+                while (!g_aptrBufferManager[iChannel]->IsEmpty() && g_aptrBufferManager[iChannel]->PeekOldestBuffer()->IsBufferOlderThan(tv))
+                    pBuffer = g_aptrBufferManager[iChannel]->GetOldestBuffer();
+            }
+
+            if (pBuffer)
+            {
+                g_usLastWifiDraw = micros();
+                debugV("Calling LEDBuffer::Draw from wire with %d/%d pixels.", pixelsDrawn, NUM_LEDS);
+                pBuffer->DrawBuffer();
+                // In case we drew some pixels and then drew 0 due a failure, we want to return a positive
+                // number of pixels drawn so the caller knows we did in fact render.
+                pixelsDrawn += pBuffer->Length();
+            }
+        }
+    }
+    debugV("WifIDraw claims to have drawn %d pixels", pixelsDrawn);
+    return pixelsDrawn;
+}
+
+// LocalDraw
+//
+// Draws from effets table rather than from WiFi data.  Returns the number of LEDs rendered.
+
+uint16_t LocalDraw()
+{
+    if (nullptr == g_ptrEffectManager)
+    {
+        debugW("Drawing before g_pEffectManager is ready, so delaying...");
+        delay(100);
+        return 0;
+    }
+    else if (g_ptrEffectManager->EffectCount() > 0)
+    {
+        // If we've never drawn from wifi before, now would also be a good time to local draw
+        if (g_usLastWifiDraw == 0 || (micros() - g_usLastWifiDraw > (TIME_BEFORE_LOCAL * MICROS_PER_SECOND)))
+        {
+            g_ptrEffectManager->Update(); // Draw the current built in effect
+
+            #if SHOW_VU_METER
+                static auto spectrum = std::static_pointer_cast<SpectrumAnalyzerEffect>(GetSpectrumAnalyzer(0));
+                if (g_ptrEffectManager->IsVUVisible())
+                    spectrum->DrawVUMeter(g_ptrEffectManager->g(), 0, g_Analyzer.MicMode() == PeakData::PCREMOTE ? & vuPaletteBlue : &vuPaletteGreen);
+            #endif
+
+            debugV("LocalDraw claims to have drawn %d pixels", NUM_LEDS);
+            return NUM_LEDS;
+        }
+        else
+        {
+            debugV("Not drawing local effect because last wifi draw was %lf seconds ago.", (micros() - g_usLastWifiDraw) / (float)MICROS_PER_SECOND);
+            // It's important to return 0 when you do not draw so that the caller knows we did not
+            // render any pixels, and we can/should wait until the next frame.  Otherwise the caller might
+            // draw the strip needlessly, which can take significant time.
+            return 0;
+        }
+    }
+    debugV("Local draw not drawing");
+    return 0;
+}
+
+// ShowStrip
+//
+// ShowStrip sends the data to the LED strip.  If its fewer than the size of the strip, we only send that many.
+
+void ShowStrip(uint16_t numToShow)
+{
+    // If we've drawn anything from either source, we can now show it
+
+    if (FastLED.count() == 0)
+    {
+        debugW("Draw loop is drawing before LEDs are ready, so delaying 100ms...");
+        delay(100);
+    }
+    else
+    {
+        if (numToShow > 0)
+        {
+            debugV("Telling FastLED that we'll be drawing %d pixels\n", numToShow);
+
+            for (int i = 0; i < NUM_CHANNELS; i++)
+                FastLED[i].setLeds((*g_ptrEffectManager)[i]->leds, numToShow);
+
+            FastLED.show(g_Fader);
+
+            g_FPS = FastLED.getFPS();
+            g_Brite = 100.0 * calculate_max_brightness_for_power_mW(g_Brightness, POWER_LIMIT_MW) / 255;
+            g_Watts = calculate_unscaled_power_mW((*g_ptrEffectManager)[0]->leds, numToShow) / 1000; // 1000 for mw->W
+        }
+        else
+        {
+            debugV("Draw loop ended without a draw.");
+        }
+    }
+}
+
+// DelayUntilNextFrame
+//
+// Waits patiently until its time to draw the next frame, up to one second max
+
+void DelayUntilNextFrame(double frameStartTime, uint16_t localPixelsDrawn, uint16_t wifiPixelsDrawn)
+{
+    // Delay enough to slow down to the desired framerate
+
+#if MILLIS_PER_FRAME == 0
+
+    if (localPixelsDrawn > 0)
+    {
+        const double minimumFrameTime = 1.0 / g_ptrEffectManager->GetCurrentEffect()->DesiredFramesPerSecond();
+        double elapsed = g_AppTime.CurrentTime() - frameStartTime;
+        if (elapsed < minimumFrameTime)
+        {
+            g_FreeDrawTime = std::min(1.0, (minimumFrameTime - elapsed));
+            delay(g_FreeDrawTime * MILLIS_PER_SECOND);
+        }
+    }
+    else if (wifiPixelsDrawn > 0)
+    {
+        // Sleep up to 1/25th second, depending on how far away the next frame we need to service is
+
+        double t = 0.04;
+        for (int iChannel = 0; iChannel < NUM_CHANNELS; iChannel++)
+        {
+            auto pOldest = g_aptrBufferManager[iChannel]->PeekOldestBuffer();
+            if (pOldest)
+                t = std::min(t, (pOldest->Seconds() + pOldest->MicroSeconds() / (double) MICROS_PER_SECOND) - g_AppTime.CurrentTime());
+        }
+
+        g_FreeDrawTime = t;
+        if (g_FreeDrawTime > 0.0)
+            delay(g_FreeDrawTime * MILLIS_PER_SECOND);
+        else
+            g_FreeDrawTime = 0.0;
+    }
+    else
+    {
+        debugV("Nothing drawn this pass because neither wifi nor local rendered a frame");
+        // Nothing drawn this pass - check back soon
+        g_FreeDrawTime = .001;
+        delay(1);
+    }
+
+#endif
+}
+
+// ShowOnboardLED
+//
+// If the board has an onboard LED, this will update it to show some activity from the draw
+
+void ShowOnboardRGBLED()
+{
+    // Some boards have onboard PWM RGB LEDs, so if defined, we color them here.  If we're doing audio,
+    // the color maps to the sound level.  If no audio, it shows the middle LED color from the strip.
+
+    #if ONBOARD_LED_R
+        #if ENABLE_AUDIO
+            CRGB c = ColorFromPalette(HeatColors_p, g_Analyzer._VURatioFade / 2.0 * 255);
+            ledcWrite(1, 255 - c.r); // write red component to channel 1, etc.
+            ledcWrite(2, 255 - c.g);
+            ledcWrite(3, 255 - c.b);
+        #else
+            int iLed = NUM_LEDS / 2;
+            ledcWrite(1, 255 - graphics->leds[iLed].r); // write red component to channel 1, etc.
+            ledcWrite(2, 255 - graphics->leds[iLed].g);
+            ledcWrite(3, 255 - graphics->leds[iLed].b);
+        #endif
+    #endif
+}
+
+// PrepareOnboardPixel
+//
+// Do any setup required for the onboard pixel, if we have one
+
+void PrepareOnboardPixel()
+{
+#ifdef ONBOARD_PIXEL_POWER
+    g_ledSinglePixel = &FastLED.addLeds<WS2812B, ONBOARD_PIXEL_DATA, ONBOARD_PIXEL_ORDER>(&g_SinglePixel, 1);
+    pinMode(ONBOARD_PIXEL_POWER, OUTPUT);
+    digitalWrite(ONBOARD_PIXEL_POWER, HIGH);
+#endif
+}
+
+void ShowOnboardPixel()
+{
+    // Some boards have onboard PWM RGB LEDs, so if defined, we color them here.  If we're doing audio,
+    // the color maps to the sound level.  If no audio, it shows the middle LED color from the strip.
+
+#ifdef ONBOARD_PIXEL_POWER
+    g_SinglePixel = FastLED[0].leds()[0];
+#endif
+}
+
+// DrawLoopTaskEntry
+//
+// Main draw loop entry point
+
+void IRAM_ATTR DrawLoopTaskEntry(void *)
+{
+
+    //debugW(">> DrawLoopTaskEntry\n");
+
+    // Initialize our graphics and the first effect
+
+    PrepareOnboardPixel();
+
+    for (int i = 0; i < NUM_CHANNELS; i++)
+        (*g_ptrEffectManager)[i]->Setup();
+
+#if USE_MATRIX
+    // We don't need color correction on the title layer, but we want it on the main background
+
+    LEDMatrixGFX::titleLayer.enableColorCorrection(false);
+    LEDMatrixGFX::backgroundLayer.enableColorCorrection(true);
+
+    // Starting the effect might need to draw, so we need to set the leds up before doing so
+    auto pMatrix = std::static_pointer_cast<LEDMatrixGFX>(g_ptrEffectManager->g());
+    pMatrix->setLeds(LEDMatrixGFX::GetMatrixBackBuffer());
+    auto spectrum = GetSpectrumAnalyzer(0);
+#endif
+    g_ptrEffectManager->StartEffect();
+
+    // Run the draw loop
+
+    debugW("Entering main draw loop!");
+
+    for (;;)
+    {
+        g_AppTime.NewFrame();
+        // Loop through each of the channels and see if they have a current frame that needs to be drawn
+
+        uint16_t localPixelsDrawn   = 0;
+        uint16_t wifiPixelsDrawn    = 0;
+        double frameStartTime       = g_AppTime.FrameStartTime();
+
+        #if USE_MATRIX
+            MatrixPreDraw();
+        #endif
+
+        if (WiFi.isConnected())
+            wifiPixelsDrawn = WiFiDraw();
+
+        // If we didn't draw now, and it's been a while since we did, and we have at least one local effect, then draw the local effect instead
+
+        if (wifiPixelsDrawn == 0)
+            localPixelsDrawn = LocalDraw();
+
+        #if USE_MATRIX
+            if (wifiPixelsDrawn + localPixelsDrawn > 0)
+            {
+                LEDMatrixGFX::MatrixSwapBuffers(g_ptrEffectManager->GetCurrentEffect()->RequiresDoubleBuffering(), pMatrix->GetCaptionTransparency() > 0);
+                FastLED.countFPS();
+                g_FPS = FastLED.getFPS();
+            }
+        #endif
+        #if USESTRIP
+            if (wifiPixelsDrawn)
+                ShowStrip(wifiPixelsDrawn);
+            else if (localPixelsDrawn)
+                ShowStrip(localPixelsDrawn);
+        #endif
+
+        // If the module has onboard LEDs, we support a couple of different types, and we set it to be the same as whatever
+        // is on LED #0 of Channel #0.
+
+        ShowOnboardPixel();
+        ShowOnboardRGBLED();
+
+        DelayUntilNextFrame(frameStartTime, localPixelsDrawn, wifiPixelsDrawn);
+
+        // Once an OTA flash update has started, we don't want to hog the CPU or it goes quite slowly,
+        // so we'll slow down to share the CPU a bit once the update has begun
+
+        if (g_bUpdateStarted)
+            delay(100);
+
+        // If we didn't draw anything, we near-busy-wait so that we are continually checking the clock for an packet
+        // whose time has come.  yield() alone did not solve it, likely since our priority is higher than the idle
+        // task so you can still starve the watchdog if you're always busy
+
+        delay(1);
+    }
+}