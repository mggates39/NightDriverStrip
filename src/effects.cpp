--- conflicted
+++ resolved
@@ -1,902 +1,899 @@
-//+--------------------------------------------------------------------------
-//
-// File:        effects.cpp
-//
-// NightDriverStrip - (c) 2018 Plummer's Software LLC.  All Rights Reserved.
-//
-// This file is part of the NightDriver software project.
-//
-//    NightDriver is free software: you can redistribute it and/or modify
-//    it under the terms of the GNU General Public License as published by
-//    the Free Software Foundation, either version 3 of the License, or
-//    (at your option) any later version.
-//
-//    NightDriver is distributed in the hope that it will be useful,
-//    but WITHOUT ANY WARRANTY; without even the implied warranty of
-//    MERCHANTABILITY or FITNESS FOR A PARTICULAR PURPOSE.  See the
-//    GNU General Public License for more details.
-//
-//    You should have received a copy of the GNU General Public License
-//    along with Nightdriver.  It is normally found in copying.txt
-//    If not, see <https://www.gnu.org/licenses/>.
-//
-// Description:
-//
-//    Main table of built-in effects and related constants and data
-//
-// History:     Jul-14-2021         Davepl      Split off from main.cpp
-//---------------------------------------------------------------------------
-
-#include "globals.h"
-#include "SPIFFS.h"
-#include "effectdependencies.h"
-#include "systemcontainer.h"
-
-// Palettes
-//
-// Palettes that are referenced by effects need to be instantiated first
-
-const CRGBPalette16 BlueColors_p =
-{
-    CRGB::DarkBlue,
-    CRGB::MediumBlue,
-    CRGB::Blue,
-    CRGB::MediumBlue,
-    CRGB::DarkBlue,
-    CRGB::MediumBlue,
-    CRGB::Blue,
-    CRGB::MediumBlue,
-    CRGB::DarkBlue,
-    CRGB::MediumBlue,
-    CRGB::Blue,
-    CRGB::MediumBlue,
-    CRGB::DarkBlue,
-    CRGB::MediumBlue,
-    CRGB::Blue,
-    CRGB::MediumBlue
-};
-
-const CRGBPalette16 RedColors_p =
-{
-    CRGB::Red,
-    CRGB::DarkRed,
-    CRGB::DarkRed,
-    CRGB::DarkRed,
-
-    CRGB::Red,
-    CRGB::DarkRed,
-    CRGB::DarkRed,
-    CRGB::DarkRed,
-
-    CRGB::Red,
-    CRGB::DarkRed,
-    CRGB::DarkRed,
-    CRGB::DarkRed,
-
-    CRGB::Red,
-    CRGB::DarkRed,
-    CRGB::DarkRed,
-    CRGB::OrangeRed
-};
-
-const CRGBPalette16 GreenColors_p =
-{
-    CRGB::Green,
-    CRGB::DarkGreen,
-    CRGB::DarkGreen,
-    CRGB::DarkGreen,
-
-    CRGB::Green,
-    CRGB::DarkGreen,
-    CRGB::DarkGreen,
-    CRGB::DarkGreen,
-
-    CRGB::Green,
-    CRGB::DarkGreen,
-    CRGB::DarkGreen,
-    CRGB::DarkGreen,
-
-    CRGB::Green,
-    CRGB::DarkGreen,
-    CRGB::DarkGreen,
-    CRGB::LimeGreen
-};
-
-const CRGBPalette16 PurpleColors_p =
-{
-    CRGB::Purple,
-    CRGB::Maroon,
-    CRGB::Violet,
-    CRGB::DarkViolet,
-
-    CRGB::Purple,
-    CRGB::Maroon,
-    CRGB::Violet,
-    CRGB::DarkViolet,
-
-    CRGB::Purple,
-    CRGB::Maroon,
-    CRGB::Violet,
-    CRGB::DarkViolet,
-
-    CRGB::Pink,
-    CRGB::Maroon,
-    CRGB::Violet,
-    CRGB::DarkViolet,
-};
-
-const CRGBPalette16 RGBColors_p =
-{
-    CRGB::Red,
-    CRGB::Green,
-    CRGB::Blue,
-    CRGB::Red,
-    CRGB::Green,
-    CRGB::Blue,
-    CRGB::Red,
-    CRGB::Green,
-    CRGB::Blue,
-    CRGB::Red,
-    CRGB::Green,
-    CRGB::Blue,
-    CRGB::Red,
-    CRGB::Green,
-    CRGB::Blue,
-    CRGB::Blue
-};
-
-const CRGBPalette16 MagentaColors_p =
-{
-    CRGB::Pink,
-    CRGB::DeepPink,
-    CRGB::HotPink,
-    CRGB::LightPink,
-    CRGB::LightCoral,
-    CRGB::Purple,
-    CRGB::MediumPurple,
-    CRGB::Magenta,
-    CRGB::DarkMagenta,
-    CRGB::DarkSalmon,
-    CRGB::MediumVioletRed,
-    CRGB::Pink,
-    CRGB::DeepPink,
-    CRGB::HotPink,
-    CRGB::LightPink,
-    CRGB::Magenta};
-
-const CRGBPalette16 spectrumBasicColors =
-{
-    CRGB(0xFD0E35), // Red
-    CRGB(0xFF8833), // Orange
-    CRGB(0xFFEB00), // Middle Yellow
-    CRGB(0xAFE313), // Inchworm
-    CRGB(0x3AA655), // Green
-    CRGB(0x8DD9CC), // Middle Blue Green
-    CRGB(0x0066FF), // Blue III
-    CRGB(0xDB91EF), // Lilac
-    CRGB(0xFD0E35), // Red
-    CRGB(0xFF8833), // Orange
-    CRGB(0xFFEB00), // Middle Yellow
-    CRGB(0xAFE313), // Inchworm
-    CRGB(0x3AA655), // Green
-    CRGB(0x8DD9CC), // Middle Blue Green
-    CRGB(0x0066FF), // Blue III
-    CRGB(0xDB91EF)  // Lilac
-};
-
-
-const CRGBPalette16 spectrumAltColors =
-{
-    CRGB::Red,
-    CRGB::OrangeRed,
-    CRGB::Orange,
-    CRGB::Green,
-    CRGB::ForestGreen,
-    CRGB::Cyan,
-    CRGB::Blue,
-    CRGB::Indigo,
-    CRGB::Red,
-    CRGB::OrangeRed,
-    CRGB::Orange,
-    CRGB::Green,
-    CRGB::ForestGreen,
-    CRGB::Cyan,
-    CRGB::Blue,
-    CRGB::Indigo,
-};
-
-const CRGBPalette16 USAColors_p =
-{
-    CRGB::Blue,
-    CRGB::Blue,
-    CRGB::Blue,
-    CRGB::Blue,
-    CRGB::Blue,
-    CRGB::Red,
-    CRGB::White,
-    CRGB::Red,
-    CRGB::White,
-    CRGB::Red,
-    CRGB::White,
-    CRGB::Red,
-    CRGB::White,
-    CRGB::Red,
-    CRGB::White,
-    CRGB::Red,
-};
-
-const CRGBPalette16 rainbowPalette(RainbowColors_p);
-
-#if ENABLE_AUDIO
-
-// GetSpectrumAnalyzer
-//
-// A little factory that makes colored spectrum analyzers to be used by the remote control
-// colored buttons
-
-std::shared_ptr<LEDStripEffect> GetSpectrumAnalyzer(CRGB color1, CRGB color2)
-{
-    auto object = make_shared_psram<SpectrumAnalyzerEffect>("Spectrum Clr", 24, CRGBPalette16(color1, color2));
-    if (object->Init(g_ptrSystem->Devices()))
-        return object;
-    throw std::runtime_error("Could not initialize new spectrum analyzer, two color version!");
-}
-
-std::shared_ptr<LEDStripEffect> GetSpectrumAnalyzer(CRGB color)
-{
-    CHSV hueColor = rgb2hsv_approximate(color);
-    CRGB color2 = CRGB(CHSV(hueColor.hue + 64, 255, 255));
-    auto object = make_shared_psram<SpectrumAnalyzerEffect>("Spectrum Clr", 24, CRGBPalette16(color, color2));
-    if (object->Init(g_ptrSystem->Devices()))
-        return object;
-    throw std::runtime_error("Could not initialize new spectrum analyzer, one color version!");
-}
-
-#endif
-
-#define STARRYNIGHT_PROBABILITY 1.0
-#define STARRYNIGHT_MUSICFACTOR 1.0
-
-static DRAM_ATTR std::unique_ptr<EffectFactories> l_ptrEffectFactories = nullptr;   // Default and JSON factory functions + decoration for effects
-
-// Effect factories for the StarryNightEffect - one per star type
-static std::map<int, JSONEffectFactory> l_JsonStarryNightEffectFactories =
-{
-    { EFFECT_STAR,
-        [](const JsonObjectConst& jsonObject)->std::shared_ptr<LEDStripEffect> { return make_shared_psram<StarryNightEffect<Star>>(jsonObject); } },
-    { EFFECT_STAR_BUBBLY,
-        [](const JsonObjectConst& jsonObject)->std::shared_ptr<LEDStripEffect> { return make_shared_psram<StarryNightEffect<BubblyStar>>(jsonObject); } },
-    { EFFECT_STAR_HOT_WHITE,
-        [](const JsonObjectConst& jsonObject)->std::shared_ptr<LEDStripEffect>  { return make_shared_psram<StarryNightEffect<HotWhiteStar>>(jsonObject); } },
-    { EFFECT_STAR_LONG_LIFE_SPARKLE,
-        [](const JsonObjectConst& jsonObject)->std::shared_ptr<LEDStripEffect>  { return make_shared_psram<StarryNightEffect<LongLifeSparkleStar>>(jsonObject); } },
-
-#if ENABLE_AUDIO
-    { EFFECT_STAR_MUSIC,
-        [](const JsonObjectConst& jsonObject)->std::shared_ptr<LEDStripEffect>  { return make_shared_psram<StarryNightEffect<MusicStar>>(jsonObject); } },
-#endif
-
-    { EFFECT_STAR_QUIET,
-        [](const JsonObjectConst& jsonObject)->std::shared_ptr<LEDStripEffect>  { return make_shared_psram<StarryNightEffect<QuietStar>>(jsonObject); } },
-};
-
-// Helper function to create a StarryNightEffect from JSON.
-//   It picks the actual effect factory from l_JsonStarryNightEffectFactories based on the star type number in the JSON blob.
-std::shared_ptr<LEDStripEffect> CreateStarryNightEffectFromJSON(const JsonObjectConst& jsonObject)
-{
-    auto entry = l_JsonStarryNightEffectFactories.find(jsonObject[PTY_STARTYPENR]);
-
-    return entry != l_JsonStarryNightEffectFactories.end()
-        ? entry->second(jsonObject)
-        : nullptr;
-}
-
-// Adds a default and JSON effect factory for a specific effect number and type.
-//   All parameters beyond effectNumber and effectType will be passed on to the default effect constructor.
-#define ADD_EFFECT(effectNumber, effectType, ...) \
-    l_ptrEffectFactories->AddEffect(effectNumber, \
-        []()                                 ->std::shared_ptr<LEDStripEffect> { return make_shared_psram<effectType>(__VA_ARGS__); }, \
-        [](const JsonObjectConst& jsonObject)->std::shared_ptr<LEDStripEffect> { return make_shared_psram<effectType>(jsonObject); }\
-    )
-
-// Adds a default and JSON effect factory for a specific effect number/type.
-//   All parameters beyond effectNumber and effectType will be passed on to the default effect constructor.
-//   The default effect will be disabled upon creation, so will not show until enabled.
-#define ADD_EFFECT_DISABLED(effectNumber, effectType, ...) \
-    ADD_EFFECT(effectNumber, effectType, __VA_ARGS__).LoadDisabled = true
-
-// Adds a default and JSON effect factory for a StarryNightEffect with a specific star type.
-//   All parameters beyond starType will be passed on to the default StarryNightEffect constructor for the indicated star type.
-#define ADD_STARRY_NIGHT_EFFECT(starType, ...) \
-    l_ptrEffectFactories->AddEffect(EFFECT_STRIP_STARRY_NIGHT, \
-        []()                                 ->std::shared_ptr<LEDStripEffect> { return make_shared_psram<StarryNightEffect<starType>>(__VA_ARGS__); }, \
-        [](const JsonObjectConst& jsonObject)->std::shared_ptr<LEDStripEffect> { return CreateStarryNightEffectFromJSON(jsonObject); }\
-    )
-
-// Adds a default and JSON effect factory for a StarryNightEffect with a specific star type.
-//   All parameters beyond starType will be passed on to the default StarryNightEffect constructor for the indicated star type.
-//   The default effect will be disabled upon creation, so will not show until enabled.
-#define ADD_STARRY_NIGHT_EFFECT_DISABLED(starType, ...) \
-    ADD_STARRY_NIGHT_EFFECT(starType, __VA_ARGS__).LoadDisabled = true
-
-// This function sets up the effect factories for the effects for whatever project is being built. The ADD_EFFECT macro variations
-//   are provided and used for convenience.
-void LoadEffectFactories()
-{
-    // Check if the factories have already been loaded
-    if (l_ptrEffectFactories)
-        return;
-
-    l_ptrEffectFactories = make_unique_psram<EffectFactories>();
-
-    // The EFFECT_SET_VERSION macro defines the "effect set version" for a project. This version
-    // is persisted to JSON with the effect objects, and compared to it when the effects JSON file
-    // is deserialized.
-    //
-    // If the persisted version and the one defined below don't match, the effects JSON is ignored
-    // and the default set is loaded. This means that a "reset" of a project's effect set on the
-    // boards running the project can be forced by bumping up the effect set version for that project.
-    // As the user may have customized their effect set config or order, this should be done with
-    // some hesitation - and increasingly so when the web UI starts offering more facilities for
-    // customizing one's effect setup.
-    //
-    // The effect set version defaults to 1, so a project only needs to define it if it's different
-    // than that; refer to MESMERIZER as an example. If the effect set version is defined to 0, the
-    // default set will be loaded at every startup.
-    //
-    // The following line can be uncommented to override the per-project effect set version.
-
-    // #define EFFECT_SET_VERSION   0
-
-    #if __has_include ("custom_effects.h")
-
-      #include "custom_effects.h"
-
-    // Fill effect factories
-    #elif DEMO
-
-        ADD_EFFECT(EFFECT_STRIP_RAINBOW_FILL, RainbowFillEffect, 6, 2);
-
-    #elif LASERLINE
-
-        ADD_EFFECT(EFFECT_STRIP_LASER_LINE, LaserLineEffect, 500, 20);
-
-    #elif CHIEFTAIN
-
-        ADD_EFFECT(EFFECT_STRIP_LANTERN, LanternEffect);
-        ADD_EFFECT(EFFECT_STRIP_PALETTE, PaletteEffect, RainbowColors_p, 2.0f, 0.1, 0.0, 1.0, 0.0, LINEARBLEND, true, 1.0);
-        ADD_EFFECT(EFFECT_STRIP_RAINBOW_FILL, RainbowFillEffect, 10, 32);
-
-    #elif LANTERN
-
-        ADD_EFFECT(EFFECT_STRIP_FIRE, FireEffect, "Calm Fire", NUM_LEDS, 40, 5, 50, 3, 3, true, true);
-        // ADD_EFFECT(EFFECT_STRIP_LANTERN, LanternEffect);
-
-    #elif MESMERIZER
-
-        #ifndef EFFECT_SET_VERSION
-            #define EFFECT_SET_VERSION  2   // Bump version if default set changes in a meaningful way
-        #endif
-
-        ADD_EFFECT(EFFECT_MATRIX_SPECTRUMBAR,       SpectrumBarEffect,      "Audiograph");
-        ADD_EFFECT(EFFECT_MATRIX_SPECTRUM_ANALYZER, SpectrumAnalyzerEffect, "AudioWave",  MATRIX_WIDTH,  CRGB(0,0,40),        0, 0, 1.25, 1.25);
-        ADD_EFFECT(EFFECT_MATRIX_SPECTRUM_ANALYZER, SpectrumAnalyzerEffect, "Spectrum",   NUM_BANDS,     spectrumBasicColors, 100, 0, 0.75, 0.75);
-        ADD_EFFECT(EFFECT_MATRIX_SPECTRUM_ANALYZER, SpectrumAnalyzerEffect, "USA",        NUM_BANDS,     USAColors_p,           0, 0, 0.75, 0.75);
-        ADD_EFFECT(EFFECT_MATRIX_SPECTRUM_ANALYZER, SpectrumAnalyzerEffect, "Spectrum 2", 32,            spectrumBasicColors, 100, 0, 0.75, 0.75);
-        ADD_EFFECT(EFFECT_MATRIX_SPECTRUM_ANALYZER, SpectrumAnalyzerEffect, "Spectrum++", NUM_BANDS,     spectrumBasicColors, 0, 40, -1.0, 2.0);
-        ADD_EFFECT(EFFECT_MATRIX_GHOST_WAVE,        GhostWave, "GhostWave", 0, 30, false, 10);
-        ADD_EFFECT(EFFECT_MATRIX_SMGAMMA,           PatternSMGamma);
-        ADD_EFFECT(EFFECT_MATRIX_SMFIRE2021,        PatternSMFire2021);
-        ADD_EFFECT(EFFECT_MATRIX_SMMETA_BALLS,      PatternSMMetaBalls);
-        ADD_EFFECT(EFFECT_MATRIX_SMSUPERNOVA,       PatternSMSupernova);
-        ADD_EFFECT(EFFECT_MATRIX_CUBE,              PatternCube);
-        ADD_EFFECT(EFFECT_MATRIX_LIFE,              PatternLife);
-        ADD_EFFECT(EFFECT_MATRIX_CIRCUIT,           PatternCircuit);
-
-        ADD_EFFECT(EFFECT_MATRIX_WAVEFORM,          WaveformEffect, "WaveIn", 8);
-        ADD_EFFECT(EFFECT_MATRIX_GHOST_WAVE,        GhostWave, "WaveOut", 0, 0, true, 0);
-
-        ADD_STARRY_NIGHT_EFFECT(MusicStar, "Stars", RainbowColors_p, 1.0, 1, LINEARBLEND, 2.0, 0.5, 10.0); // Rainbow Music Star
-
-        ADD_EFFECT(EFFECT_MATRIX_PONG_CLOCK,        PatternPongClock);
-
-      #if ENABLE_WIFI
-        ADD_EFFECT(EFFECT_MATRIX_SUBSCRIBERS,       PatternSubscribers);
-        ADD_EFFECT(EFFECT_MATRIX_WEATHER,           PatternWeather);
-<<<<<<< HEAD
-        ADD_EFFECT(EFFECT_MATRIX_STOCK_TICKER,      PatternStockTicker);
-=======
-      #endif
-
-        ADD_EFFECT(EFFECT_MATRIX_SMSMOKE,           PatternSMSmoke);
-        ADD_EFFECT(EFFECT_MATRIX_SMRADIAL_WAVE,     PatternSMRadialWave);
-        ADD_EFFECT(EFFECT_MATRIX_GHOST_WAVE,        GhostWave, "PlasmaWave", 0, 255,  false);
-        ADD_EFFECT(EFFECT_MATRIX_SMNOISE,           PatternSMNoise, "Shikon", PatternSMNoise::EffectType::Shikon_t);
-        ADD_EFFECT(EFFECT_MATRIX_SMRADIAL_FIRE,     PatternSMRadialFire);
-        ADD_EFFECT(EFFECT_MATRIX_SMFLOW_FIELDS,     PatternSMFlowFields);
-        ADD_EFFECT(EFFECT_MATRIX_SMBLURRING_COLORS, PatternSMBlurringColors);
-        ADD_EFFECT(EFFECT_MATRIX_SMWALKING_MACHINE, PatternSMWalkingMachine);
-        ADD_EFFECT(EFFECT_MATRIX_SMHYPNOSIS,        PatternSMHypnosis);
-        ADD_EFFECT(EFFECT_MATRIX_SMSTARDEEP,        PatternSMStarDeep);
-        ADD_EFFECT(EFFECT_MATRIX_SM2DDPR,           PatternSM2DDPR);
-        ADD_EFFECT(EFFECT_MATRIX_SMPICASSO3IN1,     PatternSMPicasso3in1, "Lines", 38);
-        ADD_EFFECT(EFFECT_MATRIX_SMPICASSO3IN1,     PatternSMPicasso3in1, "Circles", 73);
-        ADD_EFFECT(EFFECT_MATRIX_SMAMBERRAIN,       PatternSMAmberRain);
-        ADD_EFFECT(EFFECT_MATRIX_SMSTROBE_DIFFUSION,PatternSMStrobeDiffusion);
-        ADD_EFFECT(EFFECT_MATRIX_SMRAINBOW_TUNNEL,  PatternSMRainbowTunnel);
-        ADD_EFFECT(EFFECT_MATRIX_SMSPIRO_PULSE,     PatternSMSpiroPulse);
-        ADD_EFFECT(EFFECT_MATRIX_SMTWISTER,         PatternSMTwister);
-
-        ADD_EFFECT(EFFECT_MATRIX_SMHOLIDAY_LIGHTS,  PatternSMHolidayLights);
->>>>>>> 4df835a9
-
-        ADD_EFFECT(EFFECT_MATRIX_ROSE,              PatternRose);
-        ADD_EFFECT(EFFECT_MATRIX_PINWHEEL,          PatternPinwheel);
-        ADD_EFFECT(EFFECT_MATRIX_SUNBURST,          PatternSunburst);
-        ADD_EFFECT(EFFECT_MATRIX_CLOCK,             PatternClock);
-        ADD_EFFECT(EFFECT_MATRIX_ALIEN_TEXT,        PatternAlienText);
-
-        ADD_EFFECT(EFFECT_MATRIX_PULSAR,            PatternPulsar);
-        ADD_EFFECT(EFFECT_MATRIX_BOUNCE,            PatternBounce);
-        ADD_EFFECT(EFFECT_MATRIX_WAVE,              PatternWave);
-        ADD_EFFECT(EFFECT_MATRIX_SWIRL,             PatternSwirl);
-        ADD_EFFECT(EFFECT_MATRIX_SERENDIPITY,       PatternSerendipity);
-        ADD_EFFECT(EFFECT_MATRIX_MANDALA,           PatternMandala);
-        ADD_EFFECT(EFFECT_MATRIX_MUNCH,             PatternMunch);
-        ADD_EFFECT(EFFECT_MATRIX_MAZE,              PatternMaze);
-
-    #elif UMBRELLA
-
-        ADD_EFFECT(EFFECT_STRIP_FIRE, FireEffect, "Calm Fire", NUM_LEDS, 2, 2, 75, 3, 10, true, false);
-        ADD_EFFECT(EFFECT_STRIP_FIRE, FireEffect, "Medium Fire", NUM_LEDS, 1, 5, 100, 3, 4, true, false);
-        ADD_EFFECT(EFFECT_STRIP_MUSICAL_PALETTE_FIRE, MusicalPaletteFire, "Musical Red Fire", HeatColors_p, NUM_LEDS, 1, 8, 50, 1, 24, true, false);
-
-        ADD_EFFECT(EFFECT_STRIP_MUSICAL_PALETTE_FIRE, MusicalPaletteFire, "Purple Fire", CRGBPalette16(CRGB::Black, CRGB::Purple, CRGB::MediumPurple, CRGB::LightPink), NUM_LEDS, 2, 3, 150, 3, 10, true, false);
-        ADD_EFFECT(EFFECT_STRIP_MUSICAL_PALETTE_FIRE, MusicalPaletteFire, "Purple Fire", CRGBPalette16(CRGB::Black, CRGB::Purple, CRGB::MediumPurple, CRGB::LightPink), NUM_LEDS, 1, 7, 150, 3, 10, true, false);
-        ADD_EFFECT(EFFECT_STRIP_MUSICAL_PALETTE_FIRE, MusicalPaletteFire, "Musical Purple Fire", CRGBPalette16(CRGB::Black, CRGB::Purple, CRGB::MediumPurple, CRGB::LightPink), NUM_LEDS, 1, 8, 50, 1, 24, true, false);
-
-        ADD_EFFECT(EFFECT_STRIP_MUSICAL_PALETTE_FIRE, MusicalPaletteFire, "Blue Fire", CRGBPalette16(CRGB::Black, CRGB::DarkBlue, CRGB::Blue, CRGB::LightSkyBlue), NUM_LEDS, 2, 3, 150, 3, 10, true, false);
-        ADD_EFFECT(EFFECT_STRIP_MUSICAL_PALETTE_FIRE, MusicalPaletteFire, "Blue Fire", CRGBPalette16(CRGB::Black, CRGB::DarkBlue, CRGB::Blue, CRGB::LightSkyBlue), NUM_LEDS, 1, 7, 150, 3, 10, true, false);
-        ADD_EFFECT(EFFECT_STRIP_MUSICAL_PALETTE_FIRE, MusicalPaletteFire, "Musical Blue Fire", CRGBPalette16(CRGB::Black, CRGB::DarkBlue, CRGB::Blue, CRGB::LightSkyBlue), NUM_LEDS, 1, 8, 50, 1, 24, true, false);
-
-        ADD_EFFECT(EFFECT_STRIP_MUSICAL_PALETTE_FIRE, MusicalPaletteFire, "Green Fire", CRGBPalette16(CRGB::Black, CRGB::DarkGreen, CRGB::Green, CRGB::LimeGreen), NUM_LEDS, 2, 3, 150, 3, 10, true, false);
-        ADD_EFFECT(EFFECT_STRIP_MUSICAL_PALETTE_FIRE, MusicalPaletteFire, "Green Fire", CRGBPalette16(CRGB::Black, CRGB::DarkGreen, CRGB::Green, CRGB::LimeGreen), NUM_LEDS, 1, 7, 150, 3, 10, true, false);
-        ADD_EFFECT(EFFECT_STRIP_MUSICAL_PALETTE_FIRE, MusicalPaletteFire, "Musical Green Fire", CRGBPalette16(CRGB::Black, CRGB::DarkGreen, CRGB::Green, CRGB::LimeGreen), NUM_LEDS, 1, 8, 50, 1, 24, true, false);
-
-        ADD_EFFECT(EFFECT_STRIP_BOUNCING_BALL, BouncingBallEffect);
-        ADD_EFFECT(EFFECT_STRIP_DOUBLE_PALETTE, DoublePaletteEffect);
-
-        ADD_EFFECT(EFFECT_STRIP_METEOR, MeteorEffect, 4, 4, 10, 2.0, 2.0);
-        ADD_EFFECT(EFFECT_STRIP_METEOR, MeteorEffect, 10, 1, 20, 1.5, 1.5);
-        ADD_EFFECT(EFFECT_STRIP_METEOR, MeteorEffect, 25, 1, 40, 1.0, 1.0);
-        ADD_EFFECT(EFFECT_STRIP_METEOR, MeteorEffect, 50, 1, 50, 0.5, 0.5);
-
-        ADD_STARRY_NIGHT_EFFECT(QuietStar, "Rainbow Twinkle Stars", RainbowColors_p, STARRYNIGHT_PROBABILITY, 1, LINEARBLEND, 2.0, 0.0, STARRYNIGHT_MUSICFACTOR);       // Rainbow Twinkle
-        ADD_STARRY_NIGHT_EFFECT(MusicStar, "RGB Music Blend Stars", RGBColors_p, 0.8, 1, NOBLEND, 15.0, 0.1, 10.0);                                                     // RGB Music Blur - Can You Hear Me Knockin'
-        ADD_STARRY_NIGHT_EFFECT(MusicStar, "Rainbow Music Stars", RainbowColors_p, 2.0, 2, LINEARBLEND, 5.0, 0.0, 10.0);                                                // Rainbow Music Star
-        ADD_STARRY_NIGHT_EFFECT(BubblyStar,"Little Blooming Rainbow Stars", BlueColors_p, STARRYNIGHT_PROBABILITY, 4, LINEARBLEND, 2.0, 0.0, STARRYNIGHT_MUSICFACTOR); // Blooming Little Rainbow Stars
-        ADD_STARRY_NIGHT_EFFECT(QuietStar, "Green Twinkle Stars", GreenColors_p, STARRYNIGHT_PROBABILITY, 1, LINEARBLEND, 2.0, 0.0, STARRYNIGHT_MUSICFACTOR);           // Green Twinkle
-        ADD_STARRY_NIGHT_EFFECT(Star, "Blue Sparkle Stars", BlueColors_p, STARRYNIGHT_PROBABILITY, 1, LINEARBLEND, 2.0, 0.0, STARRYNIGHT_MUSICFACTOR);                  // Blue Sparkle
-        ADD_STARRY_NIGHT_EFFECT(QuietStar, "Red Twinkle Stars", RedColors_p, 1.0, 1, LINEARBLEND, 2.0);                                                                 // Red Twinkle
-        ADD_STARRY_NIGHT_EFFECT(Star, "Lava Stars", LavaColors_p, STARRYNIGHT_PROBABILITY, 1, LINEARBLEND, 2.0, 0.0, STARRYNIGHT_MUSICFACTOR);                          // Lava Stars
-
-        ADD_EFFECT(EFFECT_STRIP_PALETTE, PaletteEffect, RainbowColors_p);
-        ADD_EFFECT(EFFECT_STRIP_PALETTE, PaletteEffect, RainbowColors_p, 1.0, 1.0);
-        ADD_EFFECT(EFFECT_STRIP_PALETTE, PaletteEffect, RainbowColors_p, .25);
-
-    #elif TTGO
-
-        // Animate a simple rainbow palette by using the palette effect on the built-in rainbow palette
-        ADD_EFFECT(EFFECT_MATRIX_SPECTRUM_ANALYZER, SpectrumAnalyzerEffect, "Spectrum Fade", 12, spectrumBasicColors, 50, 70, -1.0, 3.0);
-
-    #elif WROVERKIT
-
-        // Animate a simple rainbow palette by using the palette effect on the built-in rainbow palette
-        ADD_EFFECT(EFFECT_STRIP_PALETTE, PaletteEffect, rainbowPalette, 256 / 16, .2, 0);
-
-    #elif XMASTREES
-
-        ADD_EFFECT(EFFECT_STRIP_COLOR_BEAT_OVER_RED, ColorBeatOverRed, "ColorBeatOverRed");
-
-        ADD_EFFECT(EFFECT_STRIP_COLOR_CYCLE, ColorCycleEffect, BottomUp, 6);
-        ADD_EFFECT(EFFECT_STRIP_COLOR_CYCLE, ColorCycleEffect, BottomUp, 2);
-
-        ADD_EFFECT(EFFECT_STRIP_RAINBOW_FILL, RainbowFillEffect, 48, 0);
-
-        ADD_EFFECT(EFFECT_STRIP_COLOR_CYCLE, ColorCycleEffect, BottomUp, 3);
-        ADD_EFFECT(EFFECT_STRIP_COLOR_CYCLE, ColorCycleEffect, BottomUp, 1);
-
-        ADD_STARRY_NIGHT_EFFECT(LongLifeSparkleStar, "Green Sparkle Stars", GreenColors_p, 2.0, 1, LINEARBLEND, 2.0, 0.0, 0.0, CRGB(0, 128, 0)); // Blue Sparkle
-        ADD_STARRY_NIGHT_EFFECT(LongLifeSparkleStar, "Red Sparkle Stars", GreenColors_p, 2.0, 1, LINEARBLEND, 2.0, 0.0, 0.0, CRGB::Red);         // Blue Sparkle
-        ADD_STARRY_NIGHT_EFFECT(LongLifeSparkleStar, "Blue Sparkle Stars", GreenColors_p, 2.0, 1, LINEARBLEND, 2.0, 0.0, 0.0, CRGB::Blue);       // Blue Sparkle
-
-        ADD_EFFECT(EFFECT_STRIP_PALETTE, PaletteEffect, rainbowPalette, 256 / 16, .2, 0);
-
-    #elif INSULATORS
-
-        ADD_EFFECT(EFFECT_STRIP_RAINBOW_FILL, InsulatorSpectrumEffect, "Spectrum Effect", RainbowColors_p);
-        ADD_EFFECT(EFFECT_STRIP_NEW_MOLTEN_GLASS_ON_VIOLET_BKGND, NewMoltenGlassOnVioletBkgnd, "Molten Glass", RainbowColors_p);
-        ADD_STARRY_NIGHT_EFFECT(MusicStar, "RGB Music Blend Stars", RGBColors_p, 0.8, 1, NOBLEND, 15.0, 0.1, 10.0);      // RGB Music Blur - Can You Hear Me Knockin'
-        ADD_STARRY_NIGHT_EFFECT(MusicStar, "Rainbow Music Stars", RainbowColors_p, 2.0, 2, LINEARBLEND, 5.0, 0.0, 10.0); // Rainbow Music Star
-        ADD_EFFECT(EFFECT_STRIP_PALETTE_REEL, PaletteReelEffect, "PaletteReelEffect");
-        ADD_EFFECT(EFFECT_STRIP_COLOR_BEAT_OVER_RED, ColorBeatOverRed, "ColorBeatOverRed");
-        ADD_EFFECT(EFFECT_STRIP_TAPE_REEL, TapeReelEffect, "TapeReelEffect");
-
-    #elif CUBE
-
-        // Simple rainbow pallette
-        ADD_EFFECT(EFFECT_STRIP_PALETTE, PaletteEffect, rainbowPalette, 256 / 16, .2, 0);
-
-        ADD_EFFECT(EFFECT_STRIP_SPARKLY_SPINNING_MUSIC, SparklySpinningMusicEffect, "SparklySpinningMusical", RainbowColors_p);
-        ADD_EFFECT(EFFECT_STRIP_COLOR_BEAT_OVER_RED, ColorBeatOverRed, "ColorBeatOnRedBkgnd");
-        ADD_EFFECT(EFFECT_STRIP_SIMPLE_INSULATOR_BEAT2, SimpleInsulatorBeatEffect2, "SimpleInsulatorColorBeat");
-        ADD_STARRY_NIGHT_EFFECT(MusicStar, "Rainbow Music Stars", RainbowColors_p, 2.0, 2, LINEARBLEND, 5.0, 0.0, 10.0); // Rainbow Music Star
-
-    #elif BELT
-
-        // Yes, I made a sparkly LED belt and wore it to a party.  Batteries toO!
-        ADD_EFFECT(EFFECT_TWINKLE, TwinkleEffect, NUM_LEDS / 4, 10);
-
-    #elif MAGICMIRROR
-
-        ADD_EFFECT(EFFECT_STRIP_MOLTEN_GLASS_ON_VIOLET_BKGND, MoltenGlassOnVioletBkgnd, "MoltenGlass", RainbowColors_p);
-
-    #elif SPECTRUM
-
-        ADD_EFFECT(EFFECT_MATRIX_SPECTRUM_ANALYZER, SpectrumAnalyzerEffect, "Spectrum Standard", NUM_BANDS, spectrumAltColors, 0, 0, 0.5,  1.5);
-        ADD_EFFECT(EFFECT_MATRIX_SPECTRUM_ANALYZER, SpectrumAnalyzerEffect, "Spectrum Standard", 24, spectrumAltColors, 0, 0, 1.25, 1.25);
-        ADD_EFFECT(EFFECT_MATRIX_SPECTRUM_ANALYZER, SpectrumAnalyzerEffect, "Spectrum Standard", 24, spectrumAltColors, 0, 0, 0.25,  1.25);
-
-        ADD_EFFECT(EFFECT_MATRIX_SPECTRUM_ANALYZER, SpectrumAnalyzerEffect, "Spectrum Standard", 16, spectrumAltColors, 0, 0, 1.0, 1.0);
-
-        ADD_EFFECT(EFFECT_MATRIX_SPECTRUM_ANALYZER, SpectrumAnalyzerEffect, "Spectrum Standard", 48, CRGB(0,0,4), 0, 0, 1.25, 1.25);
-
-        ADD_EFFECT(EFFECT_MATRIX_GHOST_WAVE, GhostWave, "GhostWave", 0, 16, false, 15);
-        ADD_EFFECT(EFFECT_MATRIX_SPECTRUM_ANALYZER, SpectrumAnalyzerEffect, "Spectrum USA", 16, USAColors_p, 0);
-        ADD_EFFECT(EFFECT_MATRIX_GHOST_WAVE, GhostWave, "GhostWave Rainbow", 8);
-        ADD_EFFECT(EFFECT_MATRIX_SPECTRUM_ANALYZER, SpectrumAnalyzerEffect, "Spectrum Fade", 24, RainbowColors_p, 50, 70, -1.0, 2.0);
-        ADD_EFFECT(EFFECT_MATRIX_GHOST_WAVE, GhostWave, "GhostWave Blue", 0);
-        ADD_EFFECT(EFFECT_MATRIX_SPECTRUM_ANALYZER, SpectrumAnalyzerEffect, "Spectrum Standard", 24, RainbowColors_p);
-        ADD_EFFECT(EFFECT_MATRIX_GHOST_WAVE, GhostWave, "GhostWave One", 4);
-
-        //make_shared_psram<GhostWave>("GhostWave Rainbow", &rainbowPalette),
-
-    #elif ATOMLIGHT
-
-        ADD_EFFECT(EFFECT_STRIP_COLOR_FILL, ColorFillEffect, CRGB::White, 1);
-        // make_shared_psram<FireFanEffect>(NUM_LEDS, 1, 15, 80, 2, 7, Sequential, true, false),
-        // make_shared_psram<FireFanEffect>(NUM_LEDS, 1, 15, 80, 2, 7, Sequential, true, false, true),
-        // make_shared_psram<HueFireFanEffect>(NUM_LEDS, 2, 5, 120, 1, 1, Sequential, true, false, false, HUE_BLUE),
-        //  make_shared_psram<HueFireFanEffect>(NUM_LEDS, 2, 3, 100, 1, 1, Sequential, true, false, false, HUE_GREEN),
-        ADD_EFFECT(EFFECT_STRIP_RAINBOW_FILL, RainbowFillEffect, 60, 0);
-        ADD_EFFECT(EFFECT_STRIP_COLOR_CYCLE, ColorCycleEffect, Sequential);
-        ADD_EFFECT(EFFECT_STRIP_PALETTE, PaletteEffect, RainbowColors_p, 4, 0.1, 0.0, 1.0, 0.0);
-        ADD_EFFECT(EFFECT_STRIP_BOUNCING_BALL, BouncingBallEffect, 3, true, true, 1);
-
-        ADD_STARRY_NIGHT_EFFECT(BubblyStar, "Little Blooming Rainbow Stars", BlueColors_p, 8.0, 4, LINEARBLEND, 2.0, 0.0, 4); // Blooming Little Rainbow Stars
-        ADD_STARRY_NIGHT_EFFECT(BubblyStar, "Big Blooming Rainbow Stars", RainbowColors_p, 20, 12, LINEARBLEND, 1.0, 0.0, 2); // Blooming Rainbow Stars
-        //        make_shared_psram<StarryNightEffect<FanStar>>("FanStars", RainbowColors_p, 8.0, 1.0, LINEARBLEND, 80.0, 0, 2.0),
-
-        ADD_EFFECT(EFFECT_STRIP_METEOR, MeteorEffect, 20, 1, 25, .15, .05);
-        ADD_EFFECT(EFFECT_STRIP_METEOR, MeteorEffect, 12, 1, 25, .15, .08);
-        ADD_EFFECT(EFFECT_STRIP_METEOR, MeteorEffect, 6, 1, 25, .15, .12);
-        ADD_EFFECT(EFFECT_STRIP_METEOR, MeteorEffect, 1, 1, 5, .15, .25);
-        ADD_EFFECT(EFFECT_STRIP_METEOR, MeteorEffect); // Rainbow palette
-
-    #elif FANSET
-
-        ADD_EFFECT(EFFECT_STRIP_RAINBOW_FILL, RainbowFillEffect, 24, 0);
-
-        ADD_EFFECT(EFFECT_STRIP_COLOR_CYCLE, ColorCycleEffect, BottomUp);
-        ADD_EFFECT(EFFECT_STRIP_COLOR_CYCLE, ColorCycleEffect, TopDown);
-        ADD_EFFECT(EFFECT_STRIP_COLOR_CYCLE, ColorCycleEffect, LeftRight);
-        ADD_EFFECT(EFFECT_STRIP_COLOR_CYCLE, ColorCycleEffect, RightLeft);
-
-        ADD_EFFECT(EFFECT_STRIP_PALETTE_REEL, PaletteReelEffect, "PaletteReelEffect");
-        ADD_EFFECT(EFFECT_STRIP_METEOR, MeteorEffect);
-        ADD_EFFECT(EFFECT_STRIP_TAPE_REEL, TapeReelEffect, "TapeReelEffect");
-
-        ADD_STARRY_NIGHT_EFFECT(MusicStar, "RGB Music Blend Stars", RGBColors_p, 0.8, 1, NOBLEND, 15.0, 0.1, 10.0);      // RGB Music Blur - Can You Hear Me Knockin'
-        ADD_STARRY_NIGHT_EFFECT(MusicStar, "Rainbow Music Stars", RainbowColors_p, 2.0, 2, LINEARBLEND, 5.0, 0.0, 10.0); // Rainbow Music Star
-
-        ADD_EFFECT(EFFECT_STRIP_FAN_BEAT, FanBeatEffect, "FanBeat");
-
-        ADD_STARRY_NIGHT_EFFECT(BubblyStar, "Little Blooming Rainbow Stars", BlueColors_p, 8.0, 4, LINEARBLEND, 2.0, 0.0, 1.0); // Blooming Little Rainbow Stars
-        ADD_STARRY_NIGHT_EFFECT(BubblyStar, "Big Blooming Rainbow Stars", RainbowColors_p, 2, 12, LINEARBLEND, 1.0);            // Blooming Rainbow Stars
-        ADD_STARRY_NIGHT_EFFECT(BubblyStar, "Neon Bars", RainbowColors_p, 0.5, 64, NOBLEND, 0);                                 // Neon Bars
-
-        ADD_EFFECT(EFFECT_STRIP_FIRE_FAN, FireFanEffect, GreenHeatColors_p, NUM_LEDS, 3, 7, 400, 2, NUM_LEDS / 2, Sequential, false, true);
-        ADD_EFFECT(EFFECT_STRIP_FIRE_FAN, FireFanEffect, GreenHeatColors_p, NUM_LEDS, 3, 8, 600, 2, NUM_LEDS / 2, Sequential, false, true);
-        ADD_EFFECT(EFFECT_STRIP_FIRE_FAN, FireFanEffect, GreenHeatColors_p, NUM_LEDS, 2, 10, 800, 2, NUM_LEDS / 2, Sequential, false, true);
-        ADD_EFFECT(EFFECT_STRIP_FIRE_FAN, FireFanEffect, GreenHeatColors_p, NUM_LEDS, 1, 12, 1000, 2, NUM_LEDS / 2, Sequential, false, true);
-
-        ADD_EFFECT(EFFECT_STRIP_FIRE_FAN, FireFanEffect, BlueHeatColors_p, NUM_LEDS, 3, 7, 400, 2, NUM_LEDS / 2, Sequential, false, true);
-        ADD_EFFECT(EFFECT_STRIP_FIRE_FAN, FireFanEffect, BlueHeatColors_p, NUM_LEDS, 3, 8, 600, 2, NUM_LEDS / 2, Sequential, false, true);
-        ADD_EFFECT(EFFECT_STRIP_FIRE_FAN, FireFanEffect, BlueHeatColors_p, NUM_LEDS, 2, 10, 800, 2, NUM_LEDS / 2, Sequential, false, true);
-        ADD_EFFECT(EFFECT_STRIP_FIRE_FAN, FireFanEffect, BlueHeatColors_p, NUM_LEDS, 1, 12, 1000, 2, NUM_LEDS / 2, Sequential, false, true);
-
-        ADD_EFFECT(EFFECT_STRIP_FIRE_FAN, FireFanEffect, HeatColors_p, NUM_LEDS, 3, 7, 400, 2, NUM_LEDS / 2, Sequential, false, true);
-        ADD_EFFECT(EFFECT_STRIP_FIRE_FAN, FireFanEffect, HeatColors_p, NUM_LEDS, 3, 8, 600, 2, NUM_LEDS / 2, Sequential, false, true);
-        ADD_EFFECT(EFFECT_STRIP_FIRE_FAN, FireFanEffect, HeatColors_p, NUM_LEDS, 2, 10, 800, 2, NUM_LEDS / 2, Sequential, false, true);
-        ADD_EFFECT(EFFECT_STRIP_FIRE_FAN, FireFanEffect, HeatColors_p, NUM_LEDS, 1, 12, 1000, 2, NUM_LEDS / 2, Sequential, false, true);
-
-    #elif HEXAGON
-
-        ADD_EFFECT(EFFECT_HEXAGON_OUTER_RING, OuterHexRingEffect);
-        //ADD_EFFECT(EFFECT_STRIP_RAINBOW_FILL, RainbowFillEffect, 24, 4);
-
-    #elif LEDSTRIP
-
-        ADD_EFFECT(EFFECT_STRIP_STATUS, StatusEffect, CRGB::White);
-
-    #else
-
-        ADD_EFFECT(EFFECT_STRIP_RAINBOW_FILL, RainbowFillEffect, 6, 2);                    // Simple effect if not otherwise defined above
-
-    #endif
-
-    // Set the effect set version to the default value of 1 if none was set yet
-    #ifndef EFFECT_SET_VERSION
-        #define EFFECT_SET_VERSION  1
-    #endif
-
-    // If this assert fires, you have not defined any effects in the table above.  If adding a new config, you need to
-    // add the list of effects in this table as shown for the various other existing configs.  You MUST have at least
-    // one effect even if it's the Status effect.
-    assert(!l_ptrEffectFactories->IsEmpty());
-}
-
-static DRAM_ATTR size_t l_EffectsManagerJSONBufferSize = 0;
-static DRAM_ATTR size_t l_EffectsManagerJSONWriterIndex = std::numeric_limits<size_t>::max();
-static DRAM_ATTR size_t l_CurrentEffectWriterIndex = std::numeric_limits<size_t>::max();
-
-#if USE_HUB75
-
-    void InitSplashEffectManager()
-    {
-        debugW("InitSplashEffectManager");
-
-        g_ptrSystem->SetupEffectManager(make_shared_psram<SplashLogoEffect>(), g_ptrSystem->Devices());
-    }
-
-#endif
-
-// Declare these here just so InitEffectsManager can refer to them. We define them a little further down
-
-std::optional<JsonObjectConst> LoadEffectsJSONFile(std::unique_ptr<AllocatedJsonDocument>& pJsonDoc);
-void WriteCurrentEffectIndexFile();
-
-// InitEffectsManager
-//
-// Initializes the effect manager.  Reboots on failure, since it's not optional
-
-void InitEffectsManager()
-{
-    debugW("InitEffectsManager...");
-
-    LoadEffectFactories();
-
-    l_EffectsManagerJSONWriterIndex = g_ptrSystem->JSONWriter().RegisterWriter(
-        [] { SaveToJSONFile(EFFECTS_CONFIG_FILE, l_EffectsManagerJSONBufferSize, g_ptrSystem->EffectManager()); }
-    );
-    l_CurrentEffectWriterIndex = g_ptrSystem->JSONWriter().RegisterWriter(WriteCurrentEffectIndexFile);
-
-    std::unique_ptr<AllocatedJsonDocument> pJsonDoc;
-    auto jsonObject = LoadEffectsJSONFile(pJsonDoc);
-
-    if (jsonObject)
-    {
-        debugI("Creating EffectManager from JSON config");
-
-        if (g_ptrSystem->HasEffectManager())
-            g_ptrSystem->EffectManager().DeserializeFromJSON(jsonObject.value());
-        else
-            g_ptrSystem->SetupEffectManager(jsonObject.value(), g_ptrSystem->Devices());
-    }
-    else
-    {
-        debugI("Creating EffectManager using default effects");
-
-        if (g_ptrSystem->HasEffectManager())
-            g_ptrSystem->EffectManager().LoadDefaultEffects();
-        else
-            g_ptrSystem->SetupEffectManager(g_ptrSystem->Devices());
-    }
-
-    if (false == g_ptrSystem->EffectManager().Init())
-        throw std::runtime_error("Could not initialize effect manager");
-
-    // We won't need the default factories anymore, so swipe them from memory
-    l_ptrEffectFactories->ClearDefaultFactories();
-}
-
-void SaveEffectManagerConfig()
-{
-    debugV("Saving effect manager config...");
-    // Default value for writer index is max value for size_t, so nothing will happen if writer has not yet been registered
-    g_ptrSystem->JSONWriter().FlagWriter(l_EffectsManagerJSONWriterIndex);
-}
-
-void RemoveEffectManagerConfig()
-{
-    RemoveJSONFile(EFFECTS_CONFIG_FILE);
-    // We take the liberty of also removing the file with the current effect config index
-    SPIFFS.remove(CURRENT_EFFECT_CONFIG_FILE);
-}
-
-void SaveCurrentEffectIndex()
-{
-    if (g_ptrSystem->DeviceConfig().RememberCurrentEffect())
-        // Default value for writer index is max value for size_t, so nothing will happen if writer has not yet been registered
-        g_ptrSystem->JSONWriter().FlagWriter(l_CurrentEffectWriterIndex);
-}
-
-std::optional<JsonObjectConst> LoadEffectsJSONFile(std::unique_ptr<AllocatedJsonDocument>& pJsonDoc)
-{
-    // If the effect set version is defined to 0, we ignore whatever is persisted
-    if (EFFECT_SET_VERSION == 0)
-        return {};
-
-    if (!LoadJSONFile(EFFECTS_CONFIG_FILE, l_EffectsManagerJSONBufferSize, pJsonDoc))
-        return {};
-
-    auto jsonObject = pJsonDoc->as<JsonObjectConst>();
-
-    // Default to 1 if no effect set version was persisted
-    int jsonVersion = jsonObject.containsKey(PTY_EFFECTSETVER) ? jsonObject[PTY_EFFECTSETVER] : 1;
-
-    // Only return the JSON object if the persistent version matches the current one
-    if (jsonVersion == EFFECT_SET_VERSION)
-        return jsonObject;
-
-    return {};
-}
-
-void WriteCurrentEffectIndexFile()
-{
-    SPIFFS.remove(CURRENT_EFFECT_CONFIG_FILE);
-
-    File file = SPIFFS.open(CURRENT_EFFECT_CONFIG_FILE, FILE_WRITE);
-
-    if (!file)
-    {
-        debugE("Unable to open file %s for writing!", CURRENT_EFFECT_CONFIG_FILE);
-        return;
-    }
-
-    auto bytesWritten = file.print(g_ptrSystem->EffectManager().GetCurrentEffectIndex());
-    debugI("Number of bytes written to file %s: %zu", CURRENT_EFFECT_CONFIG_FILE, bytesWritten);
-
-    file.flush();
-    file.close();
-
-    if (bytesWritten == 0)
-    {
-        debugE("Unable to write to file %s!", CURRENT_EFFECT_CONFIG_FILE);
-        SPIFFS.remove(CURRENT_EFFECT_CONFIG_FILE);
-    }
-}
-
-bool ReadCurrentEffectIndex(size_t& index)
-{
-    File file = SPIFFS.open(CURRENT_EFFECT_CONFIG_FILE);
-    bool readIndex = false;
-
-    if (file)
-    {
-        if (file.size() > 0)
-        {
-            debugI("Attempting to read file %s", CURRENT_EFFECT_CONFIG_FILE);
-
-            auto valueString = file.readString();
-
-            if (!valueString.isEmpty())
-            {
-                index = strtoul(valueString.c_str(), NULL, 10);
-                readIndex = true;
-            }
-        }
-
-        file.close();
-    }
-
-    return readIndex;
-}
-
-void EffectManager::LoadJSONAndMissingEffects(const JsonArrayConst& effectsArray)
-{
-    std::set<int> loadedEffectNumbers;
-
-    // Create effects from JSON objects, using the respective factories in g_EffectFactories
-    auto& jsonFactories = l_ptrEffectFactories->GetJSONFactories();
-
-    for (auto effectObject : effectsArray)
-    {
-        int effectNumber = effectObject[PTY_EFFECTNR];
-        auto factoryEntry = jsonFactories.find(effectNumber);
-
-        if (factoryEntry == jsonFactories.end())
-            continue;
-
-        auto pEffect = factoryEntry->second(effectObject);
-        if (pEffect)
-        {
-            if (effectObject[PTY_COREEFFECT].as<int>())
-                pEffect->MarkAsCoreEffect();
-
-            _vEffects.push_back(pEffect);
-            loadedEffectNumbers.insert(effectNumber);
-        }
-    }
-
-    // Now add missing effects from the default factory list
-    auto &defaultFactories = l_ptrEffectFactories->GetDefaultFactories();
-
-    // We iterate manually, so we can use where we are as the starting point for a later inner loop
-    for (auto iter = defaultFactories.begin(); iter != defaultFactories.end(); iter++)
-    {
-        int effectNumber = iter->EffectNumber();
-
-        // If we've already loaded this effect (number) from JSON, we can move on to check the next one
-        if (loadedEffectNumbers.count(effectNumber))
-            continue;
-
-        // We found an effect (number) in the default list that we have not yet loaded from JSON.
-        //   So, we go through the rest of the default factory list to create and add to our effects
-        //   list all instances of this effect.
-        std::for_each(iter, defaultFactories.end(), [&](const EffectFactories::NumberedFactory& numberedFactory)
-            {
-                if (numberedFactory.EffectNumber() == effectNumber)
-                    ProduceAndLoadDefaultEffect(numberedFactory);
-            }
-        );
-
-        // Register that we added this effect number, so we don't add the respective effects more than once
-        loadedEffectNumbers.insert(effectNumber);
-    }
-}
-
-void EffectManager::LoadDefaultEffects()
-{
-    _effectSetVersion = EFFECT_SET_VERSION;
-
-    for (const auto &numberedFactory : l_ptrEffectFactories->GetDefaultFactories())
-        ProduceAndLoadDefaultEffect(numberedFactory);
-
-    SetInterval(DEFAULT_EFFECT_INTERVAL, true);
-
-    construct(true);
-}
-
-std::shared_ptr<LEDStripEffect> EffectManager::CopyEffect(size_t index)
-{
-    if (index >= _vEffects.size())
-    {
-        debugW("Invalid index for CopyEffect");
-        return nullptr;
-    }
-
-    static size_t jsonBufferSize = JSON_BUFFER_BASE_SIZE;
-
-    auto& sourceEffect = _vEffects[index];
-
-    std::unique_ptr<AllocatedJsonDocument> ptrJsonDoc = nullptr;
-
-    SerializeWithBufferSize(ptrJsonDoc, jsonBufferSize,
-        [&sourceEffect](JsonObject &jsonObject) { return sourceEffect->SerializeToJSON(jsonObject); });
-
-    auto jsonEffectFactories = l_ptrEffectFactories->GetJSONFactories();
-    auto factoryEntry = jsonEffectFactories.find(sourceEffect->EffectNumber());
-
-    if (factoryEntry == jsonEffectFactories.end())
-        return nullptr;
-
-    auto copiedEffect = factoryEntry->second(ptrJsonDoc->as<JsonObjectConst>());
-
-    if (!copiedEffect)
-        return nullptr;
-
-    copiedEffect->SetEnabled(false);
-
-    return copiedEffect;
-}
+//+--------------------------------------------------------------------------
+//
+// File:        effects.cpp
+//
+// NightDriverStrip - (c) 2018 Plummer's Software LLC.  All Rights Reserved.
+//
+// This file is part of the NightDriver software project.
+//
+//    NightDriver is free software: you can redistribute it and/or modify
+//    it under the terms of the GNU General Public License as published by
+//    the Free Software Foundation, either version 3 of the License, or
+//    (at your option) any later version.
+//
+//    NightDriver is distributed in the hope that it will be useful,
+//    but WITHOUT ANY WARRANTY; without even the implied warranty of
+//    MERCHANTABILITY or FITNESS FOR A PARTICULAR PURPOSE.  See the
+//    GNU General Public License for more details.
+//
+//    You should have received a copy of the GNU General Public License
+//    along with Nightdriver.  It is normally found in copying.txt
+//    If not, see <https://www.gnu.org/licenses/>.
+//
+// Description:
+//
+//    Main table of built-in effects and related constants and data
+//
+// History:     Jul-14-2021         Davepl      Split off from main.cpp
+//---------------------------------------------------------------------------
+
+#include "globals.h"
+#include "SPIFFS.h"
+#include "effectdependencies.h"
+#include "systemcontainer.h"
+
+// Palettes
+//
+// Palettes that are referenced by effects need to be instantiated first
+
+const CRGBPalette16 BlueColors_p =
+{
+    CRGB::DarkBlue,
+    CRGB::MediumBlue,
+    CRGB::Blue,
+    CRGB::MediumBlue,
+    CRGB::DarkBlue,
+    CRGB::MediumBlue,
+    CRGB::Blue,
+    CRGB::MediumBlue,
+    CRGB::DarkBlue,
+    CRGB::MediumBlue,
+    CRGB::Blue,
+    CRGB::MediumBlue,
+    CRGB::DarkBlue,
+    CRGB::MediumBlue,
+    CRGB::Blue,
+    CRGB::MediumBlue
+};
+
+const CRGBPalette16 RedColors_p =
+{
+    CRGB::Red,
+    CRGB::DarkRed,
+    CRGB::DarkRed,
+    CRGB::DarkRed,
+
+    CRGB::Red,
+    CRGB::DarkRed,
+    CRGB::DarkRed,
+    CRGB::DarkRed,
+
+    CRGB::Red,
+    CRGB::DarkRed,
+    CRGB::DarkRed,
+    CRGB::DarkRed,
+
+    CRGB::Red,
+    CRGB::DarkRed,
+    CRGB::DarkRed,
+    CRGB::OrangeRed
+};
+
+const CRGBPalette16 GreenColors_p =
+{
+    CRGB::Green,
+    CRGB::DarkGreen,
+    CRGB::DarkGreen,
+    CRGB::DarkGreen,
+
+    CRGB::Green,
+    CRGB::DarkGreen,
+    CRGB::DarkGreen,
+    CRGB::DarkGreen,
+
+    CRGB::Green,
+    CRGB::DarkGreen,
+    CRGB::DarkGreen,
+    CRGB::DarkGreen,
+
+    CRGB::Green,
+    CRGB::DarkGreen,
+    CRGB::DarkGreen,
+    CRGB::LimeGreen
+};
+
+const CRGBPalette16 PurpleColors_p =
+{
+    CRGB::Purple,
+    CRGB::Maroon,
+    CRGB::Violet,
+    CRGB::DarkViolet,
+
+    CRGB::Purple,
+    CRGB::Maroon,
+    CRGB::Violet,
+    CRGB::DarkViolet,
+
+    CRGB::Purple,
+    CRGB::Maroon,
+    CRGB::Violet,
+    CRGB::DarkViolet,
+
+    CRGB::Pink,
+    CRGB::Maroon,
+    CRGB::Violet,
+    CRGB::DarkViolet,
+};
+
+const CRGBPalette16 RGBColors_p =
+{
+    CRGB::Red,
+    CRGB::Green,
+    CRGB::Blue,
+    CRGB::Red,
+    CRGB::Green,
+    CRGB::Blue,
+    CRGB::Red,
+    CRGB::Green,
+    CRGB::Blue,
+    CRGB::Red,
+    CRGB::Green,
+    CRGB::Blue,
+    CRGB::Red,
+    CRGB::Green,
+    CRGB::Blue,
+    CRGB::Blue
+};
+
+const CRGBPalette16 MagentaColors_p =
+{
+    CRGB::Pink,
+    CRGB::DeepPink,
+    CRGB::HotPink,
+    CRGB::LightPink,
+    CRGB::LightCoral,
+    CRGB::Purple,
+    CRGB::MediumPurple,
+    CRGB::Magenta,
+    CRGB::DarkMagenta,
+    CRGB::DarkSalmon,
+    CRGB::MediumVioletRed,
+    CRGB::Pink,
+    CRGB::DeepPink,
+    CRGB::HotPink,
+    CRGB::LightPink,
+    CRGB::Magenta};
+
+const CRGBPalette16 spectrumBasicColors =
+{
+    CRGB(0xFD0E35), // Red
+    CRGB(0xFF8833), // Orange
+    CRGB(0xFFEB00), // Middle Yellow
+    CRGB(0xAFE313), // Inchworm
+    CRGB(0x3AA655), // Green
+    CRGB(0x8DD9CC), // Middle Blue Green
+    CRGB(0x0066FF), // Blue III
+    CRGB(0xDB91EF), // Lilac
+    CRGB(0xFD0E35), // Red
+    CRGB(0xFF8833), // Orange
+    CRGB(0xFFEB00), // Middle Yellow
+    CRGB(0xAFE313), // Inchworm
+    CRGB(0x3AA655), // Green
+    CRGB(0x8DD9CC), // Middle Blue Green
+    CRGB(0x0066FF), // Blue III
+    CRGB(0xDB91EF)  // Lilac
+};
+
+
+const CRGBPalette16 spectrumAltColors =
+{
+    CRGB::Red,
+    CRGB::OrangeRed,
+    CRGB::Orange,
+    CRGB::Green,
+    CRGB::ForestGreen,
+    CRGB::Cyan,
+    CRGB::Blue,
+    CRGB::Indigo,
+    CRGB::Red,
+    CRGB::OrangeRed,
+    CRGB::Orange,
+    CRGB::Green,
+    CRGB::ForestGreen,
+    CRGB::Cyan,
+    CRGB::Blue,
+    CRGB::Indigo,
+};
+
+const CRGBPalette16 USAColors_p =
+{
+    CRGB::Blue,
+    CRGB::Blue,
+    CRGB::Blue,
+    CRGB::Blue,
+    CRGB::Blue,
+    CRGB::Red,
+    CRGB::White,
+    CRGB::Red,
+    CRGB::White,
+    CRGB::Red,
+    CRGB::White,
+    CRGB::Red,
+    CRGB::White,
+    CRGB::Red,
+    CRGB::White,
+    CRGB::Red,
+};
+
+const CRGBPalette16 rainbowPalette(RainbowColors_p);
+
+#if ENABLE_AUDIO
+
+// GetSpectrumAnalyzer
+//
+// A little factory that makes colored spectrum analyzers to be used by the remote control
+// colored buttons
+
+std::shared_ptr<LEDStripEffect> GetSpectrumAnalyzer(CRGB color1, CRGB color2)
+{
+    auto object = make_shared_psram<SpectrumAnalyzerEffect>("Spectrum Clr", 24, CRGBPalette16(color1, color2));
+    if (object->Init(g_ptrSystem->Devices()))
+        return object;
+    throw std::runtime_error("Could not initialize new spectrum analyzer, two color version!");
+}
+
+std::shared_ptr<LEDStripEffect> GetSpectrumAnalyzer(CRGB color)
+{
+    CHSV hueColor = rgb2hsv_approximate(color);
+    CRGB color2 = CRGB(CHSV(hueColor.hue + 64, 255, 255));
+    auto object = make_shared_psram<SpectrumAnalyzerEffect>("Spectrum Clr", 24, CRGBPalette16(color, color2));
+    if (object->Init(g_ptrSystem->Devices()))
+        return object;
+    throw std::runtime_error("Could not initialize new spectrum analyzer, one color version!");
+}
+
+#endif
+
+#define STARRYNIGHT_PROBABILITY 1.0
+#define STARRYNIGHT_MUSICFACTOR 1.0
+
+static DRAM_ATTR std::unique_ptr<EffectFactories> l_ptrEffectFactories = nullptr;   // Default and JSON factory functions + decoration for effects
+
+// Effect factories for the StarryNightEffect - one per star type
+static std::map<int, JSONEffectFactory> l_JsonStarryNightEffectFactories =
+{
+    { EFFECT_STAR,
+        [](const JsonObjectConst& jsonObject)->std::shared_ptr<LEDStripEffect> { return make_shared_psram<StarryNightEffect<Star>>(jsonObject); } },
+    { EFFECT_STAR_BUBBLY,
+        [](const JsonObjectConst& jsonObject)->std::shared_ptr<LEDStripEffect> { return make_shared_psram<StarryNightEffect<BubblyStar>>(jsonObject); } },
+    { EFFECT_STAR_HOT_WHITE,
+        [](const JsonObjectConst& jsonObject)->std::shared_ptr<LEDStripEffect>  { return make_shared_psram<StarryNightEffect<HotWhiteStar>>(jsonObject); } },
+    { EFFECT_STAR_LONG_LIFE_SPARKLE,
+        [](const JsonObjectConst& jsonObject)->std::shared_ptr<LEDStripEffect>  { return make_shared_psram<StarryNightEffect<LongLifeSparkleStar>>(jsonObject); } },
+
+#if ENABLE_AUDIO
+    { EFFECT_STAR_MUSIC,
+        [](const JsonObjectConst& jsonObject)->std::shared_ptr<LEDStripEffect>  { return make_shared_psram<StarryNightEffect<MusicStar>>(jsonObject); } },
+#endif
+
+    { EFFECT_STAR_QUIET,
+        [](const JsonObjectConst& jsonObject)->std::shared_ptr<LEDStripEffect>  { return make_shared_psram<StarryNightEffect<QuietStar>>(jsonObject); } },
+};
+
+// Helper function to create a StarryNightEffect from JSON.
+//   It picks the actual effect factory from l_JsonStarryNightEffectFactories based on the star type number in the JSON blob.
+std::shared_ptr<LEDStripEffect> CreateStarryNightEffectFromJSON(const JsonObjectConst& jsonObject)
+{
+    auto entry = l_JsonStarryNightEffectFactories.find(jsonObject[PTY_STARTYPENR]);
+
+    return entry != l_JsonStarryNightEffectFactories.end()
+        ? entry->second(jsonObject)
+        : nullptr;
+}
+
+// Adds a default and JSON effect factory for a specific effect number and type.
+//   All parameters beyond effectNumber and effectType will be passed on to the default effect constructor.
+#define ADD_EFFECT(effectNumber, effectType, ...) \
+    l_ptrEffectFactories->AddEffect(effectNumber, \
+        []()                                 ->std::shared_ptr<LEDStripEffect> { return make_shared_psram<effectType>(__VA_ARGS__); }, \
+        [](const JsonObjectConst& jsonObject)->std::shared_ptr<LEDStripEffect> { return make_shared_psram<effectType>(jsonObject); }\
+    )
+
+// Adds a default and JSON effect factory for a specific effect number/type.
+//   All parameters beyond effectNumber and effectType will be passed on to the default effect constructor.
+//   The default effect will be disabled upon creation, so will not show until enabled.
+#define ADD_EFFECT_DISABLED(effectNumber, effectType, ...) \
+    ADD_EFFECT(effectNumber, effectType, __VA_ARGS__).LoadDisabled = true
+
+// Adds a default and JSON effect factory for a StarryNightEffect with a specific star type.
+//   All parameters beyond starType will be passed on to the default StarryNightEffect constructor for the indicated star type.
+#define ADD_STARRY_NIGHT_EFFECT(starType, ...) \
+    l_ptrEffectFactories->AddEffect(EFFECT_STRIP_STARRY_NIGHT, \
+        []()                                 ->std::shared_ptr<LEDStripEffect> { return make_shared_psram<StarryNightEffect<starType>>(__VA_ARGS__); }, \
+        [](const JsonObjectConst& jsonObject)->std::shared_ptr<LEDStripEffect> { return CreateStarryNightEffectFromJSON(jsonObject); }\
+    )
+
+// Adds a default and JSON effect factory for a StarryNightEffect with a specific star type.
+//   All parameters beyond starType will be passed on to the default StarryNightEffect constructor for the indicated star type.
+//   The default effect will be disabled upon creation, so will not show until enabled.
+#define ADD_STARRY_NIGHT_EFFECT_DISABLED(starType, ...) \
+    ADD_STARRY_NIGHT_EFFECT(starType, __VA_ARGS__).LoadDisabled = true
+
+// This function sets up the effect factories for the effects for whatever project is being built. The ADD_EFFECT macro variations
+//   are provided and used for convenience.
+void LoadEffectFactories()
+{
+    // Check if the factories have already been loaded
+    if (l_ptrEffectFactories)
+        return;
+
+    l_ptrEffectFactories = make_unique_psram<EffectFactories>();
+
+    // The EFFECT_SET_VERSION macro defines the "effect set version" for a project. This version
+    // is persisted to JSON with the effect objects, and compared to it when the effects JSON file
+    // is deserialized.
+    //
+    // If the persisted version and the one defined below don't match, the effects JSON is ignored
+    // and the default set is loaded. This means that a "reset" of a project's effect set on the
+    // boards running the project can be forced by bumping up the effect set version for that project.
+    // As the user may have customized their effect set config or order, this should be done with
+    // some hesitation - and increasingly so when the web UI starts offering more facilities for
+    // customizing one's effect setup.
+    //
+    // The effect set version defaults to 1, so a project only needs to define it if it's different
+    // than that; refer to MESMERIZER as an example. If the effect set version is defined to 0, the
+    // default set will be loaded at every startup.
+    //
+    // The following line can be uncommented to override the per-project effect set version.
+
+    // #define EFFECT_SET_VERSION   0
+
+    #if __has_include ("custom_effects.h")
+
+      #include "custom_effects.h"
+
+    // Fill effect factories
+    #elif DEMO
+
+        ADD_EFFECT(EFFECT_STRIP_RAINBOW_FILL, RainbowFillEffect, 6, 2);
+
+    #elif LASERLINE
+
+        ADD_EFFECT(EFFECT_STRIP_LASER_LINE, LaserLineEffect, 500, 20);
+
+    #elif CHIEFTAIN
+
+        ADD_EFFECT(EFFECT_STRIP_LANTERN, LanternEffect);
+        ADD_EFFECT(EFFECT_STRIP_PALETTE, PaletteEffect, RainbowColors_p, 2.0f, 0.1, 0.0, 1.0, 0.0, LINEARBLEND, true, 1.0);
+        ADD_EFFECT(EFFECT_STRIP_RAINBOW_FILL, RainbowFillEffect, 10, 32);
+
+    #elif LANTERN
+
+        ADD_EFFECT(EFFECT_STRIP_FIRE, FireEffect, "Calm Fire", NUM_LEDS, 40, 5, 50, 3, 3, true, true);
+        // ADD_EFFECT(EFFECT_STRIP_LANTERN, LanternEffect);
+
+    #elif MESMERIZER
+
+        #ifndef EFFECT_SET_VERSION
+            #define EFFECT_SET_VERSION  2   // Bump version if default set changes in a meaningful way
+        #endif
+
+        ADD_EFFECT(EFFECT_MATRIX_SPECTRUMBAR,       SpectrumBarEffect,      "Audiograph");
+        ADD_EFFECT(EFFECT_MATRIX_SPECTRUM_ANALYZER, SpectrumAnalyzerEffect, "AudioWave",  MATRIX_WIDTH,  CRGB(0,0,40),        0, 0, 1.25, 1.25);
+        ADD_EFFECT(EFFECT_MATRIX_SPECTRUM_ANALYZER, SpectrumAnalyzerEffect, "Spectrum",   NUM_BANDS,     spectrumBasicColors, 100, 0, 0.75, 0.75);
+        ADD_EFFECT(EFFECT_MATRIX_SPECTRUM_ANALYZER, SpectrumAnalyzerEffect, "USA",        NUM_BANDS,     USAColors_p,           0, 0, 0.75, 0.75);
+        ADD_EFFECT(EFFECT_MATRIX_SPECTRUM_ANALYZER, SpectrumAnalyzerEffect, "Spectrum 2", 32,            spectrumBasicColors, 100, 0, 0.75, 0.75);
+        ADD_EFFECT(EFFECT_MATRIX_SPECTRUM_ANALYZER, SpectrumAnalyzerEffect, "Spectrum++", NUM_BANDS,     spectrumBasicColors, 0, 40, -1.0, 2.0);
+        ADD_EFFECT(EFFECT_MATRIX_GHOST_WAVE,        GhostWave, "GhostWave", 0, 30, false, 10);
+        ADD_EFFECT(EFFECT_MATRIX_SMGAMMA,           PatternSMGamma);
+        ADD_EFFECT(EFFECT_MATRIX_SMFIRE2021,        PatternSMFire2021);
+        ADD_EFFECT(EFFECT_MATRIX_SMMETA_BALLS,      PatternSMMetaBalls);
+        ADD_EFFECT(EFFECT_MATRIX_SMSUPERNOVA,       PatternSMSupernova);
+        ADD_EFFECT(EFFECT_MATRIX_CUBE,              PatternCube);
+        ADD_EFFECT(EFFECT_MATRIX_LIFE,              PatternLife);
+        ADD_EFFECT(EFFECT_MATRIX_CIRCUIT,           PatternCircuit);
+
+        ADD_EFFECT(EFFECT_MATRIX_WAVEFORM,          WaveformEffect, "WaveIn", 8);
+        ADD_EFFECT(EFFECT_MATRIX_GHOST_WAVE,        GhostWave, "WaveOut", 0, 0, true, 0);
+
+        ADD_STARRY_NIGHT_EFFECT(MusicStar, "Stars", RainbowColors_p, 1.0, 1, LINEARBLEND, 2.0, 0.5, 10.0); // Rainbow Music Star
+
+        ADD_EFFECT(EFFECT_MATRIX_PONG_CLOCK,        PatternPongClock);
+
+      #if ENABLE_WIFI
+        ADD_EFFECT(EFFECT_MATRIX_SUBSCRIBERS,       PatternSubscribers);
+        ADD_EFFECT(EFFECT_MATRIX_WEATHER,           PatternWeather);
+        ADD_EFFECT(EFFECT_MATRIX_STOCK_TICKER,      PatternStockTicker);
+      #endif
+
+        ADD_EFFECT(EFFECT_MATRIX_SMSMOKE,           PatternSMSmoke);
+        ADD_EFFECT(EFFECT_MATRIX_SMRADIAL_WAVE,     PatternSMRadialWave);
+        ADD_EFFECT(EFFECT_MATRIX_GHOST_WAVE,        GhostWave, "PlasmaWave", 0, 255,  false);
+        ADD_EFFECT(EFFECT_MATRIX_SMNOISE,           PatternSMNoise, "Shikon", PatternSMNoise::EffectType::Shikon_t);
+        ADD_EFFECT(EFFECT_MATRIX_SMRADIAL_FIRE,     PatternSMRadialFire);
+        ADD_EFFECT(EFFECT_MATRIX_SMFLOW_FIELDS,     PatternSMFlowFields);
+        ADD_EFFECT(EFFECT_MATRIX_SMBLURRING_COLORS, PatternSMBlurringColors);
+        ADD_EFFECT(EFFECT_MATRIX_SMWALKING_MACHINE, PatternSMWalkingMachine);
+        ADD_EFFECT(EFFECT_MATRIX_SMHYPNOSIS,        PatternSMHypnosis);
+        ADD_EFFECT(EFFECT_MATRIX_SMSTARDEEP,        PatternSMStarDeep);
+        ADD_EFFECT(EFFECT_MATRIX_SM2DDPR,           PatternSM2DDPR);
+        ADD_EFFECT(EFFECT_MATRIX_SMPICASSO3IN1,     PatternSMPicasso3in1, "Lines", 38);
+        ADD_EFFECT(EFFECT_MATRIX_SMPICASSO3IN1,     PatternSMPicasso3in1, "Circles", 73);
+        ADD_EFFECT(EFFECT_MATRIX_SMAMBERRAIN,       PatternSMAmberRain);
+        ADD_EFFECT(EFFECT_MATRIX_SMSTROBE_DIFFUSION,PatternSMStrobeDiffusion);
+        ADD_EFFECT(EFFECT_MATRIX_SMRAINBOW_TUNNEL,  PatternSMRainbowTunnel);
+        ADD_EFFECT(EFFECT_MATRIX_SMSPIRO_PULSE,     PatternSMSpiroPulse);
+        ADD_EFFECT(EFFECT_MATRIX_SMTWISTER,         PatternSMTwister);
+
+        ADD_EFFECT(EFFECT_MATRIX_SMHOLIDAY_LIGHTS,  PatternSMHolidayLights);
+
+        ADD_EFFECT(EFFECT_MATRIX_ROSE,              PatternRose);
+        ADD_EFFECT(EFFECT_MATRIX_PINWHEEL,          PatternPinwheel);
+        ADD_EFFECT(EFFECT_MATRIX_SUNBURST,          PatternSunburst);
+        ADD_EFFECT(EFFECT_MATRIX_CLOCK,             PatternClock);
+        ADD_EFFECT(EFFECT_MATRIX_ALIEN_TEXT,        PatternAlienText);
+
+        ADD_EFFECT(EFFECT_MATRIX_PULSAR,            PatternPulsar);
+        ADD_EFFECT(EFFECT_MATRIX_BOUNCE,            PatternBounce);
+        ADD_EFFECT(EFFECT_MATRIX_WAVE,              PatternWave);
+        ADD_EFFECT(EFFECT_MATRIX_SWIRL,             PatternSwirl);
+        ADD_EFFECT(EFFECT_MATRIX_SERENDIPITY,       PatternSerendipity);
+        ADD_EFFECT(EFFECT_MATRIX_MANDALA,           PatternMandala);
+        ADD_EFFECT(EFFECT_MATRIX_MUNCH,             PatternMunch);
+        ADD_EFFECT(EFFECT_MATRIX_MAZE,              PatternMaze);
+
+    #elif UMBRELLA
+
+        ADD_EFFECT(EFFECT_STRIP_FIRE, FireEffect, "Calm Fire", NUM_LEDS, 2, 2, 75, 3, 10, true, false);
+        ADD_EFFECT(EFFECT_STRIP_FIRE, FireEffect, "Medium Fire", NUM_LEDS, 1, 5, 100, 3, 4, true, false);
+        ADD_EFFECT(EFFECT_STRIP_MUSICAL_PALETTE_FIRE, MusicalPaletteFire, "Musical Red Fire", HeatColors_p, NUM_LEDS, 1, 8, 50, 1, 24, true, false);
+
+        ADD_EFFECT(EFFECT_STRIP_MUSICAL_PALETTE_FIRE, MusicalPaletteFire, "Purple Fire", CRGBPalette16(CRGB::Black, CRGB::Purple, CRGB::MediumPurple, CRGB::LightPink), NUM_LEDS, 2, 3, 150, 3, 10, true, false);
+        ADD_EFFECT(EFFECT_STRIP_MUSICAL_PALETTE_FIRE, MusicalPaletteFire, "Purple Fire", CRGBPalette16(CRGB::Black, CRGB::Purple, CRGB::MediumPurple, CRGB::LightPink), NUM_LEDS, 1, 7, 150, 3, 10, true, false);
+        ADD_EFFECT(EFFECT_STRIP_MUSICAL_PALETTE_FIRE, MusicalPaletteFire, "Musical Purple Fire", CRGBPalette16(CRGB::Black, CRGB::Purple, CRGB::MediumPurple, CRGB::LightPink), NUM_LEDS, 1, 8, 50, 1, 24, true, false);
+
+        ADD_EFFECT(EFFECT_STRIP_MUSICAL_PALETTE_FIRE, MusicalPaletteFire, "Blue Fire", CRGBPalette16(CRGB::Black, CRGB::DarkBlue, CRGB::Blue, CRGB::LightSkyBlue), NUM_LEDS, 2, 3, 150, 3, 10, true, false);
+        ADD_EFFECT(EFFECT_STRIP_MUSICAL_PALETTE_FIRE, MusicalPaletteFire, "Blue Fire", CRGBPalette16(CRGB::Black, CRGB::DarkBlue, CRGB::Blue, CRGB::LightSkyBlue), NUM_LEDS, 1, 7, 150, 3, 10, true, false);
+        ADD_EFFECT(EFFECT_STRIP_MUSICAL_PALETTE_FIRE, MusicalPaletteFire, "Musical Blue Fire", CRGBPalette16(CRGB::Black, CRGB::DarkBlue, CRGB::Blue, CRGB::LightSkyBlue), NUM_LEDS, 1, 8, 50, 1, 24, true, false);
+
+        ADD_EFFECT(EFFECT_STRIP_MUSICAL_PALETTE_FIRE, MusicalPaletteFire, "Green Fire", CRGBPalette16(CRGB::Black, CRGB::DarkGreen, CRGB::Green, CRGB::LimeGreen), NUM_LEDS, 2, 3, 150, 3, 10, true, false);
+        ADD_EFFECT(EFFECT_STRIP_MUSICAL_PALETTE_FIRE, MusicalPaletteFire, "Green Fire", CRGBPalette16(CRGB::Black, CRGB::DarkGreen, CRGB::Green, CRGB::LimeGreen), NUM_LEDS, 1, 7, 150, 3, 10, true, false);
+        ADD_EFFECT(EFFECT_STRIP_MUSICAL_PALETTE_FIRE, MusicalPaletteFire, "Musical Green Fire", CRGBPalette16(CRGB::Black, CRGB::DarkGreen, CRGB::Green, CRGB::LimeGreen), NUM_LEDS, 1, 8, 50, 1, 24, true, false);
+
+        ADD_EFFECT(EFFECT_STRIP_BOUNCING_BALL, BouncingBallEffect);
+        ADD_EFFECT(EFFECT_STRIP_DOUBLE_PALETTE, DoublePaletteEffect);
+
+        ADD_EFFECT(EFFECT_STRIP_METEOR, MeteorEffect, 4, 4, 10, 2.0, 2.0);
+        ADD_EFFECT(EFFECT_STRIP_METEOR, MeteorEffect, 10, 1, 20, 1.5, 1.5);
+        ADD_EFFECT(EFFECT_STRIP_METEOR, MeteorEffect, 25, 1, 40, 1.0, 1.0);
+        ADD_EFFECT(EFFECT_STRIP_METEOR, MeteorEffect, 50, 1, 50, 0.5, 0.5);
+
+        ADD_STARRY_NIGHT_EFFECT(QuietStar, "Rainbow Twinkle Stars", RainbowColors_p, STARRYNIGHT_PROBABILITY, 1, LINEARBLEND, 2.0, 0.0, STARRYNIGHT_MUSICFACTOR);       // Rainbow Twinkle
+        ADD_STARRY_NIGHT_EFFECT(MusicStar, "RGB Music Blend Stars", RGBColors_p, 0.8, 1, NOBLEND, 15.0, 0.1, 10.0);                                                     // RGB Music Blur - Can You Hear Me Knockin'
+        ADD_STARRY_NIGHT_EFFECT(MusicStar, "Rainbow Music Stars", RainbowColors_p, 2.0, 2, LINEARBLEND, 5.0, 0.0, 10.0);                                                // Rainbow Music Star
+        ADD_STARRY_NIGHT_EFFECT(BubblyStar,"Little Blooming Rainbow Stars", BlueColors_p, STARRYNIGHT_PROBABILITY, 4, LINEARBLEND, 2.0, 0.0, STARRYNIGHT_MUSICFACTOR); // Blooming Little Rainbow Stars
+        ADD_STARRY_NIGHT_EFFECT(QuietStar, "Green Twinkle Stars", GreenColors_p, STARRYNIGHT_PROBABILITY, 1, LINEARBLEND, 2.0, 0.0, STARRYNIGHT_MUSICFACTOR);           // Green Twinkle
+        ADD_STARRY_NIGHT_EFFECT(Star, "Blue Sparkle Stars", BlueColors_p, STARRYNIGHT_PROBABILITY, 1, LINEARBLEND, 2.0, 0.0, STARRYNIGHT_MUSICFACTOR);                  // Blue Sparkle
+        ADD_STARRY_NIGHT_EFFECT(QuietStar, "Red Twinkle Stars", RedColors_p, 1.0, 1, LINEARBLEND, 2.0);                                                                 // Red Twinkle
+        ADD_STARRY_NIGHT_EFFECT(Star, "Lava Stars", LavaColors_p, STARRYNIGHT_PROBABILITY, 1, LINEARBLEND, 2.0, 0.0, STARRYNIGHT_MUSICFACTOR);                          // Lava Stars
+
+        ADD_EFFECT(EFFECT_STRIP_PALETTE, PaletteEffect, RainbowColors_p);
+        ADD_EFFECT(EFFECT_STRIP_PALETTE, PaletteEffect, RainbowColors_p, 1.0, 1.0);
+        ADD_EFFECT(EFFECT_STRIP_PALETTE, PaletteEffect, RainbowColors_p, .25);
+
+    #elif TTGO
+
+        // Animate a simple rainbow palette by using the palette effect on the built-in rainbow palette
+        ADD_EFFECT(EFFECT_MATRIX_SPECTRUM_ANALYZER, SpectrumAnalyzerEffect, "Spectrum Fade", 12, spectrumBasicColors, 50, 70, -1.0, 3.0);
+
+    #elif WROVERKIT
+
+        // Animate a simple rainbow palette by using the palette effect on the built-in rainbow palette
+        ADD_EFFECT(EFFECT_STRIP_PALETTE, PaletteEffect, rainbowPalette, 256 / 16, .2, 0);
+
+    #elif XMASTREES
+
+        ADD_EFFECT(EFFECT_STRIP_COLOR_BEAT_OVER_RED, ColorBeatOverRed, "ColorBeatOverRed");
+
+        ADD_EFFECT(EFFECT_STRIP_COLOR_CYCLE, ColorCycleEffect, BottomUp, 6);
+        ADD_EFFECT(EFFECT_STRIP_COLOR_CYCLE, ColorCycleEffect, BottomUp, 2);
+
+        ADD_EFFECT(EFFECT_STRIP_RAINBOW_FILL, RainbowFillEffect, 48, 0);
+
+        ADD_EFFECT(EFFECT_STRIP_COLOR_CYCLE, ColorCycleEffect, BottomUp, 3);
+        ADD_EFFECT(EFFECT_STRIP_COLOR_CYCLE, ColorCycleEffect, BottomUp, 1);
+
+        ADD_STARRY_NIGHT_EFFECT(LongLifeSparkleStar, "Green Sparkle Stars", GreenColors_p, 2.0, 1, LINEARBLEND, 2.0, 0.0, 0.0, CRGB(0, 128, 0)); // Blue Sparkle
+        ADD_STARRY_NIGHT_EFFECT(LongLifeSparkleStar, "Red Sparkle Stars", GreenColors_p, 2.0, 1, LINEARBLEND, 2.0, 0.0, 0.0, CRGB::Red);         // Blue Sparkle
+        ADD_STARRY_NIGHT_EFFECT(LongLifeSparkleStar, "Blue Sparkle Stars", GreenColors_p, 2.0, 1, LINEARBLEND, 2.0, 0.0, 0.0, CRGB::Blue);       // Blue Sparkle
+
+        ADD_EFFECT(EFFECT_STRIP_PALETTE, PaletteEffect, rainbowPalette, 256 / 16, .2, 0);
+
+    #elif INSULATORS
+
+        ADD_EFFECT(EFFECT_STRIP_RAINBOW_FILL, InsulatorSpectrumEffect, "Spectrum Effect", RainbowColors_p);
+        ADD_EFFECT(EFFECT_STRIP_NEW_MOLTEN_GLASS_ON_VIOLET_BKGND, NewMoltenGlassOnVioletBkgnd, "Molten Glass", RainbowColors_p);
+        ADD_STARRY_NIGHT_EFFECT(MusicStar, "RGB Music Blend Stars", RGBColors_p, 0.8, 1, NOBLEND, 15.0, 0.1, 10.0);      // RGB Music Blur - Can You Hear Me Knockin'
+        ADD_STARRY_NIGHT_EFFECT(MusicStar, "Rainbow Music Stars", RainbowColors_p, 2.0, 2, LINEARBLEND, 5.0, 0.0, 10.0); // Rainbow Music Star
+        ADD_EFFECT(EFFECT_STRIP_PALETTE_REEL, PaletteReelEffect, "PaletteReelEffect");
+        ADD_EFFECT(EFFECT_STRIP_COLOR_BEAT_OVER_RED, ColorBeatOverRed, "ColorBeatOverRed");
+        ADD_EFFECT(EFFECT_STRIP_TAPE_REEL, TapeReelEffect, "TapeReelEffect");
+
+    #elif CUBE
+
+        // Simple rainbow pallette
+        ADD_EFFECT(EFFECT_STRIP_PALETTE, PaletteEffect, rainbowPalette, 256 / 16, .2, 0);
+
+        ADD_EFFECT(EFFECT_STRIP_SPARKLY_SPINNING_MUSIC, SparklySpinningMusicEffect, "SparklySpinningMusical", RainbowColors_p);
+        ADD_EFFECT(EFFECT_STRIP_COLOR_BEAT_OVER_RED, ColorBeatOverRed, "ColorBeatOnRedBkgnd");
+        ADD_EFFECT(EFFECT_STRIP_SIMPLE_INSULATOR_BEAT2, SimpleInsulatorBeatEffect2, "SimpleInsulatorColorBeat");
+        ADD_STARRY_NIGHT_EFFECT(MusicStar, "Rainbow Music Stars", RainbowColors_p, 2.0, 2, LINEARBLEND, 5.0, 0.0, 10.0); // Rainbow Music Star
+
+    #elif BELT
+
+        // Yes, I made a sparkly LED belt and wore it to a party.  Batteries toO!
+        ADD_EFFECT(EFFECT_TWINKLE, TwinkleEffect, NUM_LEDS / 4, 10);
+
+    #elif MAGICMIRROR
+
+        ADD_EFFECT(EFFECT_STRIP_MOLTEN_GLASS_ON_VIOLET_BKGND, MoltenGlassOnVioletBkgnd, "MoltenGlass", RainbowColors_p);
+
+    #elif SPECTRUM
+
+        ADD_EFFECT(EFFECT_MATRIX_SPECTRUM_ANALYZER, SpectrumAnalyzerEffect, "Spectrum Standard", NUM_BANDS, spectrumAltColors, 0, 0, 0.5,  1.5);
+        ADD_EFFECT(EFFECT_MATRIX_SPECTRUM_ANALYZER, SpectrumAnalyzerEffect, "Spectrum Standard", 24, spectrumAltColors, 0, 0, 1.25, 1.25);
+        ADD_EFFECT(EFFECT_MATRIX_SPECTRUM_ANALYZER, SpectrumAnalyzerEffect, "Spectrum Standard", 24, spectrumAltColors, 0, 0, 0.25,  1.25);
+
+        ADD_EFFECT(EFFECT_MATRIX_SPECTRUM_ANALYZER, SpectrumAnalyzerEffect, "Spectrum Standard", 16, spectrumAltColors, 0, 0, 1.0, 1.0);
+
+        ADD_EFFECT(EFFECT_MATRIX_SPECTRUM_ANALYZER, SpectrumAnalyzerEffect, "Spectrum Standard", 48, CRGB(0,0,4), 0, 0, 1.25, 1.25);
+
+        ADD_EFFECT(EFFECT_MATRIX_GHOST_WAVE, GhostWave, "GhostWave", 0, 16, false, 15);
+        ADD_EFFECT(EFFECT_MATRIX_SPECTRUM_ANALYZER, SpectrumAnalyzerEffect, "Spectrum USA", 16, USAColors_p, 0);
+        ADD_EFFECT(EFFECT_MATRIX_GHOST_WAVE, GhostWave, "GhostWave Rainbow", 8);
+        ADD_EFFECT(EFFECT_MATRIX_SPECTRUM_ANALYZER, SpectrumAnalyzerEffect, "Spectrum Fade", 24, RainbowColors_p, 50, 70, -1.0, 2.0);
+        ADD_EFFECT(EFFECT_MATRIX_GHOST_WAVE, GhostWave, "GhostWave Blue", 0);
+        ADD_EFFECT(EFFECT_MATRIX_SPECTRUM_ANALYZER, SpectrumAnalyzerEffect, "Spectrum Standard", 24, RainbowColors_p);
+        ADD_EFFECT(EFFECT_MATRIX_GHOST_WAVE, GhostWave, "GhostWave One", 4);
+
+        //make_shared_psram<GhostWave>("GhostWave Rainbow", &rainbowPalette),
+
+    #elif ATOMLIGHT
+
+        ADD_EFFECT(EFFECT_STRIP_COLOR_FILL, ColorFillEffect, CRGB::White, 1);
+        // make_shared_psram<FireFanEffect>(NUM_LEDS, 1, 15, 80, 2, 7, Sequential, true, false),
+        // make_shared_psram<FireFanEffect>(NUM_LEDS, 1, 15, 80, 2, 7, Sequential, true, false, true),
+        // make_shared_psram<HueFireFanEffect>(NUM_LEDS, 2, 5, 120, 1, 1, Sequential, true, false, false, HUE_BLUE),
+        //  make_shared_psram<HueFireFanEffect>(NUM_LEDS, 2, 3, 100, 1, 1, Sequential, true, false, false, HUE_GREEN),
+        ADD_EFFECT(EFFECT_STRIP_RAINBOW_FILL, RainbowFillEffect, 60, 0);
+        ADD_EFFECT(EFFECT_STRIP_COLOR_CYCLE, ColorCycleEffect, Sequential);
+        ADD_EFFECT(EFFECT_STRIP_PALETTE, PaletteEffect, RainbowColors_p, 4, 0.1, 0.0, 1.0, 0.0);
+        ADD_EFFECT(EFFECT_STRIP_BOUNCING_BALL, BouncingBallEffect, 3, true, true, 1);
+
+        ADD_STARRY_NIGHT_EFFECT(BubblyStar, "Little Blooming Rainbow Stars", BlueColors_p, 8.0, 4, LINEARBLEND, 2.0, 0.0, 4); // Blooming Little Rainbow Stars
+        ADD_STARRY_NIGHT_EFFECT(BubblyStar, "Big Blooming Rainbow Stars", RainbowColors_p, 20, 12, LINEARBLEND, 1.0, 0.0, 2); // Blooming Rainbow Stars
+        //        make_shared_psram<StarryNightEffect<FanStar>>("FanStars", RainbowColors_p, 8.0, 1.0, LINEARBLEND, 80.0, 0, 2.0),
+
+        ADD_EFFECT(EFFECT_STRIP_METEOR, MeteorEffect, 20, 1, 25, .15, .05);
+        ADD_EFFECT(EFFECT_STRIP_METEOR, MeteorEffect, 12, 1, 25, .15, .08);
+        ADD_EFFECT(EFFECT_STRIP_METEOR, MeteorEffect, 6, 1, 25, .15, .12);
+        ADD_EFFECT(EFFECT_STRIP_METEOR, MeteorEffect, 1, 1, 5, .15, .25);
+        ADD_EFFECT(EFFECT_STRIP_METEOR, MeteorEffect); // Rainbow palette
+
+    #elif FANSET
+
+        ADD_EFFECT(EFFECT_STRIP_RAINBOW_FILL, RainbowFillEffect, 24, 0);
+
+        ADD_EFFECT(EFFECT_STRIP_COLOR_CYCLE, ColorCycleEffect, BottomUp);
+        ADD_EFFECT(EFFECT_STRIP_COLOR_CYCLE, ColorCycleEffect, TopDown);
+        ADD_EFFECT(EFFECT_STRIP_COLOR_CYCLE, ColorCycleEffect, LeftRight);
+        ADD_EFFECT(EFFECT_STRIP_COLOR_CYCLE, ColorCycleEffect, RightLeft);
+
+        ADD_EFFECT(EFFECT_STRIP_PALETTE_REEL, PaletteReelEffect, "PaletteReelEffect");
+        ADD_EFFECT(EFFECT_STRIP_METEOR, MeteorEffect);
+        ADD_EFFECT(EFFECT_STRIP_TAPE_REEL, TapeReelEffect, "TapeReelEffect");
+
+        ADD_STARRY_NIGHT_EFFECT(MusicStar, "RGB Music Blend Stars", RGBColors_p, 0.8, 1, NOBLEND, 15.0, 0.1, 10.0);      // RGB Music Blur - Can You Hear Me Knockin'
+        ADD_STARRY_NIGHT_EFFECT(MusicStar, "Rainbow Music Stars", RainbowColors_p, 2.0, 2, LINEARBLEND, 5.0, 0.0, 10.0); // Rainbow Music Star
+
+        ADD_EFFECT(EFFECT_STRIP_FAN_BEAT, FanBeatEffect, "FanBeat");
+
+        ADD_STARRY_NIGHT_EFFECT(BubblyStar, "Little Blooming Rainbow Stars", BlueColors_p, 8.0, 4, LINEARBLEND, 2.0, 0.0, 1.0); // Blooming Little Rainbow Stars
+        ADD_STARRY_NIGHT_EFFECT(BubblyStar, "Big Blooming Rainbow Stars", RainbowColors_p, 2, 12, LINEARBLEND, 1.0);            // Blooming Rainbow Stars
+        ADD_STARRY_NIGHT_EFFECT(BubblyStar, "Neon Bars", RainbowColors_p, 0.5, 64, NOBLEND, 0);                                 // Neon Bars
+
+        ADD_EFFECT(EFFECT_STRIP_FIRE_FAN, FireFanEffect, GreenHeatColors_p, NUM_LEDS, 3, 7, 400, 2, NUM_LEDS / 2, Sequential, false, true);
+        ADD_EFFECT(EFFECT_STRIP_FIRE_FAN, FireFanEffect, GreenHeatColors_p, NUM_LEDS, 3, 8, 600, 2, NUM_LEDS / 2, Sequential, false, true);
+        ADD_EFFECT(EFFECT_STRIP_FIRE_FAN, FireFanEffect, GreenHeatColors_p, NUM_LEDS, 2, 10, 800, 2, NUM_LEDS / 2, Sequential, false, true);
+        ADD_EFFECT(EFFECT_STRIP_FIRE_FAN, FireFanEffect, GreenHeatColors_p, NUM_LEDS, 1, 12, 1000, 2, NUM_LEDS / 2, Sequential, false, true);
+
+        ADD_EFFECT(EFFECT_STRIP_FIRE_FAN, FireFanEffect, BlueHeatColors_p, NUM_LEDS, 3, 7, 400, 2, NUM_LEDS / 2, Sequential, false, true);
+        ADD_EFFECT(EFFECT_STRIP_FIRE_FAN, FireFanEffect, BlueHeatColors_p, NUM_LEDS, 3, 8, 600, 2, NUM_LEDS / 2, Sequential, false, true);
+        ADD_EFFECT(EFFECT_STRIP_FIRE_FAN, FireFanEffect, BlueHeatColors_p, NUM_LEDS, 2, 10, 800, 2, NUM_LEDS / 2, Sequential, false, true);
+        ADD_EFFECT(EFFECT_STRIP_FIRE_FAN, FireFanEffect, BlueHeatColors_p, NUM_LEDS, 1, 12, 1000, 2, NUM_LEDS / 2, Sequential, false, true);
+
+        ADD_EFFECT(EFFECT_STRIP_FIRE_FAN, FireFanEffect, HeatColors_p, NUM_LEDS, 3, 7, 400, 2, NUM_LEDS / 2, Sequential, false, true);
+        ADD_EFFECT(EFFECT_STRIP_FIRE_FAN, FireFanEffect, HeatColors_p, NUM_LEDS, 3, 8, 600, 2, NUM_LEDS / 2, Sequential, false, true);
+        ADD_EFFECT(EFFECT_STRIP_FIRE_FAN, FireFanEffect, HeatColors_p, NUM_LEDS, 2, 10, 800, 2, NUM_LEDS / 2, Sequential, false, true);
+        ADD_EFFECT(EFFECT_STRIP_FIRE_FAN, FireFanEffect, HeatColors_p, NUM_LEDS, 1, 12, 1000, 2, NUM_LEDS / 2, Sequential, false, true);
+
+    #elif HEXAGON
+
+        ADD_EFFECT(EFFECT_HEXAGON_OUTER_RING, OuterHexRingEffect);
+        //ADD_EFFECT(EFFECT_STRIP_RAINBOW_FILL, RainbowFillEffect, 24, 4);
+
+    #elif LEDSTRIP
+
+        ADD_EFFECT(EFFECT_STRIP_STATUS, StatusEffect, CRGB::White);
+
+    #else
+
+        ADD_EFFECT(EFFECT_STRIP_RAINBOW_FILL, RainbowFillEffect, 6, 2);                    // Simple effect if not otherwise defined above
+
+    #endif
+
+    // Set the effect set version to the default value of 1 if none was set yet
+    #ifndef EFFECT_SET_VERSION
+        #define EFFECT_SET_VERSION  1
+    #endif
+
+    // If this assert fires, you have not defined any effects in the table above.  If adding a new config, you need to
+    // add the list of effects in this table as shown for the various other existing configs.  You MUST have at least
+    // one effect even if it's the Status effect.
+    assert(!l_ptrEffectFactories->IsEmpty());
+}
+
+static DRAM_ATTR size_t l_EffectsManagerJSONBufferSize = 0;
+static DRAM_ATTR size_t l_EffectsManagerJSONWriterIndex = std::numeric_limits<size_t>::max();
+static DRAM_ATTR size_t l_CurrentEffectWriterIndex = std::numeric_limits<size_t>::max();
+
+#if USE_HUB75
+
+    void InitSplashEffectManager()
+    {
+        debugW("InitSplashEffectManager");
+
+        g_ptrSystem->SetupEffectManager(make_shared_psram<SplashLogoEffect>(), g_ptrSystem->Devices());
+    }
+
+#endif
+
+// Declare these here just so InitEffectsManager can refer to them. We define them a little further down
+
+std::optional<JsonObjectConst> LoadEffectsJSONFile(std::unique_ptr<AllocatedJsonDocument>& pJsonDoc);
+void WriteCurrentEffectIndexFile();
+
+// InitEffectsManager
+//
+// Initializes the effect manager.  Reboots on failure, since it's not optional
+
+void InitEffectsManager()
+{
+    debugW("InitEffectsManager...");
+
+    LoadEffectFactories();
+
+    l_EffectsManagerJSONWriterIndex = g_ptrSystem->JSONWriter().RegisterWriter(
+        [] { SaveToJSONFile(EFFECTS_CONFIG_FILE, l_EffectsManagerJSONBufferSize, g_ptrSystem->EffectManager()); }
+    );
+    l_CurrentEffectWriterIndex = g_ptrSystem->JSONWriter().RegisterWriter(WriteCurrentEffectIndexFile);
+
+    std::unique_ptr<AllocatedJsonDocument> pJsonDoc;
+    auto jsonObject = LoadEffectsJSONFile(pJsonDoc);
+
+    if (jsonObject)
+    {
+        debugI("Creating EffectManager from JSON config");
+
+        if (g_ptrSystem->HasEffectManager())
+            g_ptrSystem->EffectManager().DeserializeFromJSON(jsonObject.value());
+        else
+            g_ptrSystem->SetupEffectManager(jsonObject.value(), g_ptrSystem->Devices());
+    }
+    else
+    {
+        debugI("Creating EffectManager using default effects");
+
+        if (g_ptrSystem->HasEffectManager())
+            g_ptrSystem->EffectManager().LoadDefaultEffects();
+        else
+            g_ptrSystem->SetupEffectManager(g_ptrSystem->Devices());
+    }
+
+    if (false == g_ptrSystem->EffectManager().Init())
+        throw std::runtime_error("Could not initialize effect manager");
+
+    // We won't need the default factories anymore, so swipe them from memory
+    l_ptrEffectFactories->ClearDefaultFactories();
+}
+
+void SaveEffectManagerConfig()
+{
+    debugV("Saving effect manager config...");
+    // Default value for writer index is max value for size_t, so nothing will happen if writer has not yet been registered
+    g_ptrSystem->JSONWriter().FlagWriter(l_EffectsManagerJSONWriterIndex);
+}
+
+void RemoveEffectManagerConfig()
+{
+    RemoveJSONFile(EFFECTS_CONFIG_FILE);
+    // We take the liberty of also removing the file with the current effect config index
+    SPIFFS.remove(CURRENT_EFFECT_CONFIG_FILE);
+}
+
+void SaveCurrentEffectIndex()
+{
+    if (g_ptrSystem->DeviceConfig().RememberCurrentEffect())
+        // Default value for writer index is max value for size_t, so nothing will happen if writer has not yet been registered
+        g_ptrSystem->JSONWriter().FlagWriter(l_CurrentEffectWriterIndex);
+}
+
+std::optional<JsonObjectConst> LoadEffectsJSONFile(std::unique_ptr<AllocatedJsonDocument>& pJsonDoc)
+{
+    // If the effect set version is defined to 0, we ignore whatever is persisted
+    if (EFFECT_SET_VERSION == 0)
+        return {};
+
+    if (!LoadJSONFile(EFFECTS_CONFIG_FILE, l_EffectsManagerJSONBufferSize, pJsonDoc))
+        return {};
+
+    auto jsonObject = pJsonDoc->as<JsonObjectConst>();
+
+    // Default to 1 if no effect set version was persisted
+    int jsonVersion = jsonObject.containsKey(PTY_EFFECTSETVER) ? jsonObject[PTY_EFFECTSETVER] : 1;
+
+    // Only return the JSON object if the persistent version matches the current one
+    if (jsonVersion == EFFECT_SET_VERSION)
+        return jsonObject;
+
+    return {};
+}
+
+void WriteCurrentEffectIndexFile()
+{
+    SPIFFS.remove(CURRENT_EFFECT_CONFIG_FILE);
+
+    File file = SPIFFS.open(CURRENT_EFFECT_CONFIG_FILE, FILE_WRITE);
+
+    if (!file)
+    {
+        debugE("Unable to open file %s for writing!", CURRENT_EFFECT_CONFIG_FILE);
+        return;
+    }
+
+    auto bytesWritten = file.print(g_ptrSystem->EffectManager().GetCurrentEffectIndex());
+    debugI("Number of bytes written to file %s: %zu", CURRENT_EFFECT_CONFIG_FILE, bytesWritten);
+
+    file.flush();
+    file.close();
+
+    if (bytesWritten == 0)
+    {
+        debugE("Unable to write to file %s!", CURRENT_EFFECT_CONFIG_FILE);
+        SPIFFS.remove(CURRENT_EFFECT_CONFIG_FILE);
+    }
+}
+
+bool ReadCurrentEffectIndex(size_t& index)
+{
+    File file = SPIFFS.open(CURRENT_EFFECT_CONFIG_FILE);
+    bool readIndex = false;
+
+    if (file)
+    {
+        if (file.size() > 0)
+        {
+            debugI("Attempting to read file %s", CURRENT_EFFECT_CONFIG_FILE);
+
+            auto valueString = file.readString();
+
+            if (!valueString.isEmpty())
+            {
+                index = strtoul(valueString.c_str(), NULL, 10);
+                readIndex = true;
+            }
+        }
+
+        file.close();
+    }
+
+    return readIndex;
+}
+
+void EffectManager::LoadJSONAndMissingEffects(const JsonArrayConst& effectsArray)
+{
+    std::set<int> loadedEffectNumbers;
+
+    // Create effects from JSON objects, using the respective factories in g_EffectFactories
+    auto& jsonFactories = l_ptrEffectFactories->GetJSONFactories();
+
+    for (auto effectObject : effectsArray)
+    {
+        int effectNumber = effectObject[PTY_EFFECTNR];
+        auto factoryEntry = jsonFactories.find(effectNumber);
+
+        if (factoryEntry == jsonFactories.end())
+            continue;
+
+        auto pEffect = factoryEntry->second(effectObject);
+        if (pEffect)
+        {
+            if (effectObject[PTY_COREEFFECT].as<int>())
+                pEffect->MarkAsCoreEffect();
+
+            _vEffects.push_back(pEffect);
+            loadedEffectNumbers.insert(effectNumber);
+        }
+    }
+
+    // Now add missing effects from the default factory list
+    auto &defaultFactories = l_ptrEffectFactories->GetDefaultFactories();
+
+    // We iterate manually, so we can use where we are as the starting point for a later inner loop
+    for (auto iter = defaultFactories.begin(); iter != defaultFactories.end(); iter++)
+    {
+        int effectNumber = iter->EffectNumber();
+
+        // If we've already loaded this effect (number) from JSON, we can move on to check the next one
+        if (loadedEffectNumbers.count(effectNumber))
+            continue;
+
+        // We found an effect (number) in the default list that we have not yet loaded from JSON.
+        //   So, we go through the rest of the default factory list to create and add to our effects
+        //   list all instances of this effect.
+        std::for_each(iter, defaultFactories.end(), [&](const EffectFactories::NumberedFactory& numberedFactory)
+            {
+                if (numberedFactory.EffectNumber() == effectNumber)
+                    ProduceAndLoadDefaultEffect(numberedFactory);
+            }
+        );
+
+        // Register that we added this effect number, so we don't add the respective effects more than once
+        loadedEffectNumbers.insert(effectNumber);
+    }
+}
+
+void EffectManager::LoadDefaultEffects()
+{
+    _effectSetVersion = EFFECT_SET_VERSION;
+
+    for (const auto &numberedFactory : l_ptrEffectFactories->GetDefaultFactories())
+        ProduceAndLoadDefaultEffect(numberedFactory);
+
+    SetInterval(DEFAULT_EFFECT_INTERVAL, true);
+
+    construct(true);
+}
+
+std::shared_ptr<LEDStripEffect> EffectManager::CopyEffect(size_t index)
+{
+    if (index >= _vEffects.size())
+    {
+        debugW("Invalid index for CopyEffect");
+        return nullptr;
+    }
+
+    static size_t jsonBufferSize = JSON_BUFFER_BASE_SIZE;
+
+    auto& sourceEffect = _vEffects[index];
+
+    std::unique_ptr<AllocatedJsonDocument> ptrJsonDoc = nullptr;
+
+    SerializeWithBufferSize(ptrJsonDoc, jsonBufferSize,
+        [&sourceEffect](JsonObject &jsonObject) { return sourceEffect->SerializeToJSON(jsonObject); });
+
+    auto jsonEffectFactories = l_ptrEffectFactories->GetJSONFactories();
+    auto factoryEntry = jsonEffectFactories.find(sourceEffect->EffectNumber());
+
+    if (factoryEntry == jsonEffectFactories.end())
+        return nullptr;
+
+    auto copiedEffect = factoryEntry->second(ptrJsonDoc->as<JsonObjectConst>());
+
+    if (!copiedEffect)
+        return nullptr;
+
+    copiedEffect->SetEnabled(false);
+
+    return copiedEffect;
+}